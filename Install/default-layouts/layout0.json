<<<<<<< HEAD
[
  {
    "Title": "Graph##1",
    "Visible": true,
    "Position": {
      "X": 0.0,
      "Y": 0.017361112
    },
    "Size": {
      "X": 0.553125,
      "Y": 0.9840278
    }
  },
  {
    "Title": "Settings",
    "Visible": false,
    "Position": {
      "X": 0.8023437,
      "Y": 0.021527778
    },
    "Size": {
      "X": 0.1953125,
      "Y": 0.40069443
    }
  },
  {
    "Title": "Parameters##1",
    "Visible": true,
    "Position": {
      "X": 0.553125,
      "Y": 0.4888889
    },
    "Size": {
      "X": 0.234375,
      "Y": 0.5076389
    }
  },
  {
    "Title": "Parameters##2",
    "Visible": false,
    "Position": {
      "X": 0.6078125,
      "Y": 0.44318983
    },
    "Size": {
      "X": 0.16875,
      "Y": 0.45800987
    }
  },
  {
    "Title": "Explore Variations",
    "Visible": false,
    "Position": {
      "X": 0.7875,
      "Y": 0.023288637
    },
    "Size": {
      "X": 0.21015625,
      "Y": 0.52364147
    }
  },
  {
    "Title": "Variations",
    "Visible": true,
    "Position": {
      "X": 0.7867187,
      "Y": 0.48819444
    },
    "Size": {
      "X": 0.21171875,
      "Y": 0.50625
    }
  },
  {
    "Title": "Output##0",
    "Visible": true,
    "Position": {
      "X": 0.5527344,
      "Y": 0.017361112
    },
    "Size": {
      "X": 0.4453125,
      "Y": 0.47013888
    }
  },
  {
    "Title": "Output##1",
    "Visible": false,
    "Position": {
      "X": 967.0,
      "Y": 24.0
    },
    "Size": {
      "X": 881.0,
      "Y": 450.0
    }
  },
  {
    "Title": "Output##2",
    "Visible": false,
    "Position": {
      "X": 0.00078125,
      "Y": 0.019760057
    },
    "Size": {
      "X": 0.37304688,
      "Y": 0.5010586
    }
  },
  {
    "Title": "Output##3",
    "Visible": false,
    "Position": {
      "X": 0.7,
      "Y": 0.016083255
    },
    "Size": {
      "X": 0.30260417,
      "Y": 0.974456
    }
  },
  {
    "Title": "Output##4",
    "Visible": false,
    "Position": {
      "X": 0.6078125,
      "Y": 0.020465773
    },
    "Size": {
      "X": 0.3859375,
      "Y": 0.41848975
    }
  },
  {
    "Title": "Output##5",
    "Visible": false,
    "Position": {
      "X": 0.60234374,
      "Y": 0.017361112
    },
    "Size": {
      "X": 0.39765626,
      "Y": 0.4486111
    }
  },
  {
    "Title": "Console",
    "Visible": false,
    "Position": {
      "X": 0.5972656,
      "Y": 0.9188426
    },
    "Size": {
      "X": 0.40234375,
      "Y": 0.06986591
    }
  },
  {
    "Title": "Symbol Library",
    "Visible": false,
    "Position": {
      "X": 0.8197917,
      "Y": 0.018921476
    },
    "Size": {
      "X": 0.16770834,
      "Y": 0.23368023
    }
  },
  {
    "Title": "Legacy Variations",
    "Visible": false,
    "Position": {
      "X": 0.0,
      "Y": 0.0
    },
    "Size": {
      "X": 0.3,
      "Y": 0.2
    }
  },
  {
    "Title": "Render Sequence",
    "Visible": false,
    "Position": {
      "X": 0.2,
      "Y": 0.2
    },
    "Size": {
      "X": 350.0,
      "Y": 300.0
    }
  },
  {
    "Title": "Render Video",
    "Visible": false,
    "Position": {
      "X": 0.2,
      "Y": 0.2
    },
    "Size": {
      "X": 350.0,
      "Y": 300.0
    }
  }
]
=======
{
  "WindowConfigs": [
    {
      "Title": "Graph##1",
      "Visible": true
    },
    {
      "Title": "Graph##2",
      "Visible": false
    },
    {
      "Title": "Graph##3",
      "Visible": false
    },
    {
      "Title": "Graph##4",
      "Visible": false
    },
    {
      "Title": "Graph##5",
      "Visible": false
    },
    {
      "Title": "Graph##6",
      "Visible": false
    },
    {
      "Title": "Graph##7",
      "Visible": false
    },
    {
      "Title": "Graph##8",
      "Visible": false
    },
    {
      "Title": "Graph##9",
      "Visible": false
    },
    {
      "Title": "Graph##10",
      "Visible": false
    },
    {
      "Title": "Graph##11",
      "Visible": false
    },
    {
      "Title": "Graph##12",
      "Visible": false
    },
    {
      "Title": "Graph##13",
      "Visible": false
    },
    {
      "Title": "Graph##14",
      "Visible": false
    },
    {
      "Title": "Graph##15",
      "Visible": false
    },
    {
      "Title": "Graph##16",
      "Visible": false
    },
    {
      "Title": "Graph##17",
      "Visible": false
    },
    {
      "Title": "Graph##18",
      "Visible": false
    },
    {
      "Title": "Graph##19",
      "Visible": false
    },
    {
      "Title": "Graph##20",
      "Visible": false
    },
    {
      "Title": "Graph##21",
      "Visible": false
    },
    {
      "Title": "Graph##22",
      "Visible": false
    },
    {
      "Title": "Graph##23",
      "Visible": false
    },
    {
      "Title": "Graph##24",
      "Visible": false
    },
    {
      "Title": "Graph##25",
      "Visible": false
    },
    {
      "Title": "Graph##26",
      "Visible": false
    },
    {
      "Title": "Graph##27",
      "Visible": false
    },
    {
      "Title": "Graph##28",
      "Visible": false
    },
    {
      "Title": "Graph##29",
      "Visible": false
    },
    {
      "Title": "Graph##30",
      "Visible": false
    },
    {
      "Title": "Graph##31",
      "Visible": false
    },
    {
      "Title": "Graph##32",
      "Visible": false
    },
    {
      "Title": "Graph##33",
      "Visible": false
    },
    {
      "Title": "Graph##34",
      "Visible": false
    },
    {
      "Title": "Graph##35",
      "Visible": false
    },
    {
      "Title": "Graph##36",
      "Visible": false
    },
    {
      "Title": "Graph##37",
      "Visible": false
    },
    {
      "Title": "Graph##38",
      "Visible": false
    },
    {
      "Title": "Graph##39",
      "Visible": false
    },
    {
      "Title": "Graph##40",
      "Visible": false
    },
    {
      "Title": "Graph##41",
      "Visible": false
    },
    {
      "Title": "Graph##42",
      "Visible": false
    },
    {
      "Title": "Graph##43",
      "Visible": false
    },
    {
      "Title": "Graph##44",
      "Visible": false
    },
    {
      "Title": "Graph##45",
      "Visible": false
    },
    {
      "Title": "Graph##46",
      "Visible": false
    },
    {
      "Title": "Graph##47",
      "Visible": false
    },
    {
      "Title": "Graph##48",
      "Visible": false
    },
    {
      "Title": "Graph##49",
      "Visible": false
    },
    {
      "Title": "Settings",
      "Visible": false
    },
    {
      "Title": "Parameters##1",
      "Visible": true
    },
    {
      "Title": "Parameters##2",
      "Visible": false
    },
    {
      "Title": "Parameters##3",
      "Visible": false
    },
    {
      "Title": "Parameters##4",
      "Visible": false
    },
    {
      "Title": "Parameters##5",
      "Visible": false
    },
    {
      "Title": "Parameters##6",
      "Visible": false
    },
    {
      "Title": "Parameters##7",
      "Visible": false
    },
    {
      "Title": "Parameters##8",
      "Visible": false
    },
    {
      "Title": "Parameters##9",
      "Visible": false
    },
    {
      "Title": "Parameters##10",
      "Visible": false
    },
    {
      "Title": "Parameters##11",
      "Visible": false
    },
    {
      "Title": "Parameters##12",
      "Visible": false
    },
    {
      "Title": "Parameters##13",
      "Visible": false
    },
    {
      "Title": "Parameters##14",
      "Visible": false
    },
    {
      "Title": "Parameters##15",
      "Visible": false
    },
    {
      "Title": "Parameters##16",
      "Visible": false
    },
    {
      "Title": "Parameters##17",
      "Visible": false
    },
    {
      "Title": "Parameters##18",
      "Visible": false
    },
    {
      "Title": "Parameters##19",
      "Visible": false
    },
    {
      "Title": "Parameters##20",
      "Visible": false
    },
    {
      "Title": "Parameters##21",
      "Visible": false
    },
    {
      "Title": "Parameters##22",
      "Visible": false
    },
    {
      "Title": "Parameters##23",
      "Visible": false
    },
    {
      "Title": "Parameters##24",
      "Visible": false
    },
    {
      "Title": "Parameters##25",
      "Visible": false
    },
    {
      "Title": "Parameters##26",
      "Visible": false
    },
    {
      "Title": "Parameters##27",
      "Visible": false
    },
    {
      "Title": "Parameters##28",
      "Visible": false
    },
    {
      "Title": "Parameters##29",
      "Visible": false
    },
    {
      "Title": "Parameters##30",
      "Visible": false
    },
    {
      "Title": "Parameters##31",
      "Visible": false
    },
    {
      "Title": "Parameters##32",
      "Visible": false
    },
    {
      "Title": "Parameters##33",
      "Visible": false
    },
    {
      "Title": "Parameters##34",
      "Visible": false
    },
    {
      "Title": "Parameters##35",
      "Visible": false
    },
    {
      "Title": "Parameters##36",
      "Visible": false
    },
    {
      "Title": "Parameters##37",
      "Visible": false
    },
    {
      "Title": "Parameters##38",
      "Visible": false
    },
    {
      "Title": "Parameters##39",
      "Visible": false
    },
    {
      "Title": "Parameters##40",
      "Visible": false
    },
    {
      "Title": "Parameters##41",
      "Visible": false
    },
    {
      "Title": "Parameters##42",
      "Visible": false
    },
    {
      "Title": "Parameters##43",
      "Visible": false
    },
    {
      "Title": "Parameters##44",
      "Visible": false
    },
    {
      "Title": "Parameters##45",
      "Visible": false
    },
    {
      "Title": "Parameters##46",
      "Visible": false
    },
    {
      "Title": "Parameters##47",
      "Visible": false
    },
    {
      "Title": "Parameters##48",
      "Visible": false
    },
    {
      "Title": "Parameters##49",
      "Visible": false
    },
    {
      "Title": "Explore Variations",
      "Visible": false
    },
    {
      "Title": "Variations",
      "Visible": true
    },
    {
      "Title": "Output##0",
      "Visible": true
    },
    {
      "Title": "Output##1",
      "Visible": false
    },
    {
      "Title": "Output##2",
      "Visible": false
    },
    {
      "Title": "Output##3",
      "Visible": false
    },
    {
      "Title": "Output##4",
      "Visible": false
    },
    {
      "Title": "Output##5",
      "Visible": false
    },
    {
      "Title": "Output##6",
      "Visible": false
    },
    {
      "Title": "Output##7",
      "Visible": false
    },
    {
      "Title": "Output##8",
      "Visible": false
    },
    {
      "Title": "Output##9",
      "Visible": false
    },
    {
      "Title": "Output##10",
      "Visible": false
    },
    {
      "Title": "Output##11",
      "Visible": false
    },
    {
      "Title": "Output##12",
      "Visible": false
    },
    {
      "Title": "Output##13",
      "Visible": false
    },
    {
      "Title": "Output##14",
      "Visible": false
    },
    {
      "Title": "Output##15",
      "Visible": false
    },
    {
      "Title": "Output##16",
      "Visible": false
    },
    {
      "Title": "Output##17",
      "Visible": false
    },
    {
      "Title": "Output##18",
      "Visible": false
    },
    {
      "Title": "Output##19",
      "Visible": false
    },
    {
      "Title": "Output##20",
      "Visible": false
    },
    {
      "Title": "Output##21",
      "Visible": false
    },
    {
      "Title": "Output##22",
      "Visible": false
    },
    {
      "Title": "Output##23",
      "Visible": false
    },
    {
      "Title": "Output##24",
      "Visible": false
    },
    {
      "Title": "Output##25",
      "Visible": false
    },
    {
      "Title": "Output##26",
      "Visible": false
    },
    {
      "Title": "Output##27",
      "Visible": false
    },
    {
      "Title": "Output##28",
      "Visible": false
    },
    {
      "Title": "Output##29",
      "Visible": false
    },
    {
      "Title": "Output##30",
      "Visible": false
    },
    {
      "Title": "Output##31",
      "Visible": false
    },
    {
      "Title": "Output##32",
      "Visible": false
    },
    {
      "Title": "Output##33",
      "Visible": false
    },
    {
      "Title": "Output##34",
      "Visible": false
    },
    {
      "Title": "Output##35",
      "Visible": false
    },
    {
      "Title": "Output##36",
      "Visible": false
    },
    {
      "Title": "Output##37",
      "Visible": false
    },
    {
      "Title": "Output##38",
      "Visible": false
    },
    {
      "Title": "Output##39",
      "Visible": false
    },
    {
      "Title": "Output##40",
      "Visible": false
    },
    {
      "Title": "Output##41",
      "Visible": false
    },
    {
      "Title": "Output##42",
      "Visible": false
    },
    {
      "Title": "Output##43",
      "Visible": false
    },
    {
      "Title": "Output##44",
      "Visible": false
    },
    {
      "Title": "Output##45",
      "Visible": false
    },
    {
      "Title": "Output##46",
      "Visible": false
    },
    {
      "Title": "Output##47",
      "Visible": false
    },
    {
      "Title": "Output##48",
      "Visible": false
    },
    {
      "Title": "Console",
      "Visible": false
    },
    {
      "Title": "Symbol Library",
      "Visible": false
    },
    {
      "Title": "Legacy Variations",
      "Visible": false
    },
    {
      "Title": "Render Sequence",
      "Visible": false
    },
    {
      "Title": "Render Video",
      "Visible": false
    }
  ],
  "ImGuiSettings": "[Window][DockSpaceViewport_11111111]\nPos=0,26\nSize=2560,1414\nCollapsed=0\n\n[Window][Graph##1]\nPos=0,26\nSize=1443,1414\nCollapsed=0\nDockId=0x00000001,0\n\n[Window][Parameters##1]\nPos=1445,683\nSize=428,757\nCollapsed=0\nDockId=0x00000005,0\n\n[Window][Variations]\nPos=1875,683\nSize=685,757\nCollapsed=0\nDockId=0x00000006,0\n\n[Window][Output##0]\nPos=1445,26\nSize=1115,655\nCollapsed=0\nDockId=0x00000003,0\n\n[Window][Debug##Default]\nPos=60,60\nSize=400,400\nCollapsed=0\n\n[Window][Explore Variations]\nPos=810,306\nSize=768,283\nCollapsed=0\n\n[Window][Console]\nPos=548,678\nSize=768,283\nCollapsed=0\n\n[Window][Output##1]\nPos=0,26\nSize=2304,712\nCollapsed=0\n\n[Docking][Data]\nDockSpace       ID=0x8B93E3BD Window=0xA787BDB4 Pos=0,26 Size=2560,1414 Split=X Selected=0x1F46795C\n  DockNode      ID=0x00000001 Parent=0x8B93E3BD SizeRef=1443,1391 CentralNode=1 Selected=0x1F46795C\n  DockNode      ID=0x00000002 Parent=0x8B93E3BD SizeRef=1115,1391 Split=Y Selected=0x9CE63BF6\n    DockNode    ID=0x00000003 Parent=0x00000002 SizeRef=768,655 Selected=0x75327DBA\n    DockNode    ID=0x00000004 Parent=0x00000002 SizeRef=768,757 Split=X Selected=0x9CE63BF6\n      DockNode  ID=0x00000005 Parent=0x00000004 SizeRef=428,596 Selected=0x9CE63BF6\n      DockNode  ID=0x00000006 Parent=0x00000004 SizeRef=685,596 Selected=0x3BC11B9B\n\n"
}
>>>>>>> 08a59952
<|MERGE_RESOLUTION|>--- conflicted
+++ resolved
@@ -1,211 +1,3 @@
-<<<<<<< HEAD
-[
-  {
-    "Title": "Graph##1",
-    "Visible": true,
-    "Position": {
-      "X": 0.0,
-      "Y": 0.017361112
-    },
-    "Size": {
-      "X": 0.553125,
-      "Y": 0.9840278
-    }
-  },
-  {
-    "Title": "Settings",
-    "Visible": false,
-    "Position": {
-      "X": 0.8023437,
-      "Y": 0.021527778
-    },
-    "Size": {
-      "X": 0.1953125,
-      "Y": 0.40069443
-    }
-  },
-  {
-    "Title": "Parameters##1",
-    "Visible": true,
-    "Position": {
-      "X": 0.553125,
-      "Y": 0.4888889
-    },
-    "Size": {
-      "X": 0.234375,
-      "Y": 0.5076389
-    }
-  },
-  {
-    "Title": "Parameters##2",
-    "Visible": false,
-    "Position": {
-      "X": 0.6078125,
-      "Y": 0.44318983
-    },
-    "Size": {
-      "X": 0.16875,
-      "Y": 0.45800987
-    }
-  },
-  {
-    "Title": "Explore Variations",
-    "Visible": false,
-    "Position": {
-      "X": 0.7875,
-      "Y": 0.023288637
-    },
-    "Size": {
-      "X": 0.21015625,
-      "Y": 0.52364147
-    }
-  },
-  {
-    "Title": "Variations",
-    "Visible": true,
-    "Position": {
-      "X": 0.7867187,
-      "Y": 0.48819444
-    },
-    "Size": {
-      "X": 0.21171875,
-      "Y": 0.50625
-    }
-  },
-  {
-    "Title": "Output##0",
-    "Visible": true,
-    "Position": {
-      "X": 0.5527344,
-      "Y": 0.017361112
-    },
-    "Size": {
-      "X": 0.4453125,
-      "Y": 0.47013888
-    }
-  },
-  {
-    "Title": "Output##1",
-    "Visible": false,
-    "Position": {
-      "X": 967.0,
-      "Y": 24.0
-    },
-    "Size": {
-      "X": 881.0,
-      "Y": 450.0
-    }
-  },
-  {
-    "Title": "Output##2",
-    "Visible": false,
-    "Position": {
-      "X": 0.00078125,
-      "Y": 0.019760057
-    },
-    "Size": {
-      "X": 0.37304688,
-      "Y": 0.5010586
-    }
-  },
-  {
-    "Title": "Output##3",
-    "Visible": false,
-    "Position": {
-      "X": 0.7,
-      "Y": 0.016083255
-    },
-    "Size": {
-      "X": 0.30260417,
-      "Y": 0.974456
-    }
-  },
-  {
-    "Title": "Output##4",
-    "Visible": false,
-    "Position": {
-      "X": 0.6078125,
-      "Y": 0.020465773
-    },
-    "Size": {
-      "X": 0.3859375,
-      "Y": 0.41848975
-    }
-  },
-  {
-    "Title": "Output##5",
-    "Visible": false,
-    "Position": {
-      "X": 0.60234374,
-      "Y": 0.017361112
-    },
-    "Size": {
-      "X": 0.39765626,
-      "Y": 0.4486111
-    }
-  },
-  {
-    "Title": "Console",
-    "Visible": false,
-    "Position": {
-      "X": 0.5972656,
-      "Y": 0.9188426
-    },
-    "Size": {
-      "X": 0.40234375,
-      "Y": 0.06986591
-    }
-  },
-  {
-    "Title": "Symbol Library",
-    "Visible": false,
-    "Position": {
-      "X": 0.8197917,
-      "Y": 0.018921476
-    },
-    "Size": {
-      "X": 0.16770834,
-      "Y": 0.23368023
-    }
-  },
-  {
-    "Title": "Legacy Variations",
-    "Visible": false,
-    "Position": {
-      "X": 0.0,
-      "Y": 0.0
-    },
-    "Size": {
-      "X": 0.3,
-      "Y": 0.2
-    }
-  },
-  {
-    "Title": "Render Sequence",
-    "Visible": false,
-    "Position": {
-      "X": 0.2,
-      "Y": 0.2
-    },
-    "Size": {
-      "X": 350.0,
-      "Y": 300.0
-    }
-  },
-  {
-    "Title": "Render Video",
-    "Visible": false,
-    "Position": {
-      "X": 0.2,
-      "Y": 0.2
-    },
-    "Size": {
-      "X": 350.0,
-      "Y": 300.0
-    }
-  }
-]
-=======
 {
   "WindowConfigs": [
     {
@@ -830,5 +622,4 @@
     }
   ],
   "ImGuiSettings": "[Window][DockSpaceViewport_11111111]\nPos=0,26\nSize=2560,1414\nCollapsed=0\n\n[Window][Graph##1]\nPos=0,26\nSize=1443,1414\nCollapsed=0\nDockId=0x00000001,0\n\n[Window][Parameters##1]\nPos=1445,683\nSize=428,757\nCollapsed=0\nDockId=0x00000005,0\n\n[Window][Variations]\nPos=1875,683\nSize=685,757\nCollapsed=0\nDockId=0x00000006,0\n\n[Window][Output##0]\nPos=1445,26\nSize=1115,655\nCollapsed=0\nDockId=0x00000003,0\n\n[Window][Debug##Default]\nPos=60,60\nSize=400,400\nCollapsed=0\n\n[Window][Explore Variations]\nPos=810,306\nSize=768,283\nCollapsed=0\n\n[Window][Console]\nPos=548,678\nSize=768,283\nCollapsed=0\n\n[Window][Output##1]\nPos=0,26\nSize=2304,712\nCollapsed=0\n\n[Docking][Data]\nDockSpace       ID=0x8B93E3BD Window=0xA787BDB4 Pos=0,26 Size=2560,1414 Split=X Selected=0x1F46795C\n  DockNode      ID=0x00000001 Parent=0x8B93E3BD SizeRef=1443,1391 CentralNode=1 Selected=0x1F46795C\n  DockNode      ID=0x00000002 Parent=0x8B93E3BD SizeRef=1115,1391 Split=Y Selected=0x9CE63BF6\n    DockNode    ID=0x00000003 Parent=0x00000002 SizeRef=768,655 Selected=0x75327DBA\n    DockNode    ID=0x00000004 Parent=0x00000002 SizeRef=768,757 Split=X Selected=0x9CE63BF6\n      DockNode  ID=0x00000005 Parent=0x00000004 SizeRef=428,596 Selected=0x9CE63BF6\n      DockNode  ID=0x00000006 Parent=0x00000004 SizeRef=685,596 Selected=0x3BC11B9B\n\n"
-}
->>>>>>> 08a59952
+}