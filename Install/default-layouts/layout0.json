--- conflicted
+++ resolved
@@ -1153,203 +1153,7 @@
       "Visible": false
     },
     {
-<<<<<<< HEAD
-      "Title": "Parameters##50",
-      "Visible": false
-    },
-    {
-      "Title": "Parameters##51",
-      "Visible": false
-    },
-    {
-      "Title": "Parameters##52",
-      "Visible": false
-    },
-    {
-      "Title": "Parameters##53",
-      "Visible": false
-    },
-    {
-      "Title": "Parameters##54",
-      "Visible": false
-    },
-    {
-      "Title": "Parameters##55",
-      "Visible": false
-    },
-    {
-      "Title": "Parameters##56",
-      "Visible": false
-    },
-    {
-      "Title": "Parameters##57",
-      "Visible": false
-    },
-    {
-      "Title": "Parameters##58",
-      "Visible": false
-    },
-    {
-      "Title": "Parameters##59",
-      "Visible": false
-    },
-    {
-      "Title": "Parameters##60",
-      "Visible": false
-    },
-    {
-      "Title": "Parameters##61",
-      "Visible": false
-    },
-    {
-      "Title": "Parameters##62",
-      "Visible": false
-    },
-    {
-      "Title": "Parameters##63",
-      "Visible": false
-    },
-    {
-      "Title": "Parameters##64",
-      "Visible": false
-    },
-    {
-      "Title": "Parameters##65",
-      "Visible": false
-    },
-    {
-      "Title": "Parameters##66",
-      "Visible": false
-    },
-    {
-      "Title": "Parameters##67",
-      "Visible": false
-    },
-    {
-      "Title": "Parameters##68",
-      "Visible": false
-    },
-    {
-      "Title": "Parameters##69",
-      "Visible": false
-    },
-    {
-      "Title": "Parameters##70",
-      "Visible": false
-    },
-    {
-      "Title": "Parameters##71",
-      "Visible": false
-    },
-    {
-      "Title": "Parameters##72",
-      "Visible": false
-    },
-    {
-      "Title": "Parameters##73",
-      "Visible": false
-    },
-    {
-      "Title": "Parameters##74",
-      "Visible": false
-    },
-    {
-      "Title": "Parameters##75",
-      "Visible": false
-    },
-    {
-      "Title": "Parameters##76",
-      "Visible": false
-    },
-    {
-      "Title": "Parameters##77",
-      "Visible": false
-    },
-    {
-      "Title": "Parameters##78",
-      "Visible": false
-    },
-    {
-      "Title": "Parameters##79",
-      "Visible": false
-    },
-    {
-      "Title": "Parameters##80",
-      "Visible": false
-    },
-    {
-      "Title": "Parameters##81",
-      "Visible": false
-    },
-    {
-      "Title": "Parameters##82",
-      "Visible": false
-    },
-    {
-      "Title": "Parameters##83",
-      "Visible": false
-    },
-    {
-      "Title": "Parameters##84",
-      "Visible": false
-    },
-    {
-      "Title": "Parameters##85",
-      "Visible": false
-    },
-    {
-      "Title": "Parameters##86",
-      "Visible": false
-    },
-    {
-      "Title": "Parameters##87",
-      "Visible": false
-    },
-    {
-      "Title": "Parameters##88",
-      "Visible": false
-    },
-    {
-      "Title": "Parameters##89",
-      "Visible": false
-    },
-    {
-      "Title": "Parameters##90",
-      "Visible": false
-    },
-    {
-      "Title": "Parameters##91",
-      "Visible": false
-    },
-    {
-      "Title": "Parameters##92",
-      "Visible": false
-    },
-    {
-      "Title": "Parameters##93",
-      "Visible": false
-    },
-    {
-      "Title": "Parameters##94",
-      "Visible": false
-    },
-    {
-      "Title": "Parameters##95",
-      "Visible": false
-    },
-    {
-      "Title": "Parameters##96",
-      "Visible": false
-    },
-    {
-      "Title": "Parameters##97",
-      "Visible": false
-    },
-    {
-      "Title": "Explore Variations",
-=======
       "Title": "Output##88",
->>>>>>> a4427e24
       "Visible": false
     },
     {
@@ -1553,205 +1357,6 @@
       "Visible": false
     },
     {
-<<<<<<< HEAD
-      "Title": "Output##49",
-      "Visible": false
-    },
-    {
-      "Title": "Output##50",
-      "Visible": false
-    },
-    {
-      "Title": "Output##51",
-      "Visible": false
-    },
-    {
-      "Title": "Output##52",
-      "Visible": false
-    },
-    {
-      "Title": "Output##53",
-      "Visible": false
-    },
-    {
-      "Title": "Output##54",
-      "Visible": false
-    },
-    {
-      "Title": "Output##55",
-      "Visible": false
-    },
-    {
-      "Title": "Output##56",
-      "Visible": false
-    },
-    {
-      "Title": "Output##57",
-      "Visible": false
-    },
-    {
-      "Title": "Output##58",
-      "Visible": false
-    },
-    {
-      "Title": "Output##59",
-      "Visible": false
-    },
-    {
-      "Title": "Output##60",
-      "Visible": false
-    },
-    {
-      "Title": "Output##61",
-      "Visible": false
-    },
-    {
-      "Title": "Output##62",
-      "Visible": false
-    },
-    {
-      "Title": "Output##63",
-      "Visible": false
-    },
-    {
-      "Title": "Output##64",
-      "Visible": false
-    },
-    {
-      "Title": "Output##65",
-      "Visible": false
-    },
-    {
-      "Title": "Output##66",
-      "Visible": false
-    },
-    {
-      "Title": "Output##67",
-      "Visible": false
-    },
-    {
-      "Title": "Output##68",
-      "Visible": false
-    },
-    {
-      "Title": "Output##69",
-      "Visible": false
-    },
-    {
-      "Title": "Output##70",
-      "Visible": false
-    },
-    {
-      "Title": "Output##71",
-      "Visible": false
-    },
-    {
-      "Title": "Output##72",
-      "Visible": false
-    },
-    {
-      "Title": "Output##73",
-      "Visible": false
-    },
-    {
-      "Title": "Output##74",
-      "Visible": false
-    },
-    {
-      "Title": "Output##75",
-      "Visible": false
-    },
-    {
-      "Title": "Output##76",
-      "Visible": false
-    },
-    {
-      "Title": "Output##77",
-      "Visible": false
-    },
-    {
-      "Title": "Output##78",
-      "Visible": false
-    },
-    {
-      "Title": "Output##79",
-      "Visible": false
-    },
-    {
-      "Title": "Output##80",
-      "Visible": false
-    },
-    {
-      "Title": "Output##81",
-      "Visible": false
-    },
-    {
-      "Title": "Output##82",
-      "Visible": false
-    },
-    {
-      "Title": "Output##83",
-      "Visible": false
-    },
-    {
-      "Title": "Output##84",
-      "Visible": false
-    },
-    {
-      "Title": "Output##85",
-      "Visible": false
-    },
-    {
-      "Title": "Output##86",
-      "Visible": false
-    },
-    {
-      "Title": "Output##87",
-      "Visible": false
-    },
-    {
-      "Title": "Output##88",
-      "Visible": false
-    },
-    {
-      "Title": "Output##89",
-      "Visible": false
-    },
-    {
-      "Title": "Output##90",
-      "Visible": false
-    },
-    {
-      "Title": "Output##91",
-      "Visible": false
-    },
-    {
-      "Title": "Output##92",
-      "Visible": false
-    },
-    {
-      "Title": "Output##93",
-      "Visible": false
-    },
-    {
-      "Title": "Output##94",
-      "Visible": false
-    },
-    {
-      "Title": "Output##95",
-      "Visible": false
-    },
-    {
-      "Title": "Output##96",
-      "Visible": false
-    },
-    {
-      "Title": "Console",
-      "Visible": false
-    },
-    {
-      "Title": "Symbol Library",
-=======
       "Title": "Output##139",
       "Visible": false
     },
@@ -1769,7 +1374,6 @@
     },
     {
       "Title": "Output##143",
->>>>>>> a4427e24
       "Visible": false
     },
     {
@@ -1817,9 +1421,5 @@
       "Visible": false
     }
   ],
-<<<<<<< HEAD
-  "ImGuiSettings": "[Window][DockSpaceViewport_11111111]\nPos=0,26\nSize=1920,1031\nCollapsed=0\n\n[Window][Graph##1]\nPos=0,26\nSize=1019,1031\nCollapsed=0\nDockId=0x00000001,0\n\n[Window][Parameters##1]\nPos=1021,525\nSize=443,532\nCollapsed=0\nDockId=0x00000005,0\n\n[Window][Variations]\nPos=1466,525\nSize=454,532\nCollapsed=0\nDockId=0x00000006,0\n\n[Window][Output##0]\nPos=1021,26\nSize=899,497\nCollapsed=0\nDockId=0x00000003,0\n\n[Window][Debug##Default]\nPos=60,60\nSize=400,400\nCollapsed=0\n\n[Window][Explore Variations]\nPos=810,306\nSize=768,283\nCollapsed=0\n\n[Window][Console]\nPos=548,678\nSize=768,283\nCollapsed=0\n\n[Window][Output##1]\nPos=0,26\nSize=2304,712\nCollapsed=0\n\n[Docking][Data]\nDockSpace       ID=0x8B93E3BD Window=0xA787BDB4 Pos=0,26 Size=1920,1031 Split=X Selected=0x1F46795C\n  DockNode      ID=0x00000001 Parent=0x8B93E3BD SizeRef=1019,1391 CentralNode=1 Selected=0x1F46795C\n  DockNode      ID=0x00000002 Parent=0x8B93E3BD SizeRef=899,1391 Split=Y Selected=0x9CE63BF6\n    DockNode    ID=0x00000003 Parent=0x00000002 SizeRef=768,497 Selected=0x75327DBA\n    DockNode    ID=0x00000004 Parent=0x00000002 SizeRef=768,532 Split=X Selected=0x9CE63BF6\n      DockNode  ID=0x00000005 Parent=0x00000004 SizeRef=443,596 Selected=0x9CE63BF6\n      DockNode  ID=0x00000006 Parent=0x00000004 SizeRef=454,596 Selected=0x3BC11B9B\n\n"
-=======
   "ImGuiSettings": "[Window][DockSpaceViewport_11111111]\nPos=0,26\nSize=2560,1391\nCollapsed=0\n\n[Window][Graph##1]\nPos=224,26\nSize=1435,1391\nCollapsed=0\nDockId=0x00000001,0\n\n[Window][Parameters##1]\nPos=1661,699\nSize=443,718\nCollapsed=0\nDockId=0x00000005,0\n\n[Window][Variations]\nPos=2106,699\nSize=454,718\nCollapsed=0\nDockId=0x00000006,0\n\n[Window][Output##0]\nPos=1661,26\nSize=899,671\nCollapsed=0\nDockId=0x00000003,0\n\n[Window][Debug##Default]\nPos=60,60\nSize=400,400\nCollapsed=0\n\n[Window][Explore Variations]\nPos=810,306\nSize=768,283\nCollapsed=0\n\n[Window][Console]\nPos=548,678\nSize=768,283\nCollapsed=0\n\n[Window][Output##1]\nPos=0,26\nSize=2304,712\nCollapsed=0\n\n[Window][Symbol Library]\nPos=0,26\nSize=222,1391\nCollapsed=0\nDockId=0x00000007,0\n\n[Docking][Data]\nDockSpace         ID=0x8B93E3BD Window=0xA787BDB4 Pos=0,26 Size=2560,1391 Split=X Selected=0x1F46795C\n  DockNode        ID=0x00000007 Parent=0x8B93E3BD SizeRef=222,1391 Selected=0xCA18E6EB\n  DockNode        ID=0x00000008 Parent=0x8B93E3BD SizeRef=2336,1391 Split=X\n    DockNode      ID=0x00000001 Parent=0x00000008 SizeRef=1435,1391 CentralNode=1 Selected=0x1F46795C\n    DockNode      ID=0x00000002 Parent=0x00000008 SizeRef=899,1391 Split=Y Selected=0x9CE63BF6\n      DockNode    ID=0x00000003 Parent=0x00000002 SizeRef=768,497 Selected=0x75327DBA\n      DockNode    ID=0x00000004 Parent=0x00000002 SizeRef=768,532 Split=X Selected=0x9CE63BF6\n        DockNode  ID=0x00000005 Parent=0x00000004 SizeRef=443,596 Selected=0x9CE63BF6\n        DockNode  ID=0x00000006 Parent=0x00000004 SizeRef=454,596 Selected=0x3BC11B9B\n\n"
->>>>>>> a4427e24
 }