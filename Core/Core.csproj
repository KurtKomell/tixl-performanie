--- conflicted
+++ resolved
@@ -1,50 +1,38 @@
-<Project Sdk="Microsoft.NET.Sdk">
-
-    <PropertyGroup>
-        <TargetFramework>net8.0-windows</TargetFramework>
-        <UseWindowsForms>true</UseWindowsForms>
-        <ResolveAssemblyWarnOrErrorOnTargetArchitectureMismatch>None</ResolveAssemblyWarnOrErrorOnTargetArchitectureMismatch>
-        <RootNamespace>T3.Core</RootNamespace>
-        <AllowUnsafeBlocks>true</AllowUnsafeBlocks>
-        <SatelliteResourceLanguages>en</SatelliteResourceLanguages>
-        <Configurations>Debug;Release</Configurations>
-        <Platforms>AnyCPU</Platforms>
-        <VersionPrefix>3.9.1</VersionPrefix>
-    </PropertyGroup>
-
-    <ItemGroup>
-<<<<<<< HEAD
-        <PackageReference Include="JeremyAnsel.Media.Dds" Version="2.0.4"/>
-        <PackageReference Include="ManagedBass" Version="3.1.1"/>
-        <PackageReference Include="ManagedBass.Wasapi" Version="3.1.1"/>
-        <PackageReference Include="Microsoft.CodeAnalysis.Common" Version="4.7.0-1.final"/>
-        <PackageReference Include="Microsoft.Extensions.DependencyModel" Version="8.0.0" />
-        <PackageReference Include="NAudio.Midi" Version="2.2.1"/>
-        <PackageReference Include="Newtonsoft.Json" Version="13.0.3"/>
-        <PackageReference Include="Rug.Osc" Version="1.2.5" />
-        <PackageReference Include="SharpDX.D3DCompiler" Version="4.2.0"/>
-        <PackageReference Include="SharpDX.Direct2D1" Version="4.2.0"/>
-        <PackageReference Include="SharpDX.Direct3D11" Version="4.2.0"/>
-        <PackageReference Include="SharpDX.Mathematics" Version="4.2.0"/>
-        <PackageReference Include="SharpDX.MediaFoundation" Version="4.2.0"/>
-=======
-      <PackageReference Include="JeremyAnsel.Media.Dds" Version="2.0.4" />
-      <PackageReference Include="ManagedBass" Version="3.1.1" />
-      <PackageReference Include="ManagedBass.Wasapi" Version="3.1.1" />
-      <PackageReference Include="Newtonsoft.Json" Version="13.0.3" />
-      <PackageReference Include="SharpDX.D3DCompiler" Version="4.2.0" />
-      <PackageReference Include="SharpDX.Direct2D1" Version="4.2.0" />
-      <PackageReference Include="SharpDX.Direct3D11" Version="4.2.0" />
-      <PackageReference Include="SharpDX.Mathematics" Version="4.2.0" />
-      <PackageReference Include="SharpDX.MediaFoundation" Version="4.2.0" />
-      <PackageReference Include="SharpDX.XInput" Version="4.2.0" />
->>>>>>> c6a5878d
-    </ItemGroup>
-
-    <ItemGroup>
-        <ProjectReference Include="..\Logging\Logging.csproj"/>
-        <ProjectReference Include="..\Serialization\Serialization.csproj"/>
-        <ProjectReference Include="..\SystemUi\SystemUi.csproj"/>
-    </ItemGroup>
-
-</Project>
+<Project Sdk="Microsoft.NET.Sdk">
+
+    <PropertyGroup>
+        <TargetFramework>net8.0-windows</TargetFramework>
+        <UseWindowsForms>true</UseWindowsForms>
+        <ResolveAssemblyWarnOrErrorOnTargetArchitectureMismatch>None</ResolveAssemblyWarnOrErrorOnTargetArchitectureMismatch>
+        <RootNamespace>T3.Core</RootNamespace>
+        <AllowUnsafeBlocks>true</AllowUnsafeBlocks>
+        <SatelliteResourceLanguages>en</SatelliteResourceLanguages>
+        <Configurations>Debug;Release</Configurations>
+        <Platforms>AnyCPU</Platforms>
+        <VersionPrefix>3.9.1</VersionPrefix>
+    </PropertyGroup>
+
+    <ItemGroup>
+        <PackageReference Include="JeremyAnsel.Media.Dds" Version="2.0.4"/>
+        <PackageReference Include="ManagedBass" Version="3.1.1"/>
+        <PackageReference Include="ManagedBass.Wasapi" Version="3.1.1"/>
+        <PackageReference Include="Microsoft.CodeAnalysis.Common" Version="4.7.0-1.final"/>
+        <PackageReference Include="Microsoft.Extensions.DependencyModel" Version="8.0.0" />
+        <PackageReference Include="NAudio.Midi" Version="2.2.1"/>
+        <PackageReference Include="Newtonsoft.Json" Version="13.0.3"/>
+        <PackageReference Include="Rug.Osc" Version="1.2.5" />
+        <PackageReference Include="SharpDX.D3DCompiler" Version="4.2.0"/>
+        <PackageReference Include="SharpDX.Direct2D1" Version="4.2.0"/>
+        <PackageReference Include="SharpDX.Direct3D11" Version="4.2.0"/>
+        <PackageReference Include="SharpDX.Mathematics" Version="4.2.0"/>
+        <PackageReference Include="SharpDX.MediaFoundation" Version="4.2.0"/>
+        <PackageReference Include="SharpDX.XInput" Version="4.2.0" />
+    </ItemGroup>
+
+    <ItemGroup>
+        <ProjectReference Include="..\Logging\Logging.csproj"/>
+        <ProjectReference Include="..\Serialization\Serialization.csproj"/>
+        <ProjectReference Include="..\SystemUi\SystemUi.csproj"/>
+    </ItemGroup>
+
+</Project>