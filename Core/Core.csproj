﻿<Project Sdk="Microsoft.NET.Sdk">
    <Import Project="$(SolutionDir)/Tixl.props" />
    <PropertyGroup>
        <TargetFramework>$(TixlNetFrameworkVersion)</TargetFramework>
        <UseWindowsForms>true</UseWindowsForms>
        <ResolveAssemblyWarnOrErrorOnTargetArchitectureMismatch>None</ResolveAssemblyWarnOrErrorOnTargetArchitectureMismatch>
        <RootNamespace>T3.Core</RootNamespace>
        <AllowUnsafeBlocks>true</AllowUnsafeBlocks>
        <SatelliteResourceLanguages>en</SatelliteResourceLanguages>
        <Configurations>Debug;Release</Configurations>
        <Platforms>AnyCPU</Platforms>
        <VersionPrefix>$(TixlVersion)</VersionPrefix>
        <Version>$(TixlVersion)</Version>
        <Nullable>disable</Nullable>
        <NoWarn>NU1900</NoWarn>
    </PropertyGroup>

    <ItemGroup>
        <PackageReference Include="JeremyAnsel.Media.Dds" Version="2.0.4" />
        <PackageReference Include="ManagedBass" Version="3.1.1" />
        <PackageReference Include="ManagedBass.Wasapi" Version="3.1.1" />
        <PackageReference Include="Microsoft.CodeAnalysis.Common" Version="4.7.0-1.final" />
        <PackageReference Include="Microsoft.Extensions.DependencyModel" Version="9.0.1" />
        <PackageReference Include="NAudio.Midi" Version="2.2.1" />
        <PackageReference Include="Newtonsoft.Json" Version="13.0.3" />
        <PackageReference Include="NuGet.Configuration" Version="6.13.2" />
<<<<<<< HEAD
        <PackageReference Include="pythonnet" Version="3.0.5" />
=======
        <PackageReference Include="OpenCvSharp4" Version="4.11.0.20250507" />
        <PackageReference Include="OpenCvSharp4.Extensions" Version="4.11.0.20250507" />
        <PackageReference Include="OpenCvSharp4.Windows" Version="4.11.0.20250507" />
>>>>>>> 55683875
        <PackageReference Include="Rug.Osc" Version="1.2.5">
            <NoWarn>NU1701</NoWarn>
        </PackageReference>
        <PackageReference Include="SharpDX.D3DCompiler" Version="4.2.0" />
        <PackageReference Include="SharpDX.Direct2D1" Version="4.2.0" />
        <PackageReference Include="SharpDX.Direct3D11" Version="4.2.0" />
        <PackageReference Include="SharpDX.Mathematics" Version="4.2.0" />
        <PackageReference Include="SharpDX.MediaFoundation" Version="4.2.0" />
        <PackageReference Include="SharpDX.XInput" Version="4.2.0" />
        <PackageReference Include="SharpGLTF.Core" Version="1.0.4" />
        <PackageReference Include="System.IO.Ports" Version="8.0.0" />
        <PackageReference Include="System.Management" Version="8.0.0" />
        <PackageReference Include="System.ServiceModel.Primitives" Version="4.9.0" />
    </ItemGroup>

    <ItemGroup>
        <Using Alias="Vector2" Include="System.Numerics.Vector2" />
        <Using Alias="Vector3" Include="System.Numerics.Vector3" />
        <Using Alias="Vector4" Include="System.Numerics.Vector4" />
        <Using Alias="Matrix4x4" Include="System.Numerics.Matrix4x4" />
        <Using Alias="Quaternion" Include="System.Numerics.Quaternion" />
    </ItemGroup>

    <ItemGroup>
        <ProjectReference Include="..\Logging\Logging.csproj" />
        <ProjectReference Include="..\Serialization\Serialization.csproj" />
        <ProjectReference Include="..\SystemUi\SystemUi.csproj" />
    </ItemGroup>

</Project><|MERGE_RESOLUTION|>--- conflicted
+++ resolved
@@ -1,63 +1,60 @@
-﻿<Project Sdk="Microsoft.NET.Sdk">
-    <Import Project="$(SolutionDir)/Tixl.props" />
-    <PropertyGroup>
-        <TargetFramework>$(TixlNetFrameworkVersion)</TargetFramework>
-        <UseWindowsForms>true</UseWindowsForms>
-        <ResolveAssemblyWarnOrErrorOnTargetArchitectureMismatch>None</ResolveAssemblyWarnOrErrorOnTargetArchitectureMismatch>
-        <RootNamespace>T3.Core</RootNamespace>
-        <AllowUnsafeBlocks>true</AllowUnsafeBlocks>
-        <SatelliteResourceLanguages>en</SatelliteResourceLanguages>
-        <Configurations>Debug;Release</Configurations>
-        <Platforms>AnyCPU</Platforms>
-        <VersionPrefix>$(TixlVersion)</VersionPrefix>
-        <Version>$(TixlVersion)</Version>
-        <Nullable>disable</Nullable>
-        <NoWarn>NU1900</NoWarn>
-    </PropertyGroup>
-
-    <ItemGroup>
-        <PackageReference Include="JeremyAnsel.Media.Dds" Version="2.0.4" />
-        <PackageReference Include="ManagedBass" Version="3.1.1" />
-        <PackageReference Include="ManagedBass.Wasapi" Version="3.1.1" />
-        <PackageReference Include="Microsoft.CodeAnalysis.Common" Version="4.7.0-1.final" />
-        <PackageReference Include="Microsoft.Extensions.DependencyModel" Version="9.0.1" />
-        <PackageReference Include="NAudio.Midi" Version="2.2.1" />
-        <PackageReference Include="Newtonsoft.Json" Version="13.0.3" />
-        <PackageReference Include="NuGet.Configuration" Version="6.13.2" />
-<<<<<<< HEAD
-        <PackageReference Include="pythonnet" Version="3.0.5" />
-=======
-        <PackageReference Include="OpenCvSharp4" Version="4.11.0.20250507" />
-        <PackageReference Include="OpenCvSharp4.Extensions" Version="4.11.0.20250507" />
-        <PackageReference Include="OpenCvSharp4.Windows" Version="4.11.0.20250507" />
->>>>>>> 55683875
-        <PackageReference Include="Rug.Osc" Version="1.2.5">
-            <NoWarn>NU1701</NoWarn>
-        </PackageReference>
-        <PackageReference Include="SharpDX.D3DCompiler" Version="4.2.0" />
-        <PackageReference Include="SharpDX.Direct2D1" Version="4.2.0" />
-        <PackageReference Include="SharpDX.Direct3D11" Version="4.2.0" />
-        <PackageReference Include="SharpDX.Mathematics" Version="4.2.0" />
-        <PackageReference Include="SharpDX.MediaFoundation" Version="4.2.0" />
-        <PackageReference Include="SharpDX.XInput" Version="4.2.0" />
-        <PackageReference Include="SharpGLTF.Core" Version="1.0.4" />
-        <PackageReference Include="System.IO.Ports" Version="8.0.0" />
-        <PackageReference Include="System.Management" Version="8.0.0" />
-        <PackageReference Include="System.ServiceModel.Primitives" Version="4.9.0" />
-    </ItemGroup>
-
-    <ItemGroup>
-        <Using Alias="Vector2" Include="System.Numerics.Vector2" />
-        <Using Alias="Vector3" Include="System.Numerics.Vector3" />
-        <Using Alias="Vector4" Include="System.Numerics.Vector4" />
-        <Using Alias="Matrix4x4" Include="System.Numerics.Matrix4x4" />
-        <Using Alias="Quaternion" Include="System.Numerics.Quaternion" />
-    </ItemGroup>
-
-    <ItemGroup>
-        <ProjectReference Include="..\Logging\Logging.csproj" />
-        <ProjectReference Include="..\Serialization\Serialization.csproj" />
-        <ProjectReference Include="..\SystemUi\SystemUi.csproj" />
-    </ItemGroup>
-
+﻿<Project Sdk="Microsoft.NET.Sdk">
+    <Import Project="$(SolutionDir)/Tixl.props" />
+    <PropertyGroup>
+        <TargetFramework>$(TixlNetFrameworkVersion)</TargetFramework>
+        <UseWindowsForms>true</UseWindowsForms>
+        <ResolveAssemblyWarnOrErrorOnTargetArchitectureMismatch>None</ResolveAssemblyWarnOrErrorOnTargetArchitectureMismatch>
+        <RootNamespace>T3.Core</RootNamespace>
+        <AllowUnsafeBlocks>true</AllowUnsafeBlocks>
+        <SatelliteResourceLanguages>en</SatelliteResourceLanguages>
+        <Configurations>Debug;Release</Configurations>
+        <Platforms>AnyCPU</Platforms>
+        <VersionPrefix>$(TixlVersion)</VersionPrefix>
+        <Version>$(TixlVersion)</Version>
+        <Nullable>disable</Nullable>
+        <NoWarn>NU1900</NoWarn>
+    </PropertyGroup>
+
+    <ItemGroup>
+        <PackageReference Include="JeremyAnsel.Media.Dds" Version="2.0.4" />
+        <PackageReference Include="ManagedBass" Version="3.1.1" />
+        <PackageReference Include="ManagedBass.Wasapi" Version="3.1.1" />
+        <PackageReference Include="Microsoft.CodeAnalysis.Common" Version="4.7.0-1.final" />
+        <PackageReference Include="Microsoft.Extensions.DependencyModel" Version="9.0.1" />
+        <PackageReference Include="NAudio.Midi" Version="2.2.1" />
+        <PackageReference Include="Newtonsoft.Json" Version="13.0.3" />
+        <PackageReference Include="NuGet.Configuration" Version="6.13.2" />
+        <PackageReference Include="pythonnet" Version="3.0.5" />
+        <PackageReference Include="OpenCvSharp4" Version="4.11.0.20250507" />
+        <PackageReference Include="OpenCvSharp4.Extensions" Version="4.11.0.20250507" />
+        <PackageReference Include="OpenCvSharp4.Windows" Version="4.11.0.20250507" />
+        <PackageReference Include="Rug.Osc" Version="1.2.5">
+            <NoWarn>NU1701</NoWarn>
+        </PackageReference>
+        <PackageReference Include="SharpDX.D3DCompiler" Version="4.2.0" />
+        <PackageReference Include="SharpDX.Direct2D1" Version="4.2.0" />
+        <PackageReference Include="SharpDX.Direct3D11" Version="4.2.0" />
+        <PackageReference Include="SharpDX.Mathematics" Version="4.2.0" />
+        <PackageReference Include="SharpDX.MediaFoundation" Version="4.2.0" />
+        <PackageReference Include="SharpDX.XInput" Version="4.2.0" />
+        <PackageReference Include="SharpGLTF.Core" Version="1.0.4" />
+        <PackageReference Include="System.IO.Ports" Version="8.0.0" />
+        <PackageReference Include="System.Management" Version="8.0.0" />
+        <PackageReference Include="System.ServiceModel.Primitives" Version="4.9.0" />
+    </ItemGroup>
+
+    <ItemGroup>
+        <Using Alias="Vector2" Include="System.Numerics.Vector2" />
+        <Using Alias="Vector3" Include="System.Numerics.Vector3" />
+        <Using Alias="Vector4" Include="System.Numerics.Vector4" />
+        <Using Alias="Matrix4x4" Include="System.Numerics.Matrix4x4" />
+        <Using Alias="Quaternion" Include="System.Numerics.Quaternion" />
+    </ItemGroup>
+
+    <ItemGroup>
+        <ProjectReference Include="..\Logging\Logging.csproj" />
+        <ProjectReference Include="..\Serialization\Serialization.csproj" />
+        <ProjectReference Include="..\SystemUi\SystemUi.csproj" />
+    </ItemGroup>
+
 </Project>