using System;
using System.Collections.Generic;
using System.IO;
using System.Linq;
using ManagedBass;
using Newtonsoft.Json;
using Newtonsoft.Json.Linq;
using SharpDX.Win32;
using T3.Core.Animation;
using T3.Core.IO;
using T3.Core.Logging;
using T3.Core.Model;
using T3.Core.Operator;
using T3.Core.Resource;
using T3.Serialization;

namespace T3.Core.Audio
{
    /// <summary>
    /// Controls loading, playback and discarding of audio clips.
    /// </summary>
    public static class AudioEngine
    {
        public static int clipChannels(AudioClip clip)
        {
            if (clip != null && _clipPlaybacks.TryGetValue(clip.Id, out var stream))
            {
                Bass.ChannelGetInfo(stream.StreamHandle, out var info);
                return info.Channels;
            }

            // by default use stereo
            return 2;
        }
        public static int clipSampleRate(AudioClip clip)
        {
            if (clip != null && _clipPlaybacks.TryGetValue(clip.Id, out var stream))
            {
                Bass.ChannelGetInfo(stream.StreamHandle, out var info);
                return info.Frequency;
            }

            // return default sample rate (48000Hz)
            return 48000;
        }

        public static void UseAudioClip(AudioClip clip, double time)
        {
            _updatedClipTimes[clip] = time;
        }

        public static void ReloadClip(AudioClip clip)
        {
            if (_clipPlaybacks.TryGetValue(clip.Id, out var stream))
            {
                Bass.StreamFree(stream.StreamHandle);
                _clipPlaybacks.Remove(clip.Id);
            }

            UseAudioClip(clip, 0);
        }

        public static void prepareRecording(Playback playback, double fps)
        {
            _bassUpdateThreads = Bass.GetConfig(Configuration.UpdateThreads);
            _bassUpdatePeriod = Bass.GetConfig(Configuration.UpdatePeriod);
            _bassGlobalStreamVolume = Bass.GetConfig(Configuration.GlobalStreamVolume);

            // turn off automatic sound generation
            Bass.Pause();
            Bass.Configure(Configuration.UpdateThreads, false);
            Bass.Configure(Configuration.UpdatePeriod, 0);
            Bass.Configure(Configuration.GlobalStreamVolume, 0);

            // TODO: Find this in Managed Bass library. It doesn't seem to be present.
            int tailAttribute = (int)16;

            foreach (var (audioClipId, clipStream) in _clipPlaybacks)
            {
                _oldBufferInSeconds = Bass.ChannelGetAttribute(clipStream.StreamHandle, ChannelAttribute.Buffer);

                Bass.ChannelSetAttribute(clipStream.StreamHandle, ChannelAttribute.Volume, 1.0);
                Bass.ChannelSetAttribute(clipStream.StreamHandle, ChannelAttribute.Buffer, 1.0 / fps);
                Bass.ChannelSetAttribute(clipStream.StreamHandle, (ChannelAttribute) tailAttribute, 2.0 / fps);
                Bass.ChannelStop(clipStream.StreamHandle);
                clipStream.UpdateTimeRecord(playback, fps, true);
                Bass.ChannelPlay(clipStream.StreamHandle);
                Bass.ChannelPause(clipStream.StreamHandle);
            }

            _fifoBuffers.Clear();
        }

        public static void endRecording(Playback playback, double fps)
        {
            // TODO: Find this in Managed Bass library. It doesn't seem to be present.
            int tailAttribute = (int)16;

            foreach (var (audioClipId, clipStream) in _clipPlaybacks)
            {
                // Bass.ChannelPause(clipStream.StreamHandle);
                clipStream.UpdateTimeRecord(playback, fps, false);
                Bass.ChannelSetAttribute(clipStream.StreamHandle, ChannelAttribute.NoRamp, 0);
                Bass.ChannelSetAttribute(clipStream.StreamHandle, (ChannelAttribute)tailAttribute, 0.0);
                Bass.ChannelSetAttribute(clipStream.StreamHandle, ChannelAttribute.Buffer, _oldBufferInSeconds);
            }

            // restore live playback values
            Bass.Configure(Configuration.UpdatePeriod, _bassUpdatePeriod);
            Bass.Configure(Configuration.GlobalStreamVolume, _bassGlobalStreamVolume);
            Bass.Configure(Configuration.UpdateThreads, _bassUpdateThreads);
            Bass.Start();
        }

        public static void CompleteFrame(Playback playback,
            double frameDurationInSeconds)
        {
            if (!_bassInitialized)
            {
                Bass.Free();
                Bass.Init();
                _bassInitialized = true;
            }

            AudioAnalysis.CompleteFrame(playback);

            // Create new streams
            foreach (var (audioClip, time) in _updatedClipTimes)
            {
                if (_clipPlaybacks.TryGetValue(audioClip.Id, out var clip))
                {
                    clip.TargetTime = time;
                }
                else
                {
                    var audioClipStream = AudioClipStream.LoadClip(audioClip);
                    if (audioClipStream != null)
                        _clipPlaybacks[audioClip.Id] = audioClipStream;
                }
            }

            List<Guid> obsoleteIds = new();
            var playbackSpeedChanged = Math.Abs(_lastPlaybackSpeed - playback.PlaybackSpeed) > 0.001f;
            _lastPlaybackSpeed = playback.PlaybackSpeed;

            var handledMainSoundtrack = false;
<<<<<<< HEAD
            foreach (var (audioClipId, clipStream) in _clipPlaybacks)
=======
            foreach (var (audioClipId,clipStream) in _clipPlaybacks)
>>>>>>> 96084b2d
            {
                clipStream.IsInUse = _updatedClipTimes.ContainsKey(clipStream.AudioClip);
                if (!clipStream.IsInUse)
                {
                    obsoleteIds.Add(audioClipId);
                }
                else
                {
                    if (playback.IsLive && playbackSpeedChanged)
                        clipStream.UpdatePlaybackSpeed(playback.PlaybackSpeed);

                    if (!handledMainSoundtrack && clipStream.AudioClip.IsSoundtrack)
                    {
                        if (!playback.IsLive)
                        {
                            // create buffer if necessary
                            byte[] buffer = null;
                            if (!_fifoBuffers.TryGetValue(clipStream.AudioClip, out buffer))
                                buffer = _fifoBuffers[clipStream.AudioClip] = new byte[0];
                            else
                                buffer = new byte[0];

                            // update time position in clip
                            var streamPositionInBytes = clipStream.UpdateTimeRecord(playback, 1.0 / frameDurationInSeconds, true);

                            var bytes = (int)Math.Max(Bass.ChannelSeconds2Bytes(clipStream.StreamHandle, frameDurationInSeconds), 0);
                            if (buffer != null && bytes > 0)
                            {
                                while (buffer.Length < bytes)
                                {
                                    // add silence at the beginning of our buffer if necessary
                                    if (streamPositionInBytes < 0)
                                    {
                                        // clear the old buffer and replace with silence
                                        _fifoBuffers[clipStream.AudioClip] = new byte[0];
                                        var silenceBytesToAdd = Math.Min(-streamPositionInBytes, bytes);
                                        var silenceBuffer = new byte[silenceBytesToAdd];
                                        // append data to our previous buffer
                                        buffer = buffer.Concat(silenceBuffer).ToArray();
                                    }

                                    if (buffer.Length < bytes)
                                    {
                                        // set the channel buffer size from here on
                                        Bass.ChannelSetAttribute(clipStream.StreamHandle, ChannelAttribute.Buffer,
                                            (int)Math.Round(frameDurationInSeconds * 1000.0));

                                        // update our own data
                                        Bass.ChannelUpdate(clipStream.StreamHandle, (int)Math.Round(frameDurationInSeconds * 1000.0));
                                    }

                                    // read all new data that is available
                                    var newBuffer = new byte[bytes];
                                    //Bass.ChannelStop(clipStream.StreamHandle);
                                    //Bass.ChannelPause(clipStream.StreamHandle);
                                    var newBytes = Bass.ChannelGetData(clipStream.StreamHandle, newBuffer, (int)DataFlags.Available);
                                    if (newBytes > 0)
                                    {
                                        newBuffer = new byte[newBytes];
                                        Bass.ChannelGetData(clipStream.StreamHandle, newBuffer, newBytes);
                                        // use number of available bytes to write the data into a new array
                                        //var soundBytesToAdd = Math.Min(newBytes, bytes - buffer.Length);
                                        // append valid data to our previous buffer
                                        //buffer = buffer.Concat(newBuffer.Take(soundBytesToAdd)).ToArray();

                                        buffer = buffer.Concat(newBuffer).ToArray();

                                        // update the FFT now without reading more data
                                        UpdateFftBuffer(clipStream.StreamHandle, playback);
                                    }

                                    // add silence at the end of our buffer if necessary
                                    if (buffer.Length < bytes)
                                    {
                                        var silenceBytesToAdd = bytes - buffer.Length;
                                        var silenceBuffer = new byte[silenceBytesToAdd];
                                        // append data to our previous buffer
                                        buffer = buffer.Concat(silenceBuffer).ToArray();
                                    }
                                }

                                _fifoBuffers[clipStream.AudioClip] = buffer;
                                handledMainSoundtrack = true;
                            }
                        }
                        else
                        {
                            UpdateFftBuffer(clipStream.StreamHandle, playback);
                            clipStream.UpdateTimeLive(playback);
                            handledMainSoundtrack = true;
                        }
                    }
<<<<<<< HEAD

                    clipStream.UpdateTime(playback);
=======
>>>>>>> 96084b2d
                }
            }

            foreach (var id in obsoleteIds)
            {
                _clipPlaybacks[id].Disable();
                _clipPlaybacks.Remove(id);
            }

            _updatedClipTimes.Clear();
        }

        public static void SetMute(bool configAudioMuted)
        {
            IsMuted = configAudioMuted;
            UpdateMuting();
        }

        public static bool IsMuted { get; private set; }

        private static void UpdateMuting()
        {
            foreach (var stream in _clipPlaybacks.Values)
            {
                var volume = IsMuted ? 0 : 1;
                Bass.ChannelSetAttribute(stream.StreamHandle, ChannelAttribute.Volume, volume);
            }
        }

        private static void UpdateFftBuffer(int soundStreamHandle, Playback playback)
        {
<<<<<<< HEAD
            const int get256FftValues = (int)DataFlags.FFT2048;
            
=======
            int get256FftValues = (int)DataFlags.FFT512;

            // do not advance plaback if we are not in live mode
            if (!playback.IsLive)
                get256FftValues |= (int)268435456; // TODO: find BASS_DATA_NOREMOVE in ManagedBass

>>>>>>> 96084b2d
            if (playback.Settings != null && playback.Settings.AudioSource == PlaybackSettings.AudioSources.ProjectSoundTrack)
            {
                Bass.ChannelGetData(soundStreamHandle, AudioAnalysis.FftGainBuffer, get256FftValues);
            }
        }

<<<<<<< HEAD
=======
        public static byte[] LastMixDownBuffer(double frameDurationInSeconds)
        {
            if (_clipPlaybacks.Count == 0)
            {
                // get default sample rate
                var channels = clipChannels(null);
                var sampleRate = clipSampleRate(null);
                var samples = (int)Math.Max(Math.Round(frameDurationInSeconds * sampleRate), 0.0);
                var bytes = samples * channels * sizeof(float);

                return new byte[bytes];
            }
            else
            {
                foreach (var (audioClipId, clipStream) in _clipPlaybacks)
                {
                    if (_fifoBuffers.TryGetValue(clipStream.AudioClip, out var buffer))
                    {
                        var bytes = (int)Bass.ChannelSeconds2Bytes(clipStream.StreamHandle, frameDurationInSeconds);

                        var result = buffer.SkipLast(buffer.Length - bytes).ToArray();
                        _fifoBuffers[clipStream.AudioClip] = buffer.Skip(bytes).ToArray();

                        return result;
                    }
                }
            }

            // error
            return null;
        }

>>>>>>> 96084b2d
        private static double _lastPlaybackSpeed = 1;
        private static bool _bassInitialized;
        private static double _oldBufferInSeconds;
        private static readonly Dictionary<Guid, AudioClipStream> _clipPlaybacks = new();
        private static readonly Dictionary<AudioClip, double> _updatedClipTimes = new();
        private static readonly Dictionary<AudioClip, byte[]> _fifoBuffers = new();

        // to save bass state before recording
        private static int _bassUpdatePeriod; // initial Bass library update period in MS
        private static int _bassGlobalStreamVolume; // initial Bass library sample volume (range 0 to 10000)
        private static int _bassUpdateThreads; // initial Bass library update threads
    }

    public class AudioClipStream
    {
        public AudioClip AudioClip;

        public double Duration;
        public int StreamHandle;
        public bool IsInUse;
        public bool IsNew = true;
        public float DefaultPlaybackFrequency { get; private set; }
        public double TargetTime { get; set; }

        public void UpdatePlaybackSpeed(double newSpeed)
        {
            if (newSpeed == 0.0)
            {
                // Stop
                Bass.ChannelStop(StreamHandle);
            }
            else if (newSpeed < 0.0)
            {
                // Play backwards
                Bass.ChannelSetAttribute(StreamHandle, ChannelAttribute.ReverseDirection, -1);
                Bass.ChannelSetAttribute(StreamHandle, ChannelAttribute.Frequency, DefaultPlaybackFrequency * -newSpeed);
                Bass.ChannelPlay(StreamHandle);
            }
            else
            {
                // Play forward
                Bass.ChannelSetAttribute(StreamHandle, ChannelAttribute.ReverseDirection, 1);
                Bass.ChannelSetAttribute(StreamHandle, ChannelAttribute.Frequency, DefaultPlaybackFrequency * newSpeed);
                Bass.ChannelPlay(StreamHandle);
            }
        }
<<<<<<< HEAD
=======

>>>>>>> 96084b2d

        public static AudioClipStream LoadClip(AudioClip clip)
        {
            if (string.IsNullOrWhiteSpace(clip.FilePath))
                return null;

            Log.Debug($"Loading audioClip {clip.FilePath} ...");
            if (!File.Exists(clip.FilePath))
            {
                Log.Error($"AudioClip file '{clip.FilePath}' does not exist.");
                return null;
            }
<<<<<<< HEAD

            var streamHandle = Bass.CreateStream(clip.FilePath, 0, 0, BassFlags.Prescan);
=======
            var streamHandle = Bass.CreateStream(clip.FilePath, 0, 0, BassFlags.Prescan | BassFlags.Float);
>>>>>>> 96084b2d
            Bass.ChannelGetAttribute(streamHandle, ChannelAttribute.Frequency, out var defaultPlaybackFrequency);
            Bass.ChannelSetAttribute(streamHandle, ChannelAttribute.Volume, AudioEngine.IsMuted ? 0 : 1);
            var bytes = Bass.ChannelGetLength(streamHandle);
            if (bytes < 0)
            {
                Log.Error($"Failed to initialize audio playback for {clip.FilePath}.");
            }

            var duration = (float)Bass.ChannelBytes2Seconds(streamHandle, bytes);

            var stream = new AudioClipStream()
                             {
                                 AudioClip = clip,
                                 StreamHandle = streamHandle,
                                 DefaultPlaybackFrequency = defaultPlaybackFrequency,
                                 Duration = duration,
                             };

            clip.LengthInSeconds = duration;
            return stream;
        }

<<<<<<< HEAD
        private const double AudioSyncingOffset = -2 / 60f;
        private const double AudioTriggerDelayOffset = 2 / 60f;
=======
        private const double AudioSyncingOffset = -2.0 / 60.0;
        private const double AudioTriggerDelayOffset = 2.0 / 60.0;
        private const double RecordSyncingOffset = -1.0 / 60.0;
>>>>>>> 96084b2d

        /// <summary>
        /// We try to find a compromise between letting bass play the audio clip in the correct playback speed which
        /// eventually will drift away from Tooll's Playback time. If the delta between playback and audio-clip time exceeds
        /// a threshold, we resync.
        /// Frequent resync causes audio glitches.
        /// Too large of a threshold can disrupt syncing and increase latency.
        /// </summary>
        /// <param name="playback"></param>
        public void UpdateTimeLive(Playback playback)
        {
            if (playback.PlaybackSpeed == 0)
            {
                Bass.ChannelPause(StreamHandle);
                return;
<<<<<<< HEAD

=======
            }
            
>>>>>>> 96084b2d
            var localTargetTimeInSecs = TargetTime - playback.SecondsFromBars(AudioClip.StartTime);
            var isOutOfBounds = localTargetTimeInSecs < 0 || localTargetTimeInSecs >= AudioClip.LengthInSeconds;
            var isPlaying = Bass.ChannelIsActive(StreamHandle) == PlaybackState.Playing;

            if (isOutOfBounds)
            {
                if (isPlaying)
                {
                    //Log.Debug("Pausing");
                    Bass.ChannelPause(StreamHandle);
                }
<<<<<<< HEAD

=======
>>>>>>> 96084b2d
                return;
            }

            if (!isPlaying)
            {
                //Log.Debug("Restarting");
                Bass.ChannelPlay(StreamHandle);
            }

            var currentStreamPos = Bass.ChannelGetPosition(StreamHandle);
            var currentPos = Bass.ChannelBytes2Seconds(StreamHandle, currentStreamPos) - AudioSyncingOffset;
            var soundDelta = (currentPos - localTargetTimeInSecs) * playback.PlaybackSpeed;

<<<<<<< HEAD
            if (Math.Abs(soundDelta) <= ProjectSettings.Config.AudioResyncThreshold * Math.Abs(Playback.Current.PlaybackSpeed))
=======
            // we may not fall behind or skip ahead in playback
            var maxSoundDelta = ProjectSettings.Config.AudioResyncThreshold * Math.Abs(playback.PlaybackSpeed);
            if (Math.Abs(soundDelta) <= maxSoundDelta)
>>>>>>> 96084b2d
                return;

            // Resync
            //Log.Debug($"Sound delta {soundDelta:0.000}s for {AudioClip.FilePath}");
<<<<<<< HEAD
            var newStreamPos =
                Bass.ChannelSeconds2Bytes(StreamHandle, localTargetTimeInSecs + AudioTriggerDelayOffset * Playback.Current.PlaybackSpeed + AudioSyncingOffset);
            Bass.ChannelSetPosition(StreamHandle, newStreamPos);
=======
            var resyncOffset = AudioTriggerDelayOffset * playback.PlaybackSpeed + AudioSyncingOffset;
            var newStreamPos = Bass.ChannelSeconds2Bytes(StreamHandle, localTargetTimeInSecs + resyncOffset);
            Bass.ChannelSetPosition(StreamHandle, newStreamPos, PositionFlags.Bytes);
        }

        /// <summary>
        /// Update time when recoding, returns number of bytes of the position from the stream start
        /// </summary>
        /// <param name="playback"></param>
        public long UpdateTimeRecord(Playback playback, double fps, bool reinitialize)
        {
            // offset timing dependent on position in clip
            var localTargetTimeInSecs = playback.TimeInSecs - playback.SecondsFromBars(AudioClip.StartTime) + RecordSyncingOffset;
            long newStreamPos = 0;
            if (localTargetTimeInSecs < 0)
                newStreamPos = -Bass.ChannelSeconds2Bytes(StreamHandle, -localTargetTimeInSecs);
            else
                newStreamPos = Bass.ChannelSeconds2Bytes(StreamHandle, localTargetTimeInSecs);

            // re-initialize playback?
            if (reinitialize)
            {
                var flags = PositionFlags.Bytes | PositionFlags.MixerNoRampIn | PositionFlags.Decode;

                Bass.ChannelSetAttribute(StreamHandle, ChannelAttribute.NoRamp, 1);
                Bass.ChannelSetAttribute(StreamHandle, ChannelAttribute.Volume, 1);
                Bass.ChannelSetAttribute(StreamHandle, ChannelAttribute.ReverseDirection, 1);
                Bass.ChannelSetAttribute(StreamHandle, ChannelAttribute.Frequency, DefaultPlaybackFrequency);
                Bass.ChannelSetPosition(StreamHandle, Math.Max(newStreamPos, 0), flags);
            }

            return newStreamPos;
>>>>>>> 96084b2d
        }

        public void Disable()
        {
            Bass.StreamFree(StreamHandle);
        }
    }

    public class AudioClip
    {
        #region serialized attributes
        public Guid Id;
        public string FilePath;
        public double StartTime;
        public double EndTime;
        public float Bpm = 120;
        public bool DiscardAfterUse = true;
        public bool IsSoundtrack = false;
        #endregion

        /// <summary>
        /// Is initialized after loading...
        /// </summary>
        public double LengthInSeconds;

        #region serialization
        public static AudioClip FromJson(JToken jToken, string projectResourceDir)
        {
            var idToken = jToken[nameof(Id)];

            var idString = idToken?.Value<string>();
            if (idString == null)
                return null;

            var path = jToken[nameof(FilePath)]?.Value<string>();

            if (path != null)
            {
                _ = ResourceManager.TryResolvePath(path, out path, projectResourceDir);
            }
            else
            {
                path = string.Empty;
            }

            var newAudioClip = new AudioClip
                                   {
                                       Id = Guid.Parse(idString),
                                       FilePath = path,
                                       StartTime = jToken[nameof(StartTime)]?.Value<double>() ?? 0,
                                       EndTime = jToken[nameof(EndTime)]?.Value<double>() ?? 0,
                                       Bpm = jToken[nameof(Bpm)]?.Value<float>() ?? 0,
                                       DiscardAfterUse = jToken[nameof(DiscardAfterUse)]?.Value<bool>() ?? true,
                                       IsSoundtrack = jToken[nameof(IsSoundtrack)]?.Value<bool>() ?? true,
                                   };

            return newAudioClip;
        }

        public void ToJson(JsonTextWriter writer)
        {
            //writer.WritePropertyName(Id.ToString());
            writer.WriteStartObject();
            {
                writer.WriteValue(nameof(Id), Id);
                writer.WriteValue(nameof(StartTime), StartTime);
                writer.WriteValue(nameof(EndTime), EndTime);
                writer.WriteValue(nameof(Bpm), Bpm);
                writer.WriteValue(nameof(DiscardAfterUse), DiscardAfterUse);
                writer.WriteValue(nameof(IsSoundtrack), IsSoundtrack);
                writer.WriteObject(nameof(FilePath), FilePath);
            }
            writer.WriteEndObject();
        }
        #endregion
    }
}<|MERGE_RESOLUTION|>--- conflicted
+++ resolved
@@ -144,11 +144,7 @@
             _lastPlaybackSpeed = playback.PlaybackSpeed;
 
             var handledMainSoundtrack = false;
-<<<<<<< HEAD
             foreach (var (audioClipId, clipStream) in _clipPlaybacks)
-=======
-            foreach (var (audioClipId,clipStream) in _clipPlaybacks)
->>>>>>> 96084b2d
             {
                 clipStream.IsInUse = _updatedClipTimes.ContainsKey(clipStream.AudioClip);
                 if (!clipStream.IsInUse)
@@ -241,11 +237,6 @@
                             handledMainSoundtrack = true;
                         }
                     }
-<<<<<<< HEAD
-
-                    clipStream.UpdateTime(playback);
-=======
->>>>>>> 96084b2d
                 }
             }
 
@@ -277,25 +268,18 @@
 
         private static void UpdateFftBuffer(int soundStreamHandle, Playback playback)
         {
-<<<<<<< HEAD
-            const int get256FftValues = (int)DataFlags.FFT2048;
-            
-=======
             int get256FftValues = (int)DataFlags.FFT512;
 
             // do not advance plaback if we are not in live mode
             if (!playback.IsLive)
                 get256FftValues |= (int)268435456; // TODO: find BASS_DATA_NOREMOVE in ManagedBass
 
->>>>>>> 96084b2d
             if (playback.Settings != null && playback.Settings.AudioSource == PlaybackSettings.AudioSources.ProjectSoundTrack)
             {
                 Bass.ChannelGetData(soundStreamHandle, AudioAnalysis.FftGainBuffer, get256FftValues);
             }
         }
 
-<<<<<<< HEAD
-=======
         public static byte[] LastMixDownBuffer(double frameDurationInSeconds)
         {
             if (_clipPlaybacks.Count == 0)
@@ -328,7 +312,6 @@
             return null;
         }
 
->>>>>>> 96084b2d
         private static double _lastPlaybackSpeed = 1;
         private static bool _bassInitialized;
         private static double _oldBufferInSeconds;
@@ -375,10 +358,7 @@
                 Bass.ChannelPlay(StreamHandle);
             }
         }
-<<<<<<< HEAD
-=======
-
->>>>>>> 96084b2d
+
 
         public static AudioClipStream LoadClip(AudioClip clip)
         {
@@ -391,12 +371,7 @@
                 Log.Error($"AudioClip file '{clip.FilePath}' does not exist.");
                 return null;
             }
-<<<<<<< HEAD
-
-            var streamHandle = Bass.CreateStream(clip.FilePath, 0, 0, BassFlags.Prescan);
-=======
             var streamHandle = Bass.CreateStream(clip.FilePath, 0, 0, BassFlags.Prescan | BassFlags.Float);
->>>>>>> 96084b2d
             Bass.ChannelGetAttribute(streamHandle, ChannelAttribute.Frequency, out var defaultPlaybackFrequency);
             Bass.ChannelSetAttribute(streamHandle, ChannelAttribute.Volume, AudioEngine.IsMuted ? 0 : 1);
             var bytes = Bass.ChannelGetLength(streamHandle);
@@ -419,14 +394,9 @@
             return stream;
         }
 
-<<<<<<< HEAD
-        private const double AudioSyncingOffset = -2 / 60f;
-        private const double AudioTriggerDelayOffset = 2 / 60f;
-=======
         private const double AudioSyncingOffset = -2.0 / 60.0;
         private const double AudioTriggerDelayOffset = 2.0 / 60.0;
         private const double RecordSyncingOffset = -1.0 / 60.0;
->>>>>>> 96084b2d
 
         /// <summary>
         /// We try to find a compromise between letting bass play the audio clip in the correct playback speed which
@@ -442,12 +412,8 @@
             {
                 Bass.ChannelPause(StreamHandle);
                 return;
-<<<<<<< HEAD
-
-=======
             }
             
->>>>>>> 96084b2d
             var localTargetTimeInSecs = TargetTime - playback.SecondsFromBars(AudioClip.StartTime);
             var isOutOfBounds = localTargetTimeInSecs < 0 || localTargetTimeInSecs >= AudioClip.LengthInSeconds;
             var isPlaying = Bass.ChannelIsActive(StreamHandle) == PlaybackState.Playing;
@@ -459,10 +425,6 @@
                     //Log.Debug("Pausing");
                     Bass.ChannelPause(StreamHandle);
                 }
-<<<<<<< HEAD
-
-=======
->>>>>>> 96084b2d
                 return;
             }
 
@@ -476,22 +438,13 @@
             var currentPos = Bass.ChannelBytes2Seconds(StreamHandle, currentStreamPos) - AudioSyncingOffset;
             var soundDelta = (currentPos - localTargetTimeInSecs) * playback.PlaybackSpeed;
 
-<<<<<<< HEAD
-            if (Math.Abs(soundDelta) <= ProjectSettings.Config.AudioResyncThreshold * Math.Abs(Playback.Current.PlaybackSpeed))
-=======
             // we may not fall behind or skip ahead in playback
             var maxSoundDelta = ProjectSettings.Config.AudioResyncThreshold * Math.Abs(playback.PlaybackSpeed);
             if (Math.Abs(soundDelta) <= maxSoundDelta)
->>>>>>> 96084b2d
                 return;
 
             // Resync
             //Log.Debug($"Sound delta {soundDelta:0.000}s for {AudioClip.FilePath}");
-<<<<<<< HEAD
-            var newStreamPos =
-                Bass.ChannelSeconds2Bytes(StreamHandle, localTargetTimeInSecs + AudioTriggerDelayOffset * Playback.Current.PlaybackSpeed + AudioSyncingOffset);
-            Bass.ChannelSetPosition(StreamHandle, newStreamPos);
-=======
             var resyncOffset = AudioTriggerDelayOffset * playback.PlaybackSpeed + AudioSyncingOffset;
             var newStreamPos = Bass.ChannelSeconds2Bytes(StreamHandle, localTargetTimeInSecs + resyncOffset);
             Bass.ChannelSetPosition(StreamHandle, newStreamPos, PositionFlags.Bytes);
@@ -524,7 +477,6 @@
             }
 
             return newStreamPos;
->>>>>>> 96084b2d
         }
 
         public void Disable()
