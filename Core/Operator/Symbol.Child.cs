﻿#nullable enable
using System;
using System.Collections.Generic;
using System.Diagnostics;
using System.Diagnostics.CodeAnalysis;
using System.Linq;
using System.Runtime.CompilerServices;
using System.Security.Cryptography;
using T3.Core.Compilation;
using T3.Core.DataTypes;
using T3.Core.Logging;
using T3.Core.Operator.Slots;
using Texture2D = T3.Core.DataTypes.Texture2D;

namespace T3.Core.Operator;

public partial class Symbol
{
    /// <summary>
    /// Represents an instance of a <see cref="Symbol"/> within a Symbol.
    /// </summary>
    public sealed class Child
    {
        /// <summary>A reference to the <see cref="Symbol"/> this is an instance from.</summary>
        public Symbol Symbol { get; init; }

        public Guid Id { get; }

        public Symbol? Parent { get; }

        public string Name { get; set; }

        public string ReadableName => string.IsNullOrEmpty(Name) ? Symbol.Name : Name;
        public bool HasCustomName => !string.IsNullOrEmpty(Name);

        public bool IsBypassed { get => _isBypassed; set => SetBypassed(value); }

        public bool IsDisabled
        {
            get
            {
                // Avoid LINQ because of allocations in inner loop
                foreach (var x in Outputs.Values)
                {
                    if (x.IsDisabled)
                        return true;
                }

                return false;
                //return Outputs.FirstOrDefault().Value?.IsDisabled ?? false;
            }
            set => SetDisabled(value);
        }

        public Dictionary<Guid, Input> Inputs { get; private init; } = new();
        public Dictionary<Guid, Output> Outputs { get; private init; } = new(); 
        internal IEnumerable<Instance> Instances
        {
            get
            {
                lock(_creationLock)
                    return _instancesOfSelf.Values;
            }
        }

        private readonly Dictionary<int, Instance> _instancesOfSelf = [];
        private readonly object _creationLock;
        private readonly bool _isGeneric;
        
        public Guid? PreviousId { get; private set; }


        internal Child(Symbol symbol, Guid childId, Symbol? parent, string? name, bool isBypassed, object creationLock, Guid? previousId = null)
        {
            _creationLock = creationLock;
            Symbol = symbol;
            Id = childId;
            Parent = parent;
            Name = name ?? string.Empty;
            _isBypassed = isBypassed;
            _isGeneric = symbol.IsGeneric;
            PreviousId = previousId;

            foreach (var inputDefinition in symbol.InputDefinitions)
            {
                if (!Inputs.TryAdd(inputDefinition.Id, new Input(inputDefinition)))
                {
                    throw new ApplicationException($"The ID for symbol input {symbol.Name}.{inputDefinition.Name} must be unique.");
                }
            }

            foreach (var outputDefinition in symbol.OutputDefinitions)
            {
                Symbol.OutputDefinition.TryGetNewOutputDataType(outputDefinition, out var outputData);
                var output = new Output(outputDefinition, outputData) { DirtyFlagTrigger = outputDefinition.DirtyFlagTrigger };
                if (!Outputs.TryAdd(outputDefinition.Id, output))
                {
                    throw new ApplicationException($"The ID for symbol output {symbol.Name}.{outputDefinition.Name} must be unique.");
                }
            }
        }

        private void SetDisabled(bool shouldBeDisabled)
        {
            if (Parent == null)
                return;

            var outputDefinitions = Symbol.OutputDefinitions;

            // Set disabled status on this child's outputs
            foreach (var outputDef in outputDefinitions)
            {
                if (outputDef == null)
                {
                    Log.Warning($"{Symbol.GetType()} {Symbol.Name} contains a null {typeof(Symbol.OutputDefinition)}", Id);
                    continue;
                }

                if (Outputs.TryGetValue(outputDef.Id, out var childOutput))
                {
                    childOutput.IsDisabled = shouldBeDisabled;
<<<<<<< HEAD

=======
>>>>>>> e9af1e1a
                }
                else
                {
                    Log.Warning($"{typeof(Symbol.Child)} {ReadableName} does not have the following child output as defined: " +
                                $"{childOutput?.OutputDefinition.Name}({nameof(Guid)}{childOutput?.OutputDefinition.Id})");
                }
            }

            // Set disabled status on outputs of each instanced copy of this child within all parents that contain it
            foreach (var parentInstance in Parent.InstancesOfSelf)
            {
                // This parent doesn't have an instance of our SymbolChild. Ignoring and continuing.
                if (!parentInstance.Children.TryGetValue(Id, out var matchingChildInstance))
                    continue;

                // Set disabled status on all outputs of each instance
                foreach (var slot in matchingChildInstance.Outputs)
                {
                    slot.IsDisabled = shouldBeDisabled;
                }
            }
        }

        #region sub classes =============================================================
        public sealed class Output
        {
            public Symbol.OutputDefinition OutputDefinition { get; }
            public IOutputData OutputData { get; }

            public bool IsDisabled { get; set; }

            public DirtyFlagTrigger DirtyFlagTrigger
            {
                get => _dirtyFlagTrigger ?? OutputDefinition.DirtyFlagTrigger;
                set => _dirtyFlagTrigger = (value != OutputDefinition.DirtyFlagTrigger) ? (DirtyFlagTrigger?)value : null;
            }

            private DirtyFlagTrigger? _dirtyFlagTrigger = null;

            public Output(Symbol.OutputDefinition outputDefinition, IOutputData outputData)
            {
                OutputDefinition = outputDefinition;
                OutputData = outputData;
            }

            public Output DeepCopy()
            {
                return new Output(OutputDefinition, OutputData);
            }
        }

        public sealed class Input
        {
            public Symbol.InputDefinition InputDefinition { get; }
            public Guid Id => InputDefinition.Id;
            public bool IsMultiInput => InputDefinition.IsMultiInput;
            public InputValue DefaultValue => InputDefinition.DefaultValue;

            public string Name => InputDefinition.Name;

            /// <summary>The input value used for this symbol child</summary>
            public InputValue Value { get; }

            public bool IsDefault { get; set; }

            public Input(Symbol.InputDefinition inputDefinition)
            {
                InputDefinition = inputDefinition;
                Value = DefaultValue.Clone();
                IsDefault = true;
            }

            public void SetCurrentValueAsDefault()
            {
                if (DefaultValue.IsEditableInputReferenceType)
                {
                    DefaultValue.AssignClone(Value);
                }
                else
                {
                    DefaultValue.Assign(Value);
                }

                IsDefault = true;
            }

            public void ResetToDefault()
            {
                if (DefaultValue.IsEditableInputReferenceType)
                {
                    Value.AssignClone(DefaultValue);
                }
                else
                {
                    Value.Assign(DefaultValue);
                }

                IsDefault = true;
            }
        }
        #endregion

        private bool _isBypassed;

        public bool IsBypassable()
        {
            if (Symbol.OutputDefinitions.Count == 0)
                return false;

            if (Symbol.InputDefinitions.Count == 0)
                return false;

            var mainInput = Symbol.InputDefinitions[0];
            var mainOutput = Symbol.OutputDefinitions[0];

            if (mainInput.DefaultValue.ValueType != mainOutput.ValueType)
                return false;

            if (mainInput.DefaultValue.ValueType == typeof(Command))
                return true;

            if (mainInput.DefaultValue.ValueType == typeof(Texture2D))
                return true;

            if (mainInput.DefaultValue.ValueType == typeof(BufferWithViews))
                return true;

            if (mainInput.DefaultValue.ValueType == typeof(MeshBuffers))
                return true;

            if (mainInput.DefaultValue.ValueType == typeof(float))
                return true;

            if (mainInput.DefaultValue.ValueType == typeof(Vector2))
                return true;

            if (mainInput.DefaultValue.ValueType == typeof(Vector3))
                return true;

            if (mainInput.DefaultValue.ValueType == typeof(string))
                return true;

            if (mainInput.DefaultValue.ValueType == typeof(ShaderGraphNode))
                return true;

            return false;
        }

        private void SetBypassed(bool shouldBypass)
        {
            if (shouldBypass == _isBypassed)
                return;

            if (!IsBypassable())
                return;

            if (Parent == null)
            {
                // Clarify: shouldn't this be shouldBypass?
                _isBypassed = shouldBypass; // during loading parents are not yet assigned. This flag will later be used when creating instances
                return;
            }

            lock (_creationLock)
            {
                if (_instancesOfSelf.Count == 0)
                {
                    _isBypassed = shouldBypass; // while duplicating / cloning as new symbol there are no instances yet.
                    return;
                }
            }

            // check if there is a connection
            var isOutputConnected = false;
            var mainOutputDef = Symbol.OutputDefinitions[0];
            foreach (var connection in Parent.Connections)
            {
                if (connection.SourceSlotId != mainOutputDef.Id || connection.SourceParentOrChildId != Id)
                    continue;

                isOutputConnected = true;
                break;
            }

            if (!isOutputConnected)
                return;

            var id = Id;
            foreach (var parentInstance in Parent.InstancesOfSelf)
            {
                var instance = parentInstance.Children[id];
                SetBypassForInstance(instance, shouldBypass);
            }

            _isBypassed = shouldBypass;
        }

        private static bool SetBypassForInstance(Instance instance, bool shouldBypass, bool invalidate = true)
        {
            var mainInputSlot = instance.Inputs[0];
            var mainOutputSlot = instance.Outputs[0];

            var wasByPassed = false;

            switch (mainOutputSlot)
            {
                case Slot<Command> commandOutput when mainInputSlot is Slot<Command> commandInput:
                    if (shouldBypass)
                    {
                        wasByPassed = commandOutput.TrySetBypassToInput(commandInput);
                    }
                    else
                    {
                        commandOutput.RestoreUpdateAction();
                    }

                    if (invalidate)
                        InvalidateConnected(commandInput);
                    break;

                case Slot<BufferWithViews> bufferOutput when mainInputSlot is Slot<BufferWithViews> bufferInput:
                    if (shouldBypass)
                    {
                        wasByPassed = bufferOutput.TrySetBypassToInput(bufferInput);
                    }
                    else
                    {
                        bufferOutput.RestoreUpdateAction();
                    }

                    if (invalidate)
                        InvalidateConnected(bufferInput);
                    
                    break;
                case Slot<MeshBuffers> bufferOutput when mainInputSlot is Slot<MeshBuffers> bufferInput:
                    if (shouldBypass)
                    {
                        wasByPassed = bufferOutput.TrySetBypassToInput(bufferInput);
                    }
                    else
                    {
                        bufferOutput.RestoreUpdateAction();
                    }

                    if (invalidate)
                        InvalidateConnected(bufferInput);

                    break;
                case Slot<Texture2D> texture2dOutput when mainInputSlot is Slot<Texture2D> texture2dInput:
                    if (shouldBypass)
                    {
                        wasByPassed = texture2dOutput.TrySetBypassToInput(texture2dInput);
                    }
                    else
                    {
                        texture2dOutput.RestoreUpdateAction();
                    }

                    if (invalidate)
                        InvalidateConnected(texture2dInput);

                    break;
                case Slot<float> floatOutput when mainInputSlot is Slot<float> floatInput:
                    if (shouldBypass)
                    {
                        wasByPassed = floatOutput.TrySetBypassToInput(floatInput);
                    }
                    else
                    {
                        floatOutput.RestoreUpdateAction();
                    }

                    if (invalidate)
                        InvalidateConnected(floatInput);

                    break;

                case Slot<System.Numerics.Vector2> vec2Output when mainInputSlot is Slot<System.Numerics.Vector2> vec2Input:
                    if (shouldBypass)
                    {
                        wasByPassed = vec2Output.TrySetBypassToInput(vec2Input);
                    }
                    else
                    {
                        vec2Output.RestoreUpdateAction();
                    }

                    if (invalidate)
                        InvalidateConnected(vec2Input);

                    break;
                case Slot<System.Numerics.Vector3> vec3Output when mainInputSlot is Slot<System.Numerics.Vector3> vec3Input:
                    if (shouldBypass)
                    {
                        wasByPassed = vec3Output.TrySetBypassToInput(vec3Input);
                    }
                    else
                    {
                        vec3Output.RestoreUpdateAction();
                    }

                    if (invalidate)
                        InvalidateConnected(vec3Input);

                    break;
                case Slot<string> stringOutput when mainInputSlot is Slot<string> stringInput:
                    if (shouldBypass)
                    {
                        wasByPassed = stringOutput.TrySetBypassToInput(stringInput);
                    }
                    else
                    {
                        stringOutput.RestoreUpdateAction();
                    }

                    if (invalidate)
                        InvalidateConnected(stringInput);
                    break;
            }

            return wasByPassed;
        }

        private static void InvalidateConnected<T>(Slot<T> bufferInput)
        {
            if (bufferInput.TryGetAsMultiInputTyped(out var multiInput))
            {
                foreach (var connection in multiInput.CollectedInputs)
                {
                    InvalidateParentInputs(connection);
                }
            }
            else
            {
                var connection = bufferInput.FirstConnection;
                InvalidateParentInputs(connection);
            }

            [MethodImpl(MethodImplOptions.AggressiveInlining)]
            void InvalidateParentInputs(ISlot connection)
            {
                if (connection.ValueType == typeof(string))
                    return;

                connection.DirtyFlag.Invalidate();
            }
        }

        public override string ToString()
        {
            return Parent?.Name + ">" + ReadableName;
        }

        internal static Guid CreateIdDeterministically(Symbol symbol, Symbol? parent)
        {
            //deterministically create a new guid from the symbol id
            using var hashComputer = IncrementalHash.CreateHash(HashAlgorithmName.SHA1);
            hashComputer.AppendData(symbol.Id.ToByteArray(), 0, 16);

            if (parent != null)
            {
                hashComputer.AppendData(parent.Id.ToByteArray(), 0, 16);
            }

            // SHA1 is 20 bytes long, but we only need 16 bytes for a guid
            var newGuidBytes = new ReadOnlySpan<byte>(hashComputer.GetHashAndReset(), 0, 16);
            return new Guid(newGuidBytes);
        }

        internal void RemoveChildInstancesOf(Child child)
        {
            var idToDestroy = child.Id;
            lock (_creationLock)
            {
                foreach (var instanceKvp in _instancesOfSelf)
                {
                    var instance = instanceKvp.Value;
                    var pathHash = instanceKvp.Key;
                    if (instance.ChildInstances.Remove(idToDestroy, out var childInstance))
                    {
                        childInstance.Dispose(child, false, pathHash);
                    }
                    else
                    {
                        throw new InvalidOperationException($"Failed to remove child instance {childInstance} from {instance}");
                    }
                }
            }
        }

        private void DestroyAndClearAllInstances(bool onlyIfTypeUpdateNeeded)
        {
            lock (_creationLock)
            {
                var allInstances = _instancesOfSelf.ToArray();
                for (int i = allInstances.Length - 1; i >= 0; i--)
                {
                    var info = allInstances[i];
                    var instance = info.Value;
                    var pathHash = info.Key;
                    instance.Dispose(this, onlyIfTypeUpdateNeeded, pathHash);
                    _instancesOfSelf.Remove(pathHash);
                }
            }
        }

        internal void Dispose()
        {
            DestroyAndClearAllInstances(false);
            lock (_creationLock)
            {
                var removed = Symbol._childrenCreatedFromMe.Remove(Id, out _);
                Debug.Assert(removed);
            }
        }

        internal void AddChildInstances(Child newChild, ICollection<Instance> listToAddNewInstancesTo)
        {
            lock (_creationLock)
            {
                foreach (var instance in _instancesOfSelf.Values)
                {
                    if (newChild.TryCreateNewInstance(instance, out var newInstance))
                    {
                        listToAddNewInstancesTo.Add(newInstance);
                    }
                }
            }
        }

        internal void UpdateIOAndConnections(SlotChangeInfo slotChanges)
        {
            UpdateSymbolChildIO(this, slotChanges);

            if (Parent == null)
            {
                DestroyAndClearAllInstances(true);
                // just destroy all instances - we have no connections to worry about since we dont have a parent
                return;
            }

            // we dont need to update our instances/connections - our parents do that for us if they need it
<<<<<<< HEAD
            if (Parent.NeedsTypeUpdate)
=======
            if (Parent != null && Parent.NeedsTypeUpdate)
>>>>>>> e9af1e1a
            {
                // destroy all instances if necessary? probably not...
                //DestroyAndClearAllInstances();
                return;
            }

            // todo: move to SymbolChild
            // deal with removed connections
            var parentConnections = Parent!.Connections;
            // get all connections that belong to this instance
            var connectionsToReplace = parentConnections.FindAll(c => c.SourceParentOrChildId == Id ||
                                                                      c.TargetParentOrChildId == Id);
            // first remove those connections where the inputs/outputs doesn't exist anymore
            var connectionsToRemove =
                connectionsToReplace.FindAll(c =>
                                             {
                                                 return slotChanges.RemovedOutputDefinitions.Any(output =>
                                                                                                 {
                                                                                                     var outputId = output.Id;
                                                                                                     return outputId == c.SourceSlotId ||
                                                                                                         outputId == c.TargetSlotId;
                                                                                                 })
                                                        || slotChanges.RemovedInputDefinitions.Any(input =>
                                                                                                   {
                                                                                                       var inputId = input.Id;
                                                                                                       return inputId == c.SourceSlotId ||
                                                                                                           inputId == c.TargetSlotId;
                                                                                                   });
                                             });

            foreach (var connection in connectionsToRemove)
            {
                Parent.RemoveConnection(connection); // TODO: clarify if we need to iterate over all multi input indices
                connectionsToReplace.Remove(connection);
            }

            // now create the entries for those that will be reconnected after the instance has been replaced. Take care of the multi input order
            connectionsToReplace.Reverse();

            var connectionEntriesToReplace = new List<ConnectionEntry>(connectionsToReplace.Count);
            foreach (var con in connectionsToReplace)
            {
                if (Parent.TryGetMultiInputIndexOf(con, out var foundAtConnectionIndex, out var multiInputIndex))
                {
                    connectionEntriesToReplace.Add(new ConnectionEntry
                                                       {
                                                           Connection = con,
                                                           MultiInputIndex = multiInputIndex,
                                                           ConnectionIndex = foundAtConnectionIndex
                                                       });
                }
            }

            Parent.RemoveConnections(connectionEntriesToReplace);

            // Recreate all instances fresh
            lock (_creationLock)
            {
                var existing = _instancesOfSelf.Values.ToArray();
                for (var index = existing.Length - 1; index >= 0; index--)
                {
                    var instance = existing[index];
                    var path = instance.InstancePath;
                    var parent = instance.Parent;
                    var hash = HashCodeOf(path);
                    _instancesOfSelf.Remove(hash);

                    if (!TryCreateNewInstance(parent, newInstance: out _))
                    {
                        Log.Error($"Could not recreate instance of symbol: {Symbol.Name} with parent: {Parent.Name}");
                    }
                }
            }

            // ... and add the connections again
            foreach (var entry in connectionEntriesToReplace.OrderBy(x => x.ConnectionIndex))
            {
                var connection = entry.Connection;
                Parent.AddConnection(connection, entry.MultiInputIndex);
            }
        }

<<<<<<< HEAD
        private bool TryCreateNewInstance(Instance? parentInstance,
=======
        internal bool TryCreateNewInstance(Instance? parentInstance,
>>>>>>> e9af1e1a
                                           [NotNullWhen(true)] out Instance? newInstance)
        {
            var path = parentInstance == null ? [Id] : parentInstance.InstancePath.Append(Id).ToArray();
            var pathHash = HashCodeOf(path);
            lock (_creationLock)
            {
                if (_instancesOfSelf.TryGetValue(pathHash, out newInstance))
                {
                    // instance already exists
                    //return true;
                    throw new InvalidOperationException($"Instance {Name} with id ({Id}) already exists in {parentInstance.Symbol}");
                }

                if (!TryCreateInstance(parentInstance, path, out newInstance, out var reason))
                {
                    Log.Error(reason);
                    return false;
                }

                // cache property accesses for performance
                var newInstanceInputDefinitions = Symbol.InputDefinitions;
                var newInstanceInputDefinitionCount = newInstanceInputDefinitions.Count;

                var newInstanceInputs = newInstance.Inputs;
                var newInstanceInputCount = newInstanceInputs.Count;

                var symbolChildInputs = Inputs;

                // set up the inputs for the child instance
                for (int i = 0; i < newInstanceInputDefinitionCount; i++)
                {
                    if (i >= newInstanceInputCount)
                    {
                        Log.Warning($"Skipping undefined input index");
                        continue;
                    }

                    var inputDefinitionId = newInstanceInputDefinitions[i].Id;
                    var inputSlot = newInstanceInputs[i];
                    if (!symbolChildInputs.TryGetValue(inputDefinitionId, out var input))
                    {
                        Log.Warning($"Skipping undefined input: {inputDefinitionId}");
                        continue;
                    }

                    inputSlot.Input = input;
                    inputSlot.Id = inputDefinitionId;
                }

                // cache property accesses for performance
                var childOutputDefinitions = Symbol.OutputDefinitions;
                var childOutputDefinitionCount = childOutputDefinitions.Count;

                var childOutputs = newInstance.Outputs;

                var symbolChildOutputs = Outputs;

                // set up the outputs for the child instance
                for (int i = 0; i < childOutputDefinitionCount; i++)
                {
                    Debug.Assert(i < childOutputs.Count);
                    var outputDefinition = childOutputDefinitions[i];
                    var id = outputDefinition.Id;
                    if (i >= childOutputs.Count)
                    {
                        Log.Warning($"Skipping undefined output: {id}");
                        continue;
                    }

                    var outputSlot = childOutputs[i];
                    outputSlot.Id = id;
                    var symbolChildOutput = symbolChildOutputs[id];
                    if (outputDefinition.OutputDataType != null)
                    {
                        // output is using data, so link it
                        if (outputSlot is IOutputDataUser outputDataConsumer)
                        {
                            outputDataConsumer.SetOutputData(symbolChildOutput.OutputData);
                        }
                    }

                    outputSlot.DirtyFlag.Trigger = symbolChildOutput.DirtyFlagTrigger;
                    outputSlot.IsDisabled = symbolChildOutput.IsDisabled;
                }
            }

            return true;

<<<<<<< HEAD
            bool TryCreateInstance(Instance? parent, Guid[] newInstancePath,
=======
            bool TryCreateInstance(Instance? parent,
>>>>>>> e9af1e1a
                                   [NotNullWhen(true)] out Instance? newInstance,
                                   [NotNullWhen(false)] out string? reason2)
            {
                if(parent?.Symbol != Parent)
                    throw new InvalidOperationException($"Parent symbol {parent?.Symbol} does not match {Parent}");
                
                if(parent != null)
                {
                    if(parent.Symbol != Parent)
                    {
                        throw new InvalidOperationException($"Parent symbol {parent.Symbol} does not match {Symbol}");
                    }
                    
                    if(parent.InstancePath.Count + 1 != newInstancePath.Length)
                    {
                        throw new InvalidOperationException($"Parent instance path {parent.InstancePath} does not match child instance path {newInstancePath}");
                    }
                    
                    if (newInstancePath[^2] != parent.SymbolChildId)
                    {
                        throw new InvalidOperationException($"Parent instance path {parent.InstancePath} does not match child instance path {newInstancePath}");
                    }
                    
                    if(parent.Children.ContainsKey(Id))
                    {
                        reason2 = $"Instance {Name} with id ({Id}) already exists in {parent.Symbol}";
                        newInstance = null;
                        return false;
                    }
                    
                    // check recursion
                    var currentParent = parent;
                    while (currentParent != null)
                    {
                        if (currentParent.Symbol == Symbol)
                        {
                            throw new InvalidOperationException($"Recursion detected in {Symbol} with parent {currentParent.Symbol}");
                        }
                        
                        currentParent = currentParent.Parent;
                    }
                }
                else
                {
                    if(Parent != null)
                        throw new InvalidOperationException("symbol child has no parent but parent instance provided is not null");
                }

                // make sure we're not instantiating a child that needs to be updated again later
                if (Symbol.NeedsTypeUpdate)
                {
                    Symbol.UpdateInstanceType();
                }
                

                if (!TryInstantiate(out newInstance, out reason2))
                {
                    Log.Error(reason2);
                    return false;
                }
                
                if (!_instancesOfSelf.TryAdd(HashCodeOf(newInstancePath), newInstance))
                {
                    throw new InvalidOperationException($"Attempted to create a new instance when one already exists at that path");
                }

                newInstance.InitializeSymbolChildInfo(this, newInstancePath);

                Instance.SortInputSlotsByDefinitionOrder(newInstance);
               
                if (parent != null)
                {
                    newInstance.Parent = parent;
                    Instance.AddChildTo(parent, newInstance);
                }
                
                var childPath = new Guid[newInstancePath.Length + 1];
                Array.Copy(newInstancePath, childPath, newInstancePath.Length);

                // populates child instances of the new instance
                foreach (var child in Symbol.Children.Values)
                {
                    childPath[^1] = child.Id;
                    if (child.TryGetOrCreateInstance(childPath, out var childInstance, out var created))
                    {
                        if (created)
                        {
                            if (!newInstance.Children.TryGetValue(child.Id, out var inst2))
                                throw new InvalidOperationException($"Child instance {child.Id} not found in {newInstance}");
                        
                            if(inst2 != childInstance)
                            {
                                throw new InvalidOperationException($"Child instance {child.Id} does not match {childInstance}");
                            }
                        }
                        else
                        {
                            // this operator has likely recompiled and the child instance is orphaned from the previous version of this op 
                            // clear connections

                            if (childInstance.Parent!.Symbol != newInstance.Symbol)
                            {
                                throw new InvalidOperationException($"Child instance {childInstance} has a different parent than expected");
                            }
                            
                            for (int i = 0; i < childInstance.Inputs.Count; i++)
                            {
                                var input = childInstance.Inputs[i];
                                while (input.HasInputConnections)
                                    input.RemoveConnection();
                            }
                            
                            for (int i = 0; i < childInstance.Outputs.Count; i++)
                            {
                                var output = childInstance.Outputs[i];
                                while(output.HasInputConnections)
                                    output.RemoveConnection();
                            }

                            
                            if (newInstance.Children.TryGetValue(child.Id, out var inst2))
                            {
                                throw new InvalidOperationException($"Child instance {child.Id} does not match {childInstance}");
                            }
                            
                            childInstance.Parent = newInstance;
                            Instance.AddChildTo(newInstance, childInstance);
                        }
                    }
                }

                // create connections between child instances populated with CreateAndAddNewChildInstance
                var connections = Symbol.Connections;

                // if connections already exist for the symbol, remove any that shouldn't exist anymore
                if (connections.Count != 0)
                {
                    var conHashToCount = new Dictionary<ulong, int>(connections.Count);
                    for (var index = 0; index < connections.Count; index++) // warning: the order in which these are processed matters
                    {
                        var connection = connections[index];
                        ulong highPart = 0xFFFFFFFF & (ulong)connection.TargetSlotId.GetHashCode();
                        ulong lowPart = 0xFFFFFFFF & (ulong)connection.TargetParentOrChildId.GetHashCode();
                        ulong hash = (highPart << 32) | lowPart;
                        if (!conHashToCount.TryGetValue(hash, out int count))
                            conHashToCount.Add(hash, 0);

                        if (!newInstance.TryAddConnection(connection, count))
                        {
                            Log.Warning($"Removing obsolete connecting in {Symbol}...");
                            connections.RemoveAt(index);
                            index--;
                            continue;
                        }

                        conHashToCount[hash] = count + 1;
                    }
                }

                // connect animations if available
                Symbol.Animator.CreateUpdateActionsForExistingCurves(newInstance.Children.Values);

                if (_isBypassed)
                {
                    SetBypassForInstance(newInstance, true, invalidate: false);
                }

                return true;

                bool TryInstantiate([NotNullWhen(true)] out Instance? instance,
                                    [NotNullWhen(false)] out string? reason3)
                {
                    var symbolPackage = Symbol.SymbolPackage;
                    if (symbolPackage.AssemblyInformation.OperatorTypeInfo.TryGetValue(Symbol.Id, out var typeInfo))
                    {
                        var constructor = typeInfo.GetConstructor();
                        try
                        {
                            instance = (Instance)constructor.Invoke();
                            reason3 = string.Empty;
                            return true;
                        }
                        catch (Exception e)
                        {
                            reason3 = $"Failed to create instance of type {Symbol.InstanceType} with id {Id}: {e}";
                            instance = null;
                            return false;
                        }
                    }

                    Log.Error($"No constructor found for {Symbol.InstanceType}. This should never happen!! Please report this");

                    try
                    {
                        // create instance through reflection
                        instance = Activator.CreateInstance(Symbol.InstanceType,
                                                            AssemblyInformation.ConstructorBindingFlags,
                                                            binder: null,
                                                            args: Array.Empty<object>(),
                                                            culture: null) as Instance;

                        if (instance is null)
                        {
                            reason3 = $"(Instance creation fallback failure) Failed to create instance of type " +
                                      $"{Symbol.InstanceType} with id {Id} - result was null";
                            return false;
                        }

                        Log.Warning($"(Instance creation fallback) Created instance of type {Symbol.InstanceType} with id {Id} through reflection");

                        reason3 = string.Empty;
                        return true;
                    }
                    catch (Exception e)
                    {
                        reason3 = $"(Instance creation fallback failure) Failed to create instance of type {Symbol.InstanceType} with id {Id}: {e}";
                        instance = null;
                        return false;
                    }
                }
            }
        }

        internal void AddConnectionToInstances(Connection connection, int multiInputIndex)
        {
            lock (_creationLock)
            {
                foreach (var instance in _instancesOfSelf.Values)
                {
                    instance.TryAddConnection(connection, multiInputIndex);
                }
            }
        }

        internal void RemoveConnectionFromInstances(in ConnectionEntry entry)
        {
            RemoveConnectionFromInstances(entry.Connection, entry.MultiInputIndex);
        }

        internal void RemoveConnectionFromInstances(Connection connection, int multiInputIndex)
        {
            lock (_creationLock)
            {
                foreach (var instance in _instancesOfSelf.Values)
                {
                    if (instance.TryGetTargetSlot(connection, out var targetSlot))
                    {
                        targetSlot.RemoveConnection(multiInputIndex);
                    }
                }
            }
        }

        internal void InvalidateInputDefaultInInstances(in Guid inputId)
        {
            lock (_creationLock)
            {
                foreach (var instance in _instancesOfSelf.Values)
                {
                    var inputSlots = instance.Inputs;
                    for (int i = 0; i < inputSlots.Count; i++)
                    {
                        var slot = inputSlots[i];
                        if (slot.Id != inputId)
                            continue;

                        if (!slot.Input.IsDefault)
                            continue;

                        slot.DirtyFlag.Invalidate();
                        break;
                    }
                }
            }
        }

        internal void InvalidateInputInChildren(in Guid inputId, in Guid childId)
        {
<<<<<<< HEAD
            lock (_creationLock)
=======
            for (int i = 0; i < _instancesOfSelf.Count; i++)
>>>>>>> e9af1e1a
            {
                foreach (var instanceInfo in _instancesOfSelf)
                {
<<<<<<< HEAD
                    var instance = instanceInfo.Value;
                    
                    //var child = instance.Children[childId];
                    if (!instance.Children.TryGetValue(childId, out var child))
                    {
                        Log.Debug("Failed to invalidate missing child");
=======
                    Log.Debug("Failed to invalidate missing child");
                    continue;
                }

                var inputSlots = child.Inputs;
                for (int j = 0; j < inputSlots.Count; j++)
                {
                    var slot = inputSlots[j];
                    if (slot.Id != inputId)
>>>>>>> e9af1e1a
                        continue;
                    }

                    var inputSlots = child.Inputs;
                    for (int j = 0; j < inputSlots.Count; j++)
                    {
                        var slot = inputSlots[j];
                        if (slot.Id != inputId)
                            continue;

                        slot.DirtyFlag.Invalidate();
                        break;
                    }
                }
            }
        }

        internal void SortInputSlotsByDefinitionOrder()
        {
            lock (_creationLock)
            {
                foreach (var instance in _instancesOfSelf.Values)
                {
                    Instance.SortInputSlotsByDefinitionOrder(instance);
                }
            }
        }

        internal void RemoveDisposedInstance(Instance child, int? hash)
        {
            hash ??= HashCodeOf(child.InstancePath);

            lock (_creationLock)
            {
                if (!_instancesOfSelf.Remove(hash.Value))
                {
                    Log.Error($"Could not find instance {child} to remove from {this}");
                }
            }
<<<<<<< HEAD
        }

        internal void PrepareForReload()
        {
            DestroyAndClearAllInstances(true);
        }

        public bool TryGetOrCreateInstance(IReadOnlyList<Guid> path, [NotNullWhen(true)] out Instance? instance, out bool created)
        {
            // throw exceptions if the path is invalid
            if (path.Count == 0)
            {
                throw new ArgumentException("Path must not be empty");
            }
            
            if(!path[^1].Equals(Id))
            {
                throw new ArgumentException($"Path must end with {Id}");
            }

            if (Parent == null)
            {
                if(path.Count != 1)
                    throw new ArgumentException("Path must be of length 1 if parent is null");
                
                if(path[0] != Id)
                    throw new ArgumentException($"Path must be {Id} if parent is null");
            }
            else if (path.Count < 2)
            {
                throw new ArgumentException("Path must be of length 2 or more if parent is not null");
            }
            
            var hash = HashCodeOf(path);

            lock (_creationLock)
            {
                if (_instancesOfSelf.TryGetValue(hash, out instance))
                {
                    // instance already exists
                    created = false;
                    return true;
                }

                if (Parent == null)
                {
                    created = TryCreateNewInstance(null, out instance);
                    return created;
                }

                var parentSymbolChildId = path[^2];
                var parentSymbolChild = Parent.ChildrenCreatedFromMe[parentSymbolChildId];
                var parentPath = path.SkipLast(1).ToArray();
                if (parentSymbolChild.TryGetOrCreateInstance(parentPath, out var parentInstance, out created))
                {
                    // try to get our instance straight from the parent
                    if (!parentInstance.Children.TryGetValue(Id, out instance))
                    {
                        // since we dont exist yet, lets create us
                        created = TryCreateNewInstance(parentInstance, out instance);
                        return created;
                    }

                    // if we're here, we already exist in the parent instance
                    // we just need to make sure we add our instance to our own collection
                    if (!_instancesOfSelf.TryAdd(hash, instance) && _instancesOfSelf[hash] != instance)
                    {
                        throw new InvalidOperationException($"instance {instance} already exists in {this}");
                    }
                    return true;
                }
            }

            created = false;
            return false;
        }
        

        private static int HashCodeOf(IReadOnlyList<Guid> path)
        {
            int hash = path[0].GetHashCode();
            for (int i = 1; i < path.Count; i++)
            {
                hash = HashCode.Combine(hash, path[i].GetHashCode());
            }
            return hash;
        }

        public void ClearPreviousId()
        {
            PreviousId = null;
=======

            _instancesOfSelf.RemoveAt(index);
>>>>>>> e9af1e1a
        }
    }
}<|MERGE_RESOLUTION|>--- conflicted
+++ resolved
@@ -1,1194 +1,1158 @@
-﻿#nullable enable
-using System;
-using System.Collections.Generic;
-using System.Diagnostics;
-using System.Diagnostics.CodeAnalysis;
-using System.Linq;
-using System.Runtime.CompilerServices;
-using System.Security.Cryptography;
-using T3.Core.Compilation;
-using T3.Core.DataTypes;
-using T3.Core.Logging;
-using T3.Core.Operator.Slots;
-using Texture2D = T3.Core.DataTypes.Texture2D;
-
-namespace T3.Core.Operator;
-
-public partial class Symbol
-{
-    /// <summary>
-    /// Represents an instance of a <see cref="Symbol"/> within a Symbol.
-    /// </summary>
-    public sealed class Child
-    {
-        /// <summary>A reference to the <see cref="Symbol"/> this is an instance from.</summary>
-        public Symbol Symbol { get; init; }
-
-        public Guid Id { get; }
-
-        public Symbol? Parent { get; }
-
-        public string Name { get; set; }
-
-        public string ReadableName => string.IsNullOrEmpty(Name) ? Symbol.Name : Name;
-        public bool HasCustomName => !string.IsNullOrEmpty(Name);
-
-        public bool IsBypassed { get => _isBypassed; set => SetBypassed(value); }
-
-        public bool IsDisabled
-        {
-            get
-            {
-                // Avoid LINQ because of allocations in inner loop
-                foreach (var x in Outputs.Values)
-                {
-                    if (x.IsDisabled)
-                        return true;
-                }
-
-                return false;
-                //return Outputs.FirstOrDefault().Value?.IsDisabled ?? false;
-            }
-            set => SetDisabled(value);
-        }
-
-        public Dictionary<Guid, Input> Inputs { get; private init; } = new();
-        public Dictionary<Guid, Output> Outputs { get; private init; } = new(); 
-        internal IEnumerable<Instance> Instances
-        {
-            get
-            {
-                lock(_creationLock)
-                    return _instancesOfSelf.Values;
-            }
-        }
-
-        private readonly Dictionary<int, Instance> _instancesOfSelf = [];
-        private readonly object _creationLock;
-        private readonly bool _isGeneric;
-        
-        public Guid? PreviousId { get; private set; }
-
-
-        internal Child(Symbol symbol, Guid childId, Symbol? parent, string? name, bool isBypassed, object creationLock, Guid? previousId = null)
-        {
-            _creationLock = creationLock;
-            Symbol = symbol;
-            Id = childId;
-            Parent = parent;
-            Name = name ?? string.Empty;
-            _isBypassed = isBypassed;
-            _isGeneric = symbol.IsGeneric;
-            PreviousId = previousId;
-
-            foreach (var inputDefinition in symbol.InputDefinitions)
-            {
-                if (!Inputs.TryAdd(inputDefinition.Id, new Input(inputDefinition)))
-                {
-                    throw new ApplicationException($"The ID for symbol input {symbol.Name}.{inputDefinition.Name} must be unique.");
-                }
-            }
-
-            foreach (var outputDefinition in symbol.OutputDefinitions)
-            {
-                Symbol.OutputDefinition.TryGetNewOutputDataType(outputDefinition, out var outputData);
-                var output = new Output(outputDefinition, outputData) { DirtyFlagTrigger = outputDefinition.DirtyFlagTrigger };
-                if (!Outputs.TryAdd(outputDefinition.Id, output))
-                {
-                    throw new ApplicationException($"The ID for symbol output {symbol.Name}.{outputDefinition.Name} must be unique.");
-                }
-            }
-        }
-
-        private void SetDisabled(bool shouldBeDisabled)
-        {
-            if (Parent == null)
-                return;
-
-            var outputDefinitions = Symbol.OutputDefinitions;
-
-            // Set disabled status on this child's outputs
-            foreach (var outputDef in outputDefinitions)
-            {
-                if (outputDef == null)
-                {
-                    Log.Warning($"{Symbol.GetType()} {Symbol.Name} contains a null {typeof(Symbol.OutputDefinition)}", Id);
-                    continue;
-                }
-
-                if (Outputs.TryGetValue(outputDef.Id, out var childOutput))
-                {
-                    childOutput.IsDisabled = shouldBeDisabled;
-<<<<<<< HEAD
-
-=======
->>>>>>> e9af1e1a
-                }
-                else
-                {
-                    Log.Warning($"{typeof(Symbol.Child)} {ReadableName} does not have the following child output as defined: " +
-                                $"{childOutput?.OutputDefinition.Name}({nameof(Guid)}{childOutput?.OutputDefinition.Id})");
-                }
-            }
-
-            // Set disabled status on outputs of each instanced copy of this child within all parents that contain it
-            foreach (var parentInstance in Parent.InstancesOfSelf)
-            {
-                // This parent doesn't have an instance of our SymbolChild. Ignoring and continuing.
-                if (!parentInstance.Children.TryGetValue(Id, out var matchingChildInstance))
-                    continue;
-
-                // Set disabled status on all outputs of each instance
-                foreach (var slot in matchingChildInstance.Outputs)
-                {
-                    slot.IsDisabled = shouldBeDisabled;
-                }
-            }
-        }
-
-        #region sub classes =============================================================
-        public sealed class Output
-        {
-            public Symbol.OutputDefinition OutputDefinition { get; }
-            public IOutputData OutputData { get; }
-
-            public bool IsDisabled { get; set; }
-
-            public DirtyFlagTrigger DirtyFlagTrigger
-            {
-                get => _dirtyFlagTrigger ?? OutputDefinition.DirtyFlagTrigger;
-                set => _dirtyFlagTrigger = (value != OutputDefinition.DirtyFlagTrigger) ? (DirtyFlagTrigger?)value : null;
-            }
-
-            private DirtyFlagTrigger? _dirtyFlagTrigger = null;
-
-            public Output(Symbol.OutputDefinition outputDefinition, IOutputData outputData)
-            {
-                OutputDefinition = outputDefinition;
-                OutputData = outputData;
-            }
-
-            public Output DeepCopy()
-            {
-                return new Output(OutputDefinition, OutputData);
-            }
-        }
-
-        public sealed class Input
-        {
-            public Symbol.InputDefinition InputDefinition { get; }
-            public Guid Id => InputDefinition.Id;
-            public bool IsMultiInput => InputDefinition.IsMultiInput;
-            public InputValue DefaultValue => InputDefinition.DefaultValue;
-
-            public string Name => InputDefinition.Name;
-
-            /// <summary>The input value used for this symbol child</summary>
-            public InputValue Value { get; }
-
-            public bool IsDefault { get; set; }
-
-            public Input(Symbol.InputDefinition inputDefinition)
-            {
-                InputDefinition = inputDefinition;
-                Value = DefaultValue.Clone();
-                IsDefault = true;
-            }
-
-            public void SetCurrentValueAsDefault()
-            {
-                if (DefaultValue.IsEditableInputReferenceType)
-                {
-                    DefaultValue.AssignClone(Value);
-                }
-                else
-                {
-                    DefaultValue.Assign(Value);
-                }
-
-                IsDefault = true;
-            }
-
-            public void ResetToDefault()
-            {
-                if (DefaultValue.IsEditableInputReferenceType)
-                {
-                    Value.AssignClone(DefaultValue);
-                }
-                else
-                {
-                    Value.Assign(DefaultValue);
-                }
-
-                IsDefault = true;
-            }
-        }
-        #endregion
-
-        private bool _isBypassed;
-
-        public bool IsBypassable()
-        {
-            if (Symbol.OutputDefinitions.Count == 0)
-                return false;
-
-            if (Symbol.InputDefinitions.Count == 0)
-                return false;
-
-            var mainInput = Symbol.InputDefinitions[0];
-            var mainOutput = Symbol.OutputDefinitions[0];
-
-            if (mainInput.DefaultValue.ValueType != mainOutput.ValueType)
-                return false;
-
-            if (mainInput.DefaultValue.ValueType == typeof(Command))
-                return true;
-
-            if (mainInput.DefaultValue.ValueType == typeof(Texture2D))
-                return true;
-
-            if (mainInput.DefaultValue.ValueType == typeof(BufferWithViews))
-                return true;
-
-            if (mainInput.DefaultValue.ValueType == typeof(MeshBuffers))
-                return true;
-
-            if (mainInput.DefaultValue.ValueType == typeof(float))
-                return true;
-
-            if (mainInput.DefaultValue.ValueType == typeof(Vector2))
-                return true;
-
-            if (mainInput.DefaultValue.ValueType == typeof(Vector3))
-                return true;
-
-            if (mainInput.DefaultValue.ValueType == typeof(string))
-                return true;
-
-            if (mainInput.DefaultValue.ValueType == typeof(ShaderGraphNode))
-                return true;
-
-            return false;
-        }
-
-        private void SetBypassed(bool shouldBypass)
-        {
-            if (shouldBypass == _isBypassed)
-                return;
-
-            if (!IsBypassable())
-                return;
-
-            if (Parent == null)
-            {
-                // Clarify: shouldn't this be shouldBypass?
-                _isBypassed = shouldBypass; // during loading parents are not yet assigned. This flag will later be used when creating instances
-                return;
-            }
-
-            lock (_creationLock)
-            {
-                if (_instancesOfSelf.Count == 0)
-                {
-                    _isBypassed = shouldBypass; // while duplicating / cloning as new symbol there are no instances yet.
-                    return;
-                }
-            }
-
-            // check if there is a connection
-            var isOutputConnected = false;
-            var mainOutputDef = Symbol.OutputDefinitions[0];
-            foreach (var connection in Parent.Connections)
-            {
-                if (connection.SourceSlotId != mainOutputDef.Id || connection.SourceParentOrChildId != Id)
-                    continue;
-
-                isOutputConnected = true;
-                break;
-            }
-
-            if (!isOutputConnected)
-                return;
-
-            var id = Id;
-            foreach (var parentInstance in Parent.InstancesOfSelf)
-            {
-                var instance = parentInstance.Children[id];
-                SetBypassForInstance(instance, shouldBypass);
-            }
-
-            _isBypassed = shouldBypass;
-        }
-
-        private static bool SetBypassForInstance(Instance instance, bool shouldBypass, bool invalidate = true)
-        {
-            var mainInputSlot = instance.Inputs[0];
-            var mainOutputSlot = instance.Outputs[0];
-
-            var wasByPassed = false;
-
-            switch (mainOutputSlot)
-            {
-                case Slot<Command> commandOutput when mainInputSlot is Slot<Command> commandInput:
-                    if (shouldBypass)
-                    {
-                        wasByPassed = commandOutput.TrySetBypassToInput(commandInput);
-                    }
-                    else
-                    {
-                        commandOutput.RestoreUpdateAction();
-                    }
-
-                    if (invalidate)
-                        InvalidateConnected(commandInput);
-                    break;
-
-                case Slot<BufferWithViews> bufferOutput when mainInputSlot is Slot<BufferWithViews> bufferInput:
-                    if (shouldBypass)
-                    {
-                        wasByPassed = bufferOutput.TrySetBypassToInput(bufferInput);
-                    }
-                    else
-                    {
-                        bufferOutput.RestoreUpdateAction();
-                    }
-
-                    if (invalidate)
-                        InvalidateConnected(bufferInput);
-                    
-                    break;
-                case Slot<MeshBuffers> bufferOutput when mainInputSlot is Slot<MeshBuffers> bufferInput:
-                    if (shouldBypass)
-                    {
-                        wasByPassed = bufferOutput.TrySetBypassToInput(bufferInput);
-                    }
-                    else
-                    {
-                        bufferOutput.RestoreUpdateAction();
-                    }
-
-                    if (invalidate)
-                        InvalidateConnected(bufferInput);
-
-                    break;
-                case Slot<Texture2D> texture2dOutput when mainInputSlot is Slot<Texture2D> texture2dInput:
-                    if (shouldBypass)
-                    {
-                        wasByPassed = texture2dOutput.TrySetBypassToInput(texture2dInput);
-                    }
-                    else
-                    {
-                        texture2dOutput.RestoreUpdateAction();
-                    }
-
-                    if (invalidate)
-                        InvalidateConnected(texture2dInput);
-
-                    break;
-                case Slot<float> floatOutput when mainInputSlot is Slot<float> floatInput:
-                    if (shouldBypass)
-                    {
-                        wasByPassed = floatOutput.TrySetBypassToInput(floatInput);
-                    }
-                    else
-                    {
-                        floatOutput.RestoreUpdateAction();
-                    }
-
-                    if (invalidate)
-                        InvalidateConnected(floatInput);
-
-                    break;
-
-                case Slot<System.Numerics.Vector2> vec2Output when mainInputSlot is Slot<System.Numerics.Vector2> vec2Input:
-                    if (shouldBypass)
-                    {
-                        wasByPassed = vec2Output.TrySetBypassToInput(vec2Input);
-                    }
-                    else
-                    {
-                        vec2Output.RestoreUpdateAction();
-                    }
-
-                    if (invalidate)
-                        InvalidateConnected(vec2Input);
-
-                    break;
-                case Slot<System.Numerics.Vector3> vec3Output when mainInputSlot is Slot<System.Numerics.Vector3> vec3Input:
-                    if (shouldBypass)
-                    {
-                        wasByPassed = vec3Output.TrySetBypassToInput(vec3Input);
-                    }
-                    else
-                    {
-                        vec3Output.RestoreUpdateAction();
-                    }
-
-                    if (invalidate)
-                        InvalidateConnected(vec3Input);
-
-                    break;
-                case Slot<string> stringOutput when mainInputSlot is Slot<string> stringInput:
-                    if (shouldBypass)
-                    {
-                        wasByPassed = stringOutput.TrySetBypassToInput(stringInput);
-                    }
-                    else
-                    {
-                        stringOutput.RestoreUpdateAction();
-                    }
-
-                    if (invalidate)
-                        InvalidateConnected(stringInput);
-                    break;
-            }
-
-            return wasByPassed;
-        }
-
-        private static void InvalidateConnected<T>(Slot<T> bufferInput)
-        {
-            if (bufferInput.TryGetAsMultiInputTyped(out var multiInput))
-            {
-                foreach (var connection in multiInput.CollectedInputs)
-                {
-                    InvalidateParentInputs(connection);
-                }
-            }
-            else
-            {
-                var connection = bufferInput.FirstConnection;
-                InvalidateParentInputs(connection);
-            }
-
-            [MethodImpl(MethodImplOptions.AggressiveInlining)]
-            void InvalidateParentInputs(ISlot connection)
-            {
-                if (connection.ValueType == typeof(string))
-                    return;
-
-                connection.DirtyFlag.Invalidate();
-            }
-        }
-
-        public override string ToString()
-        {
-            return Parent?.Name + ">" + ReadableName;
-        }
-
-        internal static Guid CreateIdDeterministically(Symbol symbol, Symbol? parent)
-        {
-            //deterministically create a new guid from the symbol id
-            using var hashComputer = IncrementalHash.CreateHash(HashAlgorithmName.SHA1);
-            hashComputer.AppendData(symbol.Id.ToByteArray(), 0, 16);
-
-            if (parent != null)
-            {
-                hashComputer.AppendData(parent.Id.ToByteArray(), 0, 16);
-            }
-
-            // SHA1 is 20 bytes long, but we only need 16 bytes for a guid
-            var newGuidBytes = new ReadOnlySpan<byte>(hashComputer.GetHashAndReset(), 0, 16);
-            return new Guid(newGuidBytes);
-        }
-
-        internal void RemoveChildInstancesOf(Child child)
-        {
-            var idToDestroy = child.Id;
-            lock (_creationLock)
-            {
-                foreach (var instanceKvp in _instancesOfSelf)
-                {
-                    var instance = instanceKvp.Value;
-                    var pathHash = instanceKvp.Key;
-                    if (instance.ChildInstances.Remove(idToDestroy, out var childInstance))
-                    {
-                        childInstance.Dispose(child, false, pathHash);
-                    }
-                    else
-                    {
-                        throw new InvalidOperationException($"Failed to remove child instance {childInstance} from {instance}");
-                    }
-                }
-            }
-        }
-
-        private void DestroyAndClearAllInstances(bool onlyIfTypeUpdateNeeded)
-        {
-            lock (_creationLock)
-            {
-                var allInstances = _instancesOfSelf.ToArray();
-                for (int i = allInstances.Length - 1; i >= 0; i--)
-                {
-                    var info = allInstances[i];
-                    var instance = info.Value;
-                    var pathHash = info.Key;
-                    instance.Dispose(this, onlyIfTypeUpdateNeeded, pathHash);
-                    _instancesOfSelf.Remove(pathHash);
-                }
-            }
-        }
-
-        internal void Dispose()
-        {
-            DestroyAndClearAllInstances(false);
-            lock (_creationLock)
-            {
-                var removed = Symbol._childrenCreatedFromMe.Remove(Id, out _);
-                Debug.Assert(removed);
-            }
-        }
-
-        internal void AddChildInstances(Child newChild, ICollection<Instance> listToAddNewInstancesTo)
-        {
-            lock (_creationLock)
-            {
-                foreach (var instance in _instancesOfSelf.Values)
-                {
-                    if (newChild.TryCreateNewInstance(instance, out var newInstance))
-                    {
-                        listToAddNewInstancesTo.Add(newInstance);
-                    }
-                }
-            }
-        }
-
-        internal void UpdateIOAndConnections(SlotChangeInfo slotChanges)
-        {
-            UpdateSymbolChildIO(this, slotChanges);
-
-            if (Parent == null)
-            {
-                DestroyAndClearAllInstances(true);
-                // just destroy all instances - we have no connections to worry about since we dont have a parent
-                return;
-            }
-
-            // we dont need to update our instances/connections - our parents do that for us if they need it
-<<<<<<< HEAD
-            if (Parent.NeedsTypeUpdate)
-=======
-            if (Parent != null && Parent.NeedsTypeUpdate)
->>>>>>> e9af1e1a
-            {
-                // destroy all instances if necessary? probably not...
-                //DestroyAndClearAllInstances();
-                return;
-            }
-
-            // todo: move to SymbolChild
-            // deal with removed connections
-            var parentConnections = Parent!.Connections;
-            // get all connections that belong to this instance
-            var connectionsToReplace = parentConnections.FindAll(c => c.SourceParentOrChildId == Id ||
-                                                                      c.TargetParentOrChildId == Id);
-            // first remove those connections where the inputs/outputs doesn't exist anymore
-            var connectionsToRemove =
-                connectionsToReplace.FindAll(c =>
-                                             {
-                                                 return slotChanges.RemovedOutputDefinitions.Any(output =>
-                                                                                                 {
-                                                                                                     var outputId = output.Id;
-                                                                                                     return outputId == c.SourceSlotId ||
-                                                                                                         outputId == c.TargetSlotId;
-                                                                                                 })
-                                                        || slotChanges.RemovedInputDefinitions.Any(input =>
-                                                                                                   {
-                                                                                                       var inputId = input.Id;
-                                                                                                       return inputId == c.SourceSlotId ||
-                                                                                                           inputId == c.TargetSlotId;
-                                                                                                   });
-                                             });
-
-            foreach (var connection in connectionsToRemove)
-            {
-                Parent.RemoveConnection(connection); // TODO: clarify if we need to iterate over all multi input indices
-                connectionsToReplace.Remove(connection);
-            }
-
-            // now create the entries for those that will be reconnected after the instance has been replaced. Take care of the multi input order
-            connectionsToReplace.Reverse();
-
-            var connectionEntriesToReplace = new List<ConnectionEntry>(connectionsToReplace.Count);
-            foreach (var con in connectionsToReplace)
-            {
-                if (Parent.TryGetMultiInputIndexOf(con, out var foundAtConnectionIndex, out var multiInputIndex))
-                {
-                    connectionEntriesToReplace.Add(new ConnectionEntry
-                                                       {
-                                                           Connection = con,
-                                                           MultiInputIndex = multiInputIndex,
-                                                           ConnectionIndex = foundAtConnectionIndex
-                                                       });
-                }
-            }
-
-            Parent.RemoveConnections(connectionEntriesToReplace);
-
-            // Recreate all instances fresh
-            lock (_creationLock)
-            {
-                var existing = _instancesOfSelf.Values.ToArray();
-                for (var index = existing.Length - 1; index >= 0; index--)
-                {
-                    var instance = existing[index];
-                    var path = instance.InstancePath;
-                    var parent = instance.Parent;
-                    var hash = HashCodeOf(path);
-                    _instancesOfSelf.Remove(hash);
-
-                    if (!TryCreateNewInstance(parent, newInstance: out _))
-                    {
-                        Log.Error($"Could not recreate instance of symbol: {Symbol.Name} with parent: {Parent.Name}");
-                    }
-                }
-            }
-
-            // ... and add the connections again
-            foreach (var entry in connectionEntriesToReplace.OrderBy(x => x.ConnectionIndex))
-            {
-                var connection = entry.Connection;
-                Parent.AddConnection(connection, entry.MultiInputIndex);
-            }
-        }
-
-<<<<<<< HEAD
-        private bool TryCreateNewInstance(Instance? parentInstance,
-=======
-        internal bool TryCreateNewInstance(Instance? parentInstance,
->>>>>>> e9af1e1a
-                                           [NotNullWhen(true)] out Instance? newInstance)
-        {
-            var path = parentInstance == null ? [Id] : parentInstance.InstancePath.Append(Id).ToArray();
-            var pathHash = HashCodeOf(path);
-            lock (_creationLock)
-            {
-                if (_instancesOfSelf.TryGetValue(pathHash, out newInstance))
-                {
-                    // instance already exists
-                    //return true;
-                    throw new InvalidOperationException($"Instance {Name} with id ({Id}) already exists in {parentInstance.Symbol}");
-                }
-
-                if (!TryCreateInstance(parentInstance, path, out newInstance, out var reason))
-                {
-                    Log.Error(reason);
-                    return false;
-                }
-
-                // cache property accesses for performance
-                var newInstanceInputDefinitions = Symbol.InputDefinitions;
-                var newInstanceInputDefinitionCount = newInstanceInputDefinitions.Count;
-
-                var newInstanceInputs = newInstance.Inputs;
-                var newInstanceInputCount = newInstanceInputs.Count;
-
-                var symbolChildInputs = Inputs;
-
-                // set up the inputs for the child instance
-                for (int i = 0; i < newInstanceInputDefinitionCount; i++)
-                {
-                    if (i >= newInstanceInputCount)
-                    {
-                        Log.Warning($"Skipping undefined input index");
-                        continue;
-                    }
-
-                    var inputDefinitionId = newInstanceInputDefinitions[i].Id;
-                    var inputSlot = newInstanceInputs[i];
-                    if (!symbolChildInputs.TryGetValue(inputDefinitionId, out var input))
-                    {
-                        Log.Warning($"Skipping undefined input: {inputDefinitionId}");
-                        continue;
-                    }
-
-                    inputSlot.Input = input;
-                    inputSlot.Id = inputDefinitionId;
-                }
-
-                // cache property accesses for performance
-                var childOutputDefinitions = Symbol.OutputDefinitions;
-                var childOutputDefinitionCount = childOutputDefinitions.Count;
-
-                var childOutputs = newInstance.Outputs;
-
-                var symbolChildOutputs = Outputs;
-
-                // set up the outputs for the child instance
-                for (int i = 0; i < childOutputDefinitionCount; i++)
-                {
-                    Debug.Assert(i < childOutputs.Count);
-                    var outputDefinition = childOutputDefinitions[i];
-                    var id = outputDefinition.Id;
-                    if (i >= childOutputs.Count)
-                    {
-                        Log.Warning($"Skipping undefined output: {id}");
-                        continue;
-                    }
-
-                    var outputSlot = childOutputs[i];
-                    outputSlot.Id = id;
-                    var symbolChildOutput = symbolChildOutputs[id];
-                    if (outputDefinition.OutputDataType != null)
-                    {
-                        // output is using data, so link it
-                        if (outputSlot is IOutputDataUser outputDataConsumer)
-                        {
-                            outputDataConsumer.SetOutputData(symbolChildOutput.OutputData);
-                        }
-                    }
-
-                    outputSlot.DirtyFlag.Trigger = symbolChildOutput.DirtyFlagTrigger;
-                    outputSlot.IsDisabled = symbolChildOutput.IsDisabled;
-                }
-            }
-
-            return true;
-
-<<<<<<< HEAD
-            bool TryCreateInstance(Instance? parent, Guid[] newInstancePath,
-=======
-            bool TryCreateInstance(Instance? parent,
->>>>>>> e9af1e1a
-                                   [NotNullWhen(true)] out Instance? newInstance,
-                                   [NotNullWhen(false)] out string? reason2)
-            {
-                if(parent?.Symbol != Parent)
-                    throw new InvalidOperationException($"Parent symbol {parent?.Symbol} does not match {Parent}");
-                
-                if(parent != null)
-                {
-                    if(parent.Symbol != Parent)
-                    {
-                        throw new InvalidOperationException($"Parent symbol {parent.Symbol} does not match {Symbol}");
-                    }
-                    
-                    if(parent.InstancePath.Count + 1 != newInstancePath.Length)
-                    {
-                        throw new InvalidOperationException($"Parent instance path {parent.InstancePath} does not match child instance path {newInstancePath}");
-                    }
-                    
-                    if (newInstancePath[^2] != parent.SymbolChildId)
-                    {
-                        throw new InvalidOperationException($"Parent instance path {parent.InstancePath} does not match child instance path {newInstancePath}");
-                    }
-                    
-                    if(parent.Children.ContainsKey(Id))
-                    {
-                        reason2 = $"Instance {Name} with id ({Id}) already exists in {parent.Symbol}";
-                        newInstance = null;
-                        return false;
-                    }
-                    
-                    // check recursion
-                    var currentParent = parent;
-                    while (currentParent != null)
-                    {
-                        if (currentParent.Symbol == Symbol)
-                        {
-                            throw new InvalidOperationException($"Recursion detected in {Symbol} with parent {currentParent.Symbol}");
-                        }
-                        
-                        currentParent = currentParent.Parent;
-                    }
-                }
-                else
-                {
-                    if(Parent != null)
-                        throw new InvalidOperationException("symbol child has no parent but parent instance provided is not null");
-                }
-
-                // make sure we're not instantiating a child that needs to be updated again later
-                if (Symbol.NeedsTypeUpdate)
-                {
-                    Symbol.UpdateInstanceType();
-                }
-                
-
-                if (!TryInstantiate(out newInstance, out reason2))
-                {
-                    Log.Error(reason2);
-                    return false;
-                }
-                
-                if (!_instancesOfSelf.TryAdd(HashCodeOf(newInstancePath), newInstance))
-                {
-                    throw new InvalidOperationException($"Attempted to create a new instance when one already exists at that path");
-                }
-
-                newInstance.InitializeSymbolChildInfo(this, newInstancePath);
-
-                Instance.SortInputSlotsByDefinitionOrder(newInstance);
-               
-                if (parent != null)
-                {
-                    newInstance.Parent = parent;
-                    Instance.AddChildTo(parent, newInstance);
-                }
-                
-                var childPath = new Guid[newInstancePath.Length + 1];
-                Array.Copy(newInstancePath, childPath, newInstancePath.Length);
-
-                // populates child instances of the new instance
-                foreach (var child in Symbol.Children.Values)
-                {
-                    childPath[^1] = child.Id;
-                    if (child.TryGetOrCreateInstance(childPath, out var childInstance, out var created))
-                    {
-                        if (created)
-                        {
-                            if (!newInstance.Children.TryGetValue(child.Id, out var inst2))
-                                throw new InvalidOperationException($"Child instance {child.Id} not found in {newInstance}");
-                        
-                            if(inst2 != childInstance)
-                            {
-                                throw new InvalidOperationException($"Child instance {child.Id} does not match {childInstance}");
-                            }
-                        }
-                        else
-                        {
-                            // this operator has likely recompiled and the child instance is orphaned from the previous version of this op 
-                            // clear connections
-
-                            if (childInstance.Parent!.Symbol != newInstance.Symbol)
-                            {
-                                throw new InvalidOperationException($"Child instance {childInstance} has a different parent than expected");
-                            }
-                            
-                            for (int i = 0; i < childInstance.Inputs.Count; i++)
-                            {
-                                var input = childInstance.Inputs[i];
-                                while (input.HasInputConnections)
-                                    input.RemoveConnection();
-                            }
-                            
-                            for (int i = 0; i < childInstance.Outputs.Count; i++)
-                            {
-                                var output = childInstance.Outputs[i];
-                                while(output.HasInputConnections)
-                                    output.RemoveConnection();
-                            }
-
-                            
-                            if (newInstance.Children.TryGetValue(child.Id, out var inst2))
-                            {
-                                throw new InvalidOperationException($"Child instance {child.Id} does not match {childInstance}");
-                            }
-                            
-                            childInstance.Parent = newInstance;
-                            Instance.AddChildTo(newInstance, childInstance);
-                        }
-                    }
-                }
-
-                // create connections between child instances populated with CreateAndAddNewChildInstance
-                var connections = Symbol.Connections;
-
-                // if connections already exist for the symbol, remove any that shouldn't exist anymore
-                if (connections.Count != 0)
-                {
-                    var conHashToCount = new Dictionary<ulong, int>(connections.Count);
-                    for (var index = 0; index < connections.Count; index++) // warning: the order in which these are processed matters
-                    {
-                        var connection = connections[index];
-                        ulong highPart = 0xFFFFFFFF & (ulong)connection.TargetSlotId.GetHashCode();
-                        ulong lowPart = 0xFFFFFFFF & (ulong)connection.TargetParentOrChildId.GetHashCode();
-                        ulong hash = (highPart << 32) | lowPart;
-                        if (!conHashToCount.TryGetValue(hash, out int count))
-                            conHashToCount.Add(hash, 0);
-
-                        if (!newInstance.TryAddConnection(connection, count))
-                        {
-                            Log.Warning($"Removing obsolete connecting in {Symbol}...");
-                            connections.RemoveAt(index);
-                            index--;
-                            continue;
-                        }
-
-                        conHashToCount[hash] = count + 1;
-                    }
-                }
-
-                // connect animations if available
-                Symbol.Animator.CreateUpdateActionsForExistingCurves(newInstance.Children.Values);
-
-                if (_isBypassed)
-                {
-                    SetBypassForInstance(newInstance, true, invalidate: false);
-                }
-
-                return true;
-
-                bool TryInstantiate([NotNullWhen(true)] out Instance? instance,
-                                    [NotNullWhen(false)] out string? reason3)
-                {
-                    var symbolPackage = Symbol.SymbolPackage;
-                    if (symbolPackage.AssemblyInformation.OperatorTypeInfo.TryGetValue(Symbol.Id, out var typeInfo))
-                    {
-                        var constructor = typeInfo.GetConstructor();
-                        try
-                        {
-                            instance = (Instance)constructor.Invoke();
-                            reason3 = string.Empty;
-                            return true;
-                        }
-                        catch (Exception e)
-                        {
-                            reason3 = $"Failed to create instance of type {Symbol.InstanceType} with id {Id}: {e}";
-                            instance = null;
-                            return false;
-                        }
-                    }
-
-                    Log.Error($"No constructor found for {Symbol.InstanceType}. This should never happen!! Please report this");
-
-                    try
-                    {
-                        // create instance through reflection
-                        instance = Activator.CreateInstance(Symbol.InstanceType,
-                                                            AssemblyInformation.ConstructorBindingFlags,
-                                                            binder: null,
-                                                            args: Array.Empty<object>(),
-                                                            culture: null) as Instance;
-
-                        if (instance is null)
-                        {
-                            reason3 = $"(Instance creation fallback failure) Failed to create instance of type " +
-                                      $"{Symbol.InstanceType} with id {Id} - result was null";
-                            return false;
-                        }
-
-                        Log.Warning($"(Instance creation fallback) Created instance of type {Symbol.InstanceType} with id {Id} through reflection");
-
-                        reason3 = string.Empty;
-                        return true;
-                    }
-                    catch (Exception e)
-                    {
-                        reason3 = $"(Instance creation fallback failure) Failed to create instance of type {Symbol.InstanceType} with id {Id}: {e}";
-                        instance = null;
-                        return false;
-                    }
-                }
-            }
-        }
-
-        internal void AddConnectionToInstances(Connection connection, int multiInputIndex)
-        {
-            lock (_creationLock)
-            {
-                foreach (var instance in _instancesOfSelf.Values)
-                {
-                    instance.TryAddConnection(connection, multiInputIndex);
-                }
-            }
-        }
-
-        internal void RemoveConnectionFromInstances(in ConnectionEntry entry)
-        {
-            RemoveConnectionFromInstances(entry.Connection, entry.MultiInputIndex);
-        }
-
-        internal void RemoveConnectionFromInstances(Connection connection, int multiInputIndex)
-        {
-            lock (_creationLock)
-            {
-                foreach (var instance in _instancesOfSelf.Values)
-                {
-                    if (instance.TryGetTargetSlot(connection, out var targetSlot))
-                    {
-                        targetSlot.RemoveConnection(multiInputIndex);
-                    }
-                }
-            }
-        }
-
-        internal void InvalidateInputDefaultInInstances(in Guid inputId)
-        {
-            lock (_creationLock)
-            {
-                foreach (var instance in _instancesOfSelf.Values)
-                {
-                    var inputSlots = instance.Inputs;
-                    for (int i = 0; i < inputSlots.Count; i++)
-                    {
-                        var slot = inputSlots[i];
-                        if (slot.Id != inputId)
-                            continue;
-
-                        if (!slot.Input.IsDefault)
-                            continue;
-
-                        slot.DirtyFlag.Invalidate();
-                        break;
-                    }
-                }
-            }
-        }
-
-        internal void InvalidateInputInChildren(in Guid inputId, in Guid childId)
-        {
-<<<<<<< HEAD
-            lock (_creationLock)
-=======
-            for (int i = 0; i < _instancesOfSelf.Count; i++)
->>>>>>> e9af1e1a
-            {
-                foreach (var instanceInfo in _instancesOfSelf)
-                {
-<<<<<<< HEAD
-                    var instance = instanceInfo.Value;
-                    
-                    //var child = instance.Children[childId];
-                    if (!instance.Children.TryGetValue(childId, out var child))
-                    {
-                        Log.Debug("Failed to invalidate missing child");
-=======
-                    Log.Debug("Failed to invalidate missing child");
-                    continue;
-                }
-
-                var inputSlots = child.Inputs;
-                for (int j = 0; j < inputSlots.Count; j++)
-                {
-                    var slot = inputSlots[j];
-                    if (slot.Id != inputId)
->>>>>>> e9af1e1a
-                        continue;
-                    }
-
-                    var inputSlots = child.Inputs;
-                    for (int j = 0; j < inputSlots.Count; j++)
-                    {
-                        var slot = inputSlots[j];
-                        if (slot.Id != inputId)
-                            continue;
-
-                        slot.DirtyFlag.Invalidate();
-                        break;
-                    }
-                }
-            }
-        }
-
-        internal void SortInputSlotsByDefinitionOrder()
-        {
-            lock (_creationLock)
-            {
-                foreach (var instance in _instancesOfSelf.Values)
-                {
-                    Instance.SortInputSlotsByDefinitionOrder(instance);
-                }
-            }
-        }
-
-        internal void RemoveDisposedInstance(Instance child, int? hash)
-        {
-            hash ??= HashCodeOf(child.InstancePath);
-
-            lock (_creationLock)
-            {
-                if (!_instancesOfSelf.Remove(hash.Value))
-                {
-                    Log.Error($"Could not find instance {child} to remove from {this}");
-                }
-            }
-<<<<<<< HEAD
-        }
-
-        internal void PrepareForReload()
-        {
-            DestroyAndClearAllInstances(true);
-        }
-
-        public bool TryGetOrCreateInstance(IReadOnlyList<Guid> path, [NotNullWhen(true)] out Instance? instance, out bool created)
-        {
-            // throw exceptions if the path is invalid
-            if (path.Count == 0)
-            {
-                throw new ArgumentException("Path must not be empty");
-            }
-            
-            if(!path[^1].Equals(Id))
-            {
-                throw new ArgumentException($"Path must end with {Id}");
-            }
-
-            if (Parent == null)
-            {
-                if(path.Count != 1)
-                    throw new ArgumentException("Path must be of length 1 if parent is null");
-                
-                if(path[0] != Id)
-                    throw new ArgumentException($"Path must be {Id} if parent is null");
-            }
-            else if (path.Count < 2)
-            {
-                throw new ArgumentException("Path must be of length 2 or more if parent is not null");
-            }
-            
-            var hash = HashCodeOf(path);
-
-            lock (_creationLock)
-            {
-                if (_instancesOfSelf.TryGetValue(hash, out instance))
-                {
-                    // instance already exists
-                    created = false;
-                    return true;
-                }
-
-                if (Parent == null)
-                {
-                    created = TryCreateNewInstance(null, out instance);
-                    return created;
-                }
-
-                var parentSymbolChildId = path[^2];
-                var parentSymbolChild = Parent.ChildrenCreatedFromMe[parentSymbolChildId];
-                var parentPath = path.SkipLast(1).ToArray();
-                if (parentSymbolChild.TryGetOrCreateInstance(parentPath, out var parentInstance, out created))
-                {
-                    // try to get our instance straight from the parent
-                    if (!parentInstance.Children.TryGetValue(Id, out instance))
-                    {
-                        // since we dont exist yet, lets create us
-                        created = TryCreateNewInstance(parentInstance, out instance);
-                        return created;
-                    }
-
-                    // if we're here, we already exist in the parent instance
-                    // we just need to make sure we add our instance to our own collection
-                    if (!_instancesOfSelf.TryAdd(hash, instance) && _instancesOfSelf[hash] != instance)
-                    {
-                        throw new InvalidOperationException($"instance {instance} already exists in {this}");
-                    }
-                    return true;
-                }
-            }
-
-            created = false;
-            return false;
-        }
-        
-
-        private static int HashCodeOf(IReadOnlyList<Guid> path)
-        {
-            int hash = path[0].GetHashCode();
-            for (int i = 1; i < path.Count; i++)
-            {
-                hash = HashCode.Combine(hash, path[i].GetHashCode());
-            }
-            return hash;
-        }
-
-        public void ClearPreviousId()
-        {
-            PreviousId = null;
-=======
-
-            _instancesOfSelf.RemoveAt(index);
->>>>>>> e9af1e1a
-        }
-    }
+﻿#nullable enable
+using System;
+using System.Collections.Generic;
+using System.Diagnostics;
+using System.Diagnostics.CodeAnalysis;
+using System.Linq;
+using System.Runtime.CompilerServices;
+using System.Security.Cryptography;
+using T3.Core.Compilation;
+using T3.Core.DataTypes;
+using T3.Core.Logging;
+using T3.Core.Operator.Slots;
+using Texture2D = T3.Core.DataTypes.Texture2D;
+
+namespace T3.Core.Operator;
+
+public partial class Symbol
+{
+    /// <summary>
+    /// Represents an instance of a <see cref="Symbol"/> within a Symbol.
+    /// </summary>
+    public sealed class Child
+    {
+        /// <summary>A reference to the <see cref="Symbol"/> this is an instance from.</summary>
+        public Symbol Symbol { get; init; }
+
+        public Guid Id { get; }
+
+        public Symbol? Parent { get; }
+
+        public string Name { get; set; }
+
+        public string ReadableName => string.IsNullOrEmpty(Name) ? Symbol.Name : Name;
+        public bool HasCustomName => !string.IsNullOrEmpty(Name);
+
+        public bool IsBypassed { get => _isBypassed; set => SetBypassed(value); }
+
+        public bool IsDisabled
+        {
+            get
+            {
+                // Avoid LINQ because of allocations in inner loop
+                foreach (var x in Outputs.Values)
+                {
+                    if (x.IsDisabled)
+                        return true;
+                }
+
+                return false;
+                //return Outputs.FirstOrDefault().Value?.IsDisabled ?? false;
+            }
+            set => SetDisabled(value);
+        }
+
+        public Dictionary<Guid, Input> Inputs { get; private init; } = new();
+        public Dictionary<Guid, Output> Outputs { get; private init; } = new(); 
+        internal IEnumerable<Instance> Instances
+        {
+            get
+            {
+                lock(_creationLock)
+                    return _instancesOfSelf.Values;
+            }
+        }
+
+        private readonly Dictionary<int, Instance> _instancesOfSelf = [];
+        private readonly object _creationLock;
+        private readonly bool _isGeneric;
+        
+        public Guid? PreviousId { get; private set; }
+
+
+        internal Child(Symbol symbol, Guid childId, Symbol? parent, string? name, bool isBypassed, object creationLock, Guid? previousId = null)
+        {
+            _creationLock = creationLock;
+            Symbol = symbol;
+            Id = childId;
+            Parent = parent;
+            Name = name ?? string.Empty;
+            _isBypassed = isBypassed;
+            _isGeneric = symbol.IsGeneric;
+            PreviousId = previousId;
+
+            foreach (var inputDefinition in symbol.InputDefinitions)
+            {
+                if (!Inputs.TryAdd(inputDefinition.Id, new Input(inputDefinition)))
+                {
+                    throw new ApplicationException($"The ID for symbol input {symbol.Name}.{inputDefinition.Name} must be unique.");
+                }
+            }
+
+            foreach (var outputDefinition in symbol.OutputDefinitions)
+            {
+                Symbol.OutputDefinition.TryGetNewOutputDataType(outputDefinition, out var outputData);
+                var output = new Output(outputDefinition, outputData) { DirtyFlagTrigger = outputDefinition.DirtyFlagTrigger };
+                if (!Outputs.TryAdd(outputDefinition.Id, output))
+                {
+                    throw new ApplicationException($"The ID for symbol output {symbol.Name}.{outputDefinition.Name} must be unique.");
+                }
+            }
+        }
+
+        private void SetDisabled(bool shouldBeDisabled)
+        {
+            if (Parent == null)
+                return;
+
+            var outputDefinitions = Symbol.OutputDefinitions;
+
+            // Set disabled status on this child's outputs
+            foreach (var outputDef in outputDefinitions)
+            {
+                if (outputDef == null)
+                {
+                    Log.Warning($"{Symbol.GetType()} {Symbol.Name} contains a null {typeof(Symbol.OutputDefinition)}", Id);
+                    continue;
+                }
+
+                if (Outputs.TryGetValue(outputDef.Id, out var childOutput))
+                {
+                    childOutput.IsDisabled = shouldBeDisabled;
+
+                }
+                else
+                {
+                    Log.Warning($"{typeof(Symbol.Child)} {ReadableName} does not have the following child output as defined: " +
+                                $"{childOutput?.OutputDefinition.Name}({nameof(Guid)}{childOutput?.OutputDefinition.Id})");
+                }
+            }
+
+            // Set disabled status on outputs of each instanced copy of this child within all parents that contain it
+            foreach (var parentInstance in Parent.InstancesOfSelf)
+            {
+                // This parent doesn't have an instance of our SymbolChild. Ignoring and continuing.
+                if (!parentInstance.Children.TryGetValue(Id, out var matchingChildInstance))
+                    continue;
+
+                // Set disabled status on all outputs of each instance
+                foreach (var slot in matchingChildInstance.Outputs)
+                {
+                    slot.IsDisabled = shouldBeDisabled;
+                }
+            }
+        }
+
+        #region sub classes =============================================================
+        public sealed class Output
+        {
+            public Symbol.OutputDefinition OutputDefinition { get; }
+            public IOutputData OutputData { get; }
+
+            public bool IsDisabled { get; set; }
+
+            public DirtyFlagTrigger DirtyFlagTrigger
+            {
+                get => _dirtyFlagTrigger ?? OutputDefinition.DirtyFlagTrigger;
+                set => _dirtyFlagTrigger = (value != OutputDefinition.DirtyFlagTrigger) ? (DirtyFlagTrigger?)value : null;
+            }
+
+            private DirtyFlagTrigger? _dirtyFlagTrigger = null;
+
+            public Output(Symbol.OutputDefinition outputDefinition, IOutputData outputData)
+            {
+                OutputDefinition = outputDefinition;
+                OutputData = outputData;
+            }
+
+            public Output DeepCopy()
+            {
+                return new Output(OutputDefinition, OutputData);
+            }
+        }
+
+        public sealed class Input
+        {
+            public Symbol.InputDefinition InputDefinition { get; }
+            public Guid Id => InputDefinition.Id;
+            public bool IsMultiInput => InputDefinition.IsMultiInput;
+            public InputValue DefaultValue => InputDefinition.DefaultValue;
+
+            public string Name => InputDefinition.Name;
+
+            /// <summary>The input value used for this symbol child</summary>
+            public InputValue Value { get; }
+
+            public bool IsDefault { get; set; }
+
+            public Input(Symbol.InputDefinition inputDefinition)
+            {
+                InputDefinition = inputDefinition;
+                Value = DefaultValue.Clone();
+                IsDefault = true;
+            }
+
+            public void SetCurrentValueAsDefault()
+            {
+                if (DefaultValue.IsEditableInputReferenceType)
+                {
+                    DefaultValue.AssignClone(Value);
+                }
+                else
+                {
+                    DefaultValue.Assign(Value);
+                }
+
+                IsDefault = true;
+            }
+
+            public void ResetToDefault()
+            {
+                if (DefaultValue.IsEditableInputReferenceType)
+                {
+                    Value.AssignClone(DefaultValue);
+                }
+                else
+                {
+                    Value.Assign(DefaultValue);
+                }
+
+                IsDefault = true;
+            }
+        }
+        #endregion
+
+        private bool _isBypassed;
+
+        public bool IsBypassable()
+        {
+            if (Symbol.OutputDefinitions.Count == 0)
+                return false;
+
+            if (Symbol.InputDefinitions.Count == 0)
+                return false;
+
+            var mainInput = Symbol.InputDefinitions[0];
+            var mainOutput = Symbol.OutputDefinitions[0];
+
+            if (mainInput.DefaultValue.ValueType != mainOutput.ValueType)
+                return false;
+
+            if (mainInput.DefaultValue.ValueType == typeof(Command))
+                return true;
+
+            if (mainInput.DefaultValue.ValueType == typeof(Texture2D))
+                return true;
+
+            if (mainInput.DefaultValue.ValueType == typeof(BufferWithViews))
+                return true;
+
+            if (mainInput.DefaultValue.ValueType == typeof(MeshBuffers))
+                return true;
+
+            if (mainInput.DefaultValue.ValueType == typeof(float))
+                return true;
+
+            if (mainInput.DefaultValue.ValueType == typeof(Vector2))
+                return true;
+
+            if (mainInput.DefaultValue.ValueType == typeof(Vector3))
+                return true;
+
+            if (mainInput.DefaultValue.ValueType == typeof(string))
+                return true;
+
+            if (mainInput.DefaultValue.ValueType == typeof(ShaderGraphNode))
+                return true;
+
+            return false;
+        }
+
+        private void SetBypassed(bool shouldBypass)
+        {
+            if (shouldBypass == _isBypassed)
+                return;
+
+            if (!IsBypassable())
+                return;
+
+            if (Parent == null)
+            {
+                // Clarify: shouldn't this be shouldBypass?
+                _isBypassed = shouldBypass; // during loading parents are not yet assigned. This flag will later be used when creating instances
+                return;
+            }
+
+            lock (_creationLock)
+            {
+                if (_instancesOfSelf.Count == 0)
+                {
+                    _isBypassed = shouldBypass; // while duplicating / cloning as new symbol there are no instances yet.
+                    return;
+                }
+            }
+
+            // check if there is a connection
+            var isOutputConnected = false;
+            var mainOutputDef = Symbol.OutputDefinitions[0];
+            foreach (var connection in Parent.Connections)
+            {
+                if (connection.SourceSlotId != mainOutputDef.Id || connection.SourceParentOrChildId != Id)
+                    continue;
+
+                isOutputConnected = true;
+                break;
+            }
+
+            if (!isOutputConnected)
+                return;
+
+            var id = Id;
+            foreach (var parentInstance in Parent.InstancesOfSelf)
+            {
+                var instance = parentInstance.Children[id];
+                SetBypassForInstance(instance, shouldBypass);
+            }
+
+            _isBypassed = shouldBypass;
+        }
+
+        private static bool SetBypassForInstance(Instance instance, bool shouldBypass, bool invalidate = true)
+        {
+            var mainInputSlot = instance.Inputs[0];
+            var mainOutputSlot = instance.Outputs[0];
+
+            var wasByPassed = false;
+
+            switch (mainOutputSlot)
+            {
+                case Slot<Command> commandOutput when mainInputSlot is Slot<Command> commandInput:
+                    if (shouldBypass)
+                    {
+                        wasByPassed = commandOutput.TrySetBypassToInput(commandInput);
+                    }
+                    else
+                    {
+                        commandOutput.RestoreUpdateAction();
+                    }
+
+                    if (invalidate)
+                        InvalidateConnected(commandInput);
+                    break;
+
+                case Slot<BufferWithViews> bufferOutput when mainInputSlot is Slot<BufferWithViews> bufferInput:
+                    if (shouldBypass)
+                    {
+                        wasByPassed = bufferOutput.TrySetBypassToInput(bufferInput);
+                    }
+                    else
+                    {
+                        bufferOutput.RestoreUpdateAction();
+                    }
+
+                    if (invalidate)
+                        InvalidateConnected(bufferInput);
+                    
+                    break;
+                case Slot<MeshBuffers> bufferOutput when mainInputSlot is Slot<MeshBuffers> bufferInput:
+                    if (shouldBypass)
+                    {
+                        wasByPassed = bufferOutput.TrySetBypassToInput(bufferInput);
+                    }
+                    else
+                    {
+                        bufferOutput.RestoreUpdateAction();
+                    }
+
+                    if (invalidate)
+                        InvalidateConnected(bufferInput);
+
+                    break;
+                case Slot<Texture2D> texture2dOutput when mainInputSlot is Slot<Texture2D> texture2dInput:
+                    if (shouldBypass)
+                    {
+                        wasByPassed = texture2dOutput.TrySetBypassToInput(texture2dInput);
+                    }
+                    else
+                    {
+                        texture2dOutput.RestoreUpdateAction();
+                    }
+
+                    if (invalidate)
+                        InvalidateConnected(texture2dInput);
+
+                    break;
+                case Slot<float> floatOutput when mainInputSlot is Slot<float> floatInput:
+                    if (shouldBypass)
+                    {
+                        wasByPassed = floatOutput.TrySetBypassToInput(floatInput);
+                    }
+                    else
+                    {
+                        floatOutput.RestoreUpdateAction();
+                    }
+
+                    if (invalidate)
+                        InvalidateConnected(floatInput);
+
+                    break;
+
+                case Slot<System.Numerics.Vector2> vec2Output when mainInputSlot is Slot<System.Numerics.Vector2> vec2Input:
+                    if (shouldBypass)
+                    {
+                        wasByPassed = vec2Output.TrySetBypassToInput(vec2Input);
+                    }
+                    else
+                    {
+                        vec2Output.RestoreUpdateAction();
+                    }
+
+                    if (invalidate)
+                        InvalidateConnected(vec2Input);
+
+                    break;
+                case Slot<System.Numerics.Vector3> vec3Output when mainInputSlot is Slot<System.Numerics.Vector3> vec3Input:
+                    if (shouldBypass)
+                    {
+                        wasByPassed = vec3Output.TrySetBypassToInput(vec3Input);
+                    }
+                    else
+                    {
+                        vec3Output.RestoreUpdateAction();
+                    }
+
+                    if (invalidate)
+                        InvalidateConnected(vec3Input);
+
+                    break;
+                case Slot<string> stringOutput when mainInputSlot is Slot<string> stringInput:
+                    if (shouldBypass)
+                    {
+                        wasByPassed = stringOutput.TrySetBypassToInput(stringInput);
+                    }
+                    else
+                    {
+                        stringOutput.RestoreUpdateAction();
+                    }
+
+                    if (invalidate)
+                        InvalidateConnected(stringInput);
+                    break;
+            }
+
+            return wasByPassed;
+        }
+
+        private static void InvalidateConnected<T>(Slot<T> bufferInput)
+        {
+            if (bufferInput.TryGetAsMultiInputTyped(out var multiInput))
+            {
+                foreach (var connection in multiInput.CollectedInputs)
+                {
+                    InvalidateParentInputs(connection);
+                }
+            }
+            else
+            {
+                var connection = bufferInput.FirstConnection;
+                InvalidateParentInputs(connection);
+            }
+
+            [MethodImpl(MethodImplOptions.AggressiveInlining)]
+            void InvalidateParentInputs(ISlot connection)
+            {
+                if (connection.ValueType == typeof(string))
+                    return;
+
+                connection.DirtyFlag.Invalidate();
+            }
+        }
+
+        public override string ToString()
+        {
+            return Parent?.Name + ">" + ReadableName;
+        }
+
+        internal static Guid CreateIdDeterministically(Symbol symbol, Symbol? parent)
+        {
+            //deterministically create a new guid from the symbol id
+            using var hashComputer = IncrementalHash.CreateHash(HashAlgorithmName.SHA1);
+            hashComputer.AppendData(symbol.Id.ToByteArray(), 0, 16);
+
+            if (parent != null)
+            {
+                hashComputer.AppendData(parent.Id.ToByteArray(), 0, 16);
+            }
+
+            // SHA1 is 20 bytes long, but we only need 16 bytes for a guid
+            var newGuidBytes = new ReadOnlySpan<byte>(hashComputer.GetHashAndReset(), 0, 16);
+            return new Guid(newGuidBytes);
+        }
+
+        internal void RemoveChildInstancesOf(Child child)
+        {
+            var idToDestroy = child.Id;
+            lock (_creationLock)
+            {
+                foreach (var instanceKvp in _instancesOfSelf)
+                {
+                    var instance = instanceKvp.Value;
+                    var pathHash = instanceKvp.Key;
+                    if (instance.ChildInstances.Remove(idToDestroy, out var childInstance))
+                    {
+                        childInstance.Dispose(child, false, pathHash);
+                    }
+                    else
+                    {
+                        throw new InvalidOperationException($"Failed to remove child instance {childInstance} from {instance}");
+                    }
+                }
+            }
+        }
+
+        private void DestroyAndClearAllInstances(bool onlyIfTypeUpdateNeeded)
+        {
+            lock (_creationLock)
+            {
+                var allInstances = _instancesOfSelf.ToArray();
+                for (int i = allInstances.Length - 1; i >= 0; i--)
+                {
+                    var info = allInstances[i];
+                    var instance = info.Value;
+                    var pathHash = info.Key;
+                    instance.Dispose(this, onlyIfTypeUpdateNeeded, pathHash);
+                    _instancesOfSelf.Remove(pathHash);
+                }
+            }
+        }
+
+        internal void Dispose()
+        {
+            DestroyAndClearAllInstances(false);
+            lock (_creationLock)
+            {
+                var removed = Symbol._childrenCreatedFromMe.Remove(Id, out _);
+                Debug.Assert(removed);
+            }
+        }
+
+        internal void AddChildInstances(Child newChild, ICollection<Instance> listToAddNewInstancesTo)
+        {
+            lock (_creationLock)
+            {
+                foreach (var instance in _instancesOfSelf.Values)
+                {
+                    if (newChild.TryCreateNewInstance(instance, out var newInstance))
+                    {
+                        listToAddNewInstancesTo.Add(newInstance);
+                    }
+                }
+            }
+        }
+
+        internal void UpdateIOAndConnections(SlotChangeInfo slotChanges)
+        {
+            UpdateSymbolChildIO(this, slotChanges);
+
+            if (Parent == null)
+            {
+                DestroyAndClearAllInstances(true);
+                // just destroy all instances - we have no connections to worry about since we dont have a parent
+                return;
+            }
+
+            // we dont need to update our instances/connections - our parents do that for us if they need it
+            if (Parent.NeedsTypeUpdate)
+            {
+                // destroy all instances if necessary? probably not...
+                //DestroyAndClearAllInstances();
+                return;
+            }
+
+            // todo: move to SymbolChild
+            // deal with removed connections
+            var parentConnections = Parent!.Connections;
+            // get all connections that belong to this instance
+            var connectionsToReplace = parentConnections.FindAll(c => c.SourceParentOrChildId == Id ||
+                                                                      c.TargetParentOrChildId == Id);
+            // first remove those connections where the inputs/outputs doesn't exist anymore
+            var connectionsToRemove =
+                connectionsToReplace.FindAll(c =>
+                                             {
+                                                 return slotChanges.RemovedOutputDefinitions.Any(output =>
+                                                                                                 {
+                                                                                                     var outputId = output.Id;
+                                                                                                     return outputId == c.SourceSlotId ||
+                                                                                                         outputId == c.TargetSlotId;
+                                                                                                 })
+                                                        || slotChanges.RemovedInputDefinitions.Any(input =>
+                                                                                                   {
+                                                                                                       var inputId = input.Id;
+                                                                                                       return inputId == c.SourceSlotId ||
+                                                                                                           inputId == c.TargetSlotId;
+                                                                                                   });
+                                             });
+
+            foreach (var connection in connectionsToRemove)
+            {
+                Parent.RemoveConnection(connection); // TODO: clarify if we need to iterate over all multi input indices
+                connectionsToReplace.Remove(connection);
+            }
+
+            // now create the entries for those that will be reconnected after the instance has been replaced. Take care of the multi input order
+            connectionsToReplace.Reverse();
+
+            var connectionEntriesToReplace = new List<ConnectionEntry>(connectionsToReplace.Count);
+            foreach (var con in connectionsToReplace)
+            {
+                if (Parent.TryGetMultiInputIndexOf(con, out var foundAtConnectionIndex, out var multiInputIndex))
+                {
+                    connectionEntriesToReplace.Add(new ConnectionEntry
+                                                       {
+                                                           Connection = con,
+                                                           MultiInputIndex = multiInputIndex,
+                                                           ConnectionIndex = foundAtConnectionIndex
+                                                       });
+                }
+            }
+
+            Parent.RemoveConnections(connectionEntriesToReplace);
+
+            // Recreate all instances fresh
+            lock (_creationLock)
+            {
+                var existing = _instancesOfSelf.Values.ToArray();
+                for (var index = existing.Length - 1; index >= 0; index--)
+                {
+                    var instance = existing[index];
+                    var path = instance.InstancePath;
+                    var parent = instance.Parent;
+                    var hash = HashCodeOf(path);
+                    _instancesOfSelf.Remove(hash);
+
+                    if (!TryCreateNewInstance(parent, newInstance: out _))
+                    {
+                        Log.Error($"Could not recreate instance of symbol: {Symbol.Name} with parent: {Parent.Name}");
+                    }
+                }
+            }
+
+            // ... and add the connections again
+            foreach (var entry in connectionEntriesToReplace.OrderBy(x => x.ConnectionIndex))
+            {
+                var connection = entry.Connection;
+                Parent.AddConnection(connection, entry.MultiInputIndex);
+            }
+        }
+
+        private bool TryCreateNewInstance(Instance? parentInstance,
+                                           [NotNullWhen(true)] out Instance? newInstance)
+        {
+            var path = parentInstance == null ? [Id] : parentInstance.InstancePath.Append(Id).ToArray();
+            var pathHash = HashCodeOf(path);
+            lock (_creationLock)
+            {
+                if (_instancesOfSelf.TryGetValue(pathHash, out newInstance))
+                {
+                    // instance already exists
+                    //return true;
+                    throw new InvalidOperationException($"Instance {Name} with id ({Id}) already exists in {parentInstance.Symbol}");
+                }
+
+                if (!TryCreateInstance(parentInstance, path, out newInstance, out var reason))
+                {
+                    Log.Error(reason);
+                    return false;
+                }
+
+                // cache property accesses for performance
+                var newInstanceInputDefinitions = Symbol.InputDefinitions;
+                var newInstanceInputDefinitionCount = newInstanceInputDefinitions.Count;
+
+                var newInstanceInputs = newInstance.Inputs;
+                var newInstanceInputCount = newInstanceInputs.Count;
+
+                var symbolChildInputs = Inputs;
+
+                // set up the inputs for the child instance
+                for (int i = 0; i < newInstanceInputDefinitionCount; i++)
+                {
+                    if (i >= newInstanceInputCount)
+                    {
+                        Log.Warning($"Skipping undefined input index");
+                        continue;
+                    }
+
+                    var inputDefinitionId = newInstanceInputDefinitions[i].Id;
+                    var inputSlot = newInstanceInputs[i];
+                    if (!symbolChildInputs.TryGetValue(inputDefinitionId, out var input))
+                    {
+                        Log.Warning($"Skipping undefined input: {inputDefinitionId}");
+                        continue;
+                    }
+
+                    inputSlot.Input = input;
+                    inputSlot.Id = inputDefinitionId;
+                }
+
+                // cache property accesses for performance
+                var childOutputDefinitions = Symbol.OutputDefinitions;
+                var childOutputDefinitionCount = childOutputDefinitions.Count;
+
+                var childOutputs = newInstance.Outputs;
+
+                var symbolChildOutputs = Outputs;
+
+                // set up the outputs for the child instance
+                for (int i = 0; i < childOutputDefinitionCount; i++)
+                {
+                    Debug.Assert(i < childOutputs.Count);
+                    var outputDefinition = childOutputDefinitions[i];
+                    var id = outputDefinition.Id;
+                    if (i >= childOutputs.Count)
+                    {
+                        Log.Warning($"Skipping undefined output: {id}");
+                        continue;
+                    }
+
+                    var outputSlot = childOutputs[i];
+                    outputSlot.Id = id;
+                    var symbolChildOutput = symbolChildOutputs[id];
+                    if (outputDefinition.OutputDataType != null)
+                    {
+                        // output is using data, so link it
+                        if (outputSlot is IOutputDataUser outputDataConsumer)
+                        {
+                            outputDataConsumer.SetOutputData(symbolChildOutput.OutputData);
+                        }
+                    }
+
+                    outputSlot.DirtyFlag.Trigger = symbolChildOutput.DirtyFlagTrigger;
+                    outputSlot.IsDisabled = symbolChildOutput.IsDisabled;
+                }
+            }
+
+            return true;
+
+            bool TryCreateInstance(Instance? parent, Guid[] newInstancePath,
+                                   [NotNullWhen(true)] out Instance? newInstance,
+                                   [NotNullWhen(false)] out string? reason2)
+            {
+                if(parent?.Symbol != Parent)
+                    throw new InvalidOperationException($"Parent symbol {parent?.Symbol} does not match {Parent}");
+                
+                if(parent != null)
+                {
+                    if(parent.Symbol != Parent)
+                    {
+                        throw new InvalidOperationException($"Parent symbol {parent.Symbol} does not match {Symbol}");
+                    }
+                    
+                    if(parent.InstancePath.Count + 1 != newInstancePath.Length)
+                    {
+                        throw new InvalidOperationException($"Parent instance path {parent.InstancePath} does not match child instance path {newInstancePath}");
+                    }
+                    
+                    if (newInstancePath[^2] != parent.SymbolChildId)
+                    {
+                        throw new InvalidOperationException($"Parent instance path {parent.InstancePath} does not match child instance path {newInstancePath}");
+                    }
+                    
+                    if(parent.Children.ContainsKey(Id))
+                    {
+                        reason2 = $"Instance {Name} with id ({Id}) already exists in {parent.Symbol}";
+                        newInstance = null;
+                        return false;
+                    }
+                    
+                    // check recursion
+                    var currentParent = parent;
+                    while (currentParent != null)
+                    {
+                        if (currentParent.Symbol == Symbol)
+                        {
+                            throw new InvalidOperationException($"Recursion detected in {Symbol} with parent {currentParent.Symbol}");
+                        }
+                        
+                        currentParent = currentParent.Parent;
+                    }
+                }
+                else
+                {
+                    if(Parent != null)
+                        throw new InvalidOperationException("symbol child has no parent but parent instance provided is not null");
+                }
+
+                // make sure we're not instantiating a child that needs to be updated again later
+                if (Symbol.NeedsTypeUpdate)
+                {
+                    Symbol.UpdateInstanceType();
+                }
+                
+
+                if (!TryInstantiate(out newInstance, out reason2))
+                {
+                    Log.Error(reason2);
+                    return false;
+                }
+                
+                if (!_instancesOfSelf.TryAdd(HashCodeOf(newInstancePath), newInstance))
+                {
+                    throw new InvalidOperationException($"Attempted to create a new instance when one already exists at that path");
+                }
+
+                newInstance.InitializeSymbolChildInfo(this, newInstancePath);
+
+                Instance.SortInputSlotsByDefinitionOrder(newInstance);
+               
+                if (parent != null)
+                {
+                    newInstance.Parent = parent;
+                    Instance.AddChildTo(parent, newInstance);
+                }
+                
+                var childPath = new Guid[newInstancePath.Length + 1];
+                Array.Copy(newInstancePath, childPath, newInstancePath.Length);
+
+                // populates child instances of the new instance
+                foreach (var child in Symbol.Children.Values)
+                {
+                    childPath[^1] = child.Id;
+                    if (child.TryGetOrCreateInstance(childPath, out var childInstance, out var created))
+                    {
+                        if (created)
+                        {
+                            if (!newInstance.Children.TryGetValue(child.Id, out var inst2))
+                                throw new InvalidOperationException($"Child instance {child.Id} not found in {newInstance}");
+                        
+                            if(inst2 != childInstance)
+                            {
+                                throw new InvalidOperationException($"Child instance {child.Id} does not match {childInstance}");
+                            }
+                        }
+                        else
+                        {
+                            // this operator has likely recompiled and the child instance is orphaned from the previous version of this op 
+                            // clear connections
+
+                            if (childInstance.Parent!.Symbol != newInstance.Symbol)
+                            {
+                                throw new InvalidOperationException($"Child instance {childInstance} has a different parent than expected");
+                            }
+                            
+                            for (int i = 0; i < childInstance.Inputs.Count; i++)
+                            {
+                                var input = childInstance.Inputs[i];
+                                while (input.HasInputConnections)
+                                    input.RemoveConnection();
+                            }
+                            
+                            for (int i = 0; i < childInstance.Outputs.Count; i++)
+                            {
+                                var output = childInstance.Outputs[i];
+                                while(output.HasInputConnections)
+                                    output.RemoveConnection();
+                            }
+
+                            
+                            if (newInstance.Children.TryGetValue(child.Id, out var inst2))
+                            {
+                                throw new InvalidOperationException($"Child instance {child.Id} does not match {childInstance}");
+                            }
+                            
+                            childInstance.Parent = newInstance;
+                            Instance.AddChildTo(newInstance, childInstance);
+                        }
+                    }
+                }
+
+                // create connections between child instances populated with CreateAndAddNewChildInstance
+                var connections = Symbol.Connections;
+
+                // if connections already exist for the symbol, remove any that shouldn't exist anymore
+                if (connections.Count != 0)
+                {
+                    var conHashToCount = new Dictionary<ulong, int>(connections.Count);
+                    for (var index = 0; index < connections.Count; index++) // warning: the order in which these are processed matters
+                    {
+                        var connection = connections[index];
+                        ulong highPart = 0xFFFFFFFF & (ulong)connection.TargetSlotId.GetHashCode();
+                        ulong lowPart = 0xFFFFFFFF & (ulong)connection.TargetParentOrChildId.GetHashCode();
+                        ulong hash = (highPart << 32) | lowPart;
+                        if (!conHashToCount.TryGetValue(hash, out int count))
+                            conHashToCount.Add(hash, 0);
+
+                        if (!newInstance.TryAddConnection(connection, count))
+                        {
+                            Log.Warning($"Removing obsolete connecting in {Symbol}...");
+                            connections.RemoveAt(index);
+                            index--;
+                            continue;
+                        }
+
+                        conHashToCount[hash] = count + 1;
+                    }
+                }
+
+                // connect animations if available
+                Symbol.Animator.CreateUpdateActionsForExistingCurves(newInstance.Children.Values);
+
+                if (_isBypassed)
+                {
+                    SetBypassForInstance(newInstance, true, invalidate: false);
+                }
+
+                return true;
+
+                bool TryInstantiate([NotNullWhen(true)] out Instance? instance,
+                                    [NotNullWhen(false)] out string? reason3)
+                {
+                    var symbolPackage = Symbol.SymbolPackage;
+                    if (symbolPackage.AssemblyInformation.OperatorTypeInfo.TryGetValue(Symbol.Id, out var typeInfo))
+                    {
+                        var constructor = typeInfo.GetConstructor();
+                        try
+                        {
+                            instance = (Instance)constructor.Invoke();
+                            reason3 = string.Empty;
+                            return true;
+                        }
+                        catch (Exception e)
+                        {
+                            reason3 = $"Failed to create instance of type {Symbol.InstanceType} with id {Id}: {e}";
+                            instance = null;
+                            return false;
+                        }
+                    }
+
+                    Log.Error($"No constructor found for {Symbol.InstanceType}. This should never happen!! Please report this");
+
+                    try
+                    {
+                        // create instance through reflection
+                        instance = Activator.CreateInstance(Symbol.InstanceType,
+                                                            AssemblyInformation.ConstructorBindingFlags,
+                                                            binder: null,
+                                                            args: Array.Empty<object>(),
+                                                            culture: null) as Instance;
+
+                        if (instance is null)
+                        {
+                            reason3 = $"(Instance creation fallback failure) Failed to create instance of type " +
+                                      $"{Symbol.InstanceType} with id {Id} - result was null";
+                            return false;
+                        }
+
+                        Log.Warning($"(Instance creation fallback) Created instance of type {Symbol.InstanceType} with id {Id} through reflection");
+
+                        reason3 = string.Empty;
+                        return true;
+                    }
+                    catch (Exception e)
+                    {
+                        reason3 = $"(Instance creation fallback failure) Failed to create instance of type {Symbol.InstanceType} with id {Id}: {e}";
+                        instance = null;
+                        return false;
+                    }
+                }
+            }
+        }
+
+        internal void AddConnectionToInstances(Connection connection, int multiInputIndex)
+        {
+            lock (_creationLock)
+            {
+                foreach (var instance in _instancesOfSelf.Values)
+                {
+                    instance.TryAddConnection(connection, multiInputIndex);
+                }
+            }
+        }
+
+        internal void RemoveConnectionFromInstances(in ConnectionEntry entry)
+        {
+            RemoveConnectionFromInstances(entry.Connection, entry.MultiInputIndex);
+        }
+
+        internal void RemoveConnectionFromInstances(Connection connection, int multiInputIndex)
+        {
+            lock (_creationLock)
+            {
+                foreach (var instance in _instancesOfSelf.Values)
+                {
+                    if (instance.TryGetTargetSlot(connection, out var targetSlot))
+                    {
+                        targetSlot.RemoveConnection(multiInputIndex);
+                    }
+                }
+            }
+        }
+
+        internal void InvalidateInputDefaultInInstances(in Guid inputId)
+        {
+            lock (_creationLock)
+            {
+                foreach (var instance in _instancesOfSelf.Values)
+                {
+                    var inputSlots = instance.Inputs;
+                    for (int i = 0; i < inputSlots.Count; i++)
+                    {
+                        var slot = inputSlots[i];
+                        if (slot.Id != inputId)
+                            continue;
+
+                        if (!slot.Input.IsDefault)
+                            continue;
+
+                        slot.DirtyFlag.Invalidate();
+                        break;
+                    }
+                }
+            }
+        }
+
+        internal void InvalidateInputInChildren(in Guid inputId, in Guid childId)
+        {
+            lock (_creationLock)
+            {
+                foreach (var instanceInfo in _instancesOfSelf)
+                {
+                    var instance = instanceInfo.Value;
+                    
+                    //var child = instance.Children[childId];
+                    if (!instance.Children.TryGetValue(childId, out var child))
+                    {
+                        Log.Debug("Failed to invalidate missing child");
+                        continue;
+                    }
+
+                    var inputSlots = child.Inputs;
+                    for (int j = 0; j < inputSlots.Count; j++)
+                    {
+                        var slot = inputSlots[j];
+                        if (slot.Id != inputId)
+                            continue;
+
+                        slot.DirtyFlag.Invalidate();
+                        break;
+                    }
+                }
+            }
+        }
+
+        internal void SortInputSlotsByDefinitionOrder()
+        {
+            lock (_creationLock)
+            {
+                foreach (var instance in _instancesOfSelf.Values)
+                {
+                    Instance.SortInputSlotsByDefinitionOrder(instance);
+                }
+            }
+        }
+
+        internal void RemoveDisposedInstance(Instance child, int? hash)
+        {
+            hash ??= HashCodeOf(child.InstancePath);
+
+            lock (_creationLock)
+            {
+                if (!_instancesOfSelf.Remove(hash.Value))
+                {
+                    Log.Error($"Could not find instance {child} to remove from {this}");
+                }
+            }
+        }
+
+        internal void PrepareForReload()
+        {
+            DestroyAndClearAllInstances(true);
+        }
+
+        public bool TryGetOrCreateInstance(IReadOnlyList<Guid> path, [NotNullWhen(true)] out Instance? instance, out bool created)
+        {
+            // throw exceptions if the path is invalid
+            if (path.Count == 0)
+            {
+                throw new ArgumentException("Path must not be empty");
+            }
+            
+            if(!path[^1].Equals(Id))
+            {
+                throw new ArgumentException($"Path must end with {Id}");
+            }
+
+            if (Parent == null)
+            {
+                if(path.Count != 1)
+                    throw new ArgumentException("Path must be of length 1 if parent is null");
+                
+                if(path[0] != Id)
+                    throw new ArgumentException($"Path must be {Id} if parent is null");
+            }
+            else if (path.Count < 2)
+            {
+                throw new ArgumentException("Path must be of length 2 or more if parent is not null");
+            }
+            
+            var hash = HashCodeOf(path);
+
+            lock (_creationLock)
+            {
+                if (_instancesOfSelf.TryGetValue(hash, out instance))
+                {
+                    // instance already exists
+                    created = false;
+                    return true;
+                }
+
+                if (Parent == null)
+                {
+                    created = TryCreateNewInstance(null, out instance);
+                    return created;
+                }
+
+                var parentSymbolChildId = path[^2];
+                var parentSymbolChild = Parent.ChildrenCreatedFromMe[parentSymbolChildId];
+                var parentPath = path.SkipLast(1).ToArray();
+                if (parentSymbolChild.TryGetOrCreateInstance(parentPath, out var parentInstance, out created))
+                {
+                    // try to get our instance straight from the parent
+                    if (!parentInstance.Children.TryGetValue(Id, out instance))
+                    {
+                        // since we dont exist yet, lets create us
+                        created = TryCreateNewInstance(parentInstance, out instance);
+                        return created;
+                    }
+
+                    // if we're here, we already exist in the parent instance
+                    // we just need to make sure we add our instance to our own collection
+                    if (!_instancesOfSelf.TryAdd(hash, instance) && _instancesOfSelf[hash] != instance)
+                    {
+                        throw new InvalidOperationException($"instance {instance} already exists in {this}");
+                    }
+                    return true;
+                }
+            }
+
+            created = false;
+            return false;
+        }
+        
+
+        private static int HashCodeOf(IReadOnlyList<Guid> path)
+        {
+            int hash = path[0].GetHashCode();
+            for (int i = 1; i < path.Count; i++)
+            {
+                hash = HashCode.Combine(hash, path[i].GetHashCode());
+            }
+            return hash;
+        }
+
+        public void ClearPreviousId()
+        {
+            PreviousId = null;
+        }
+    }
 }