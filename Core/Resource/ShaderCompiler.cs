--- conflicted
+++ resolved
@@ -103,14 +103,25 @@
             return false;
         }
 
-<<<<<<< HEAD
         List<string> directories = new();
         directories.Add(file.DirectoryName!);
 
         if (resourceDirs != null)
             directories.AddRange(resourceDirs);
 
-        var fileText = File.ReadAllText(srcFile);
+		string fileText;
+		
+		try
+		{
+			fileText = File.ReadAllText(srcFile); 
+		}
+		catch (Exception e)
+		{
+			errorMessage = $"Failed to read shader file '{srcFile}'.\n{e.Message}";
+            Log.Error(errorMessage);
+            return false;
+		}
+
         return TryCompileShaderFromSource(shaderSource: fileText,
                                           entryPoint: entryPoint,
                                           name: name,
@@ -118,20 +129,6 @@
                                           blob: ref blob!,
                                           errorMessage: out errorMessage,
                                           directories: directories);
-=======
-        string fileText;
-        try
-        {
-            fileText = File.ReadAllText(srcFile);
-        }
-        catch (Exception e)
-        {
-            errorMessage = $"Failed to read shader file '{srcFile}'.\n{e.Message}";
-            Log.Error(errorMessage);
-            return false;
-        }
-        return TryCompileShaderFromSource(fileText, entryPoint, name, ref shader, ref blob, out errorMessage);
->>>>>>> 12048b79
     }
 
     public bool TryCreateShaderResourceFromSource<TShader>(string shaderSource, string name, IReadOnlyList<string> directory, string entryPoint, uint resourceId,
