--- conflicted
+++ resolved
@@ -1,310 +1,294 @@
-using T3.Core.Model;
-using T3.Core.Operator;
-using T3.Core.Utils;
-using T3.Editor.External.Truncon.Collections;
-using T3.Editor.Gui.Graph;
-using T3.Editor.Gui.Graph.Interaction;
-using T3.Editor.Gui.InputUi;
-using T3.Editor.Gui.OutputUi;
-using T3.Editor.Gui.Selection;
-
-namespace T3.Editor.UiModel
-{
-    public sealed partial class SymbolUi : ISelectionContainer
-    {
-        internal Symbol Symbol => _package.Symbols[_id];
-        private readonly SymbolPackage _package;
-        private readonly Guid _id;
-
-        internal SymbolUi(Symbol symbol, bool updateConsistency)
-        {
-            _id = symbol.Id;
-            _package = symbol.SymbolPackage;
-            if(_package == null)
-                throw new ArgumentException("Symbol must have a package");
-            
-            InputUis = new Dictionary<Guid, IInputUi>();
-            OutputUis = new Dictionary<Guid, IOutputUi>();
-            Annotations = new OrderedDictionary<Guid, Annotation>();
-            Links = new OrderedDictionary<Guid, ExternalLink>();
-            
-            if (updateConsistency)
-                UpdateConsistencyWithSymbol();
-
-            ReadOnly = true;
-        }
-
-<<<<<<< HEAD
-        internal SymbolUi(Symbol symbol,
-                        Func<Symbol, List<Child>> childUis,
-                        IDictionary<Guid, IInputUi> inputs,
-                        IDictionary<Guid, IOutputUi> outputs,
-                        IDictionary<Guid, Annotation> annotations,
-                        OrderedDictionary<Guid, ExternalLink> links,
-                        bool updateConsistency) : this(symbol, false)
-=======
-        public SymbolUi(Symbol symbol,
-                        List<SymbolChildUi> childUis,
-                        OrderedDictionary<Guid, IInputUi> inputs,
-                        OrderedDictionary<Guid, IOutputUi> outputs,
-                        OrderedDictionary<Guid, Annotation> annotations,
-                        OrderedDictionary<Guid, ExternalLink> links)
->>>>>>> 09dd0633
-        {
-            _childUis = childUis(symbol).ToDictionary(x => x.Id, x => x);
-            
-            InputUis = inputs;
-            OutputUis = outputs;
-            Annotations = annotations;
-            Links = links;
-<<<<<<< HEAD
-            ReadOnly = true;
-            
-            if (updateConsistency)
-                UpdateConsistencyWithSymbol(symbol);
-=======
-            UpdateConsistencyWithSymbol();
-        }
-
-        public SymbolUi CloneForNewSymbol(Symbol newSymbol, Dictionary<Guid, Guid> oldToNewIds)
-        { 
-            HasBeenModified = true;
-
-            var childUis = new List<SymbolChildUi>(ChildUis.Count);
-            // foreach (var sourceChildUi in ChildUis)
-            // {
-            //     var clonedChildUi = sourceChildUi.Clone();
-            //     Guid newChildId = oldToNewIds[clonedChildUi.Id];
-            //     clonedChildUi.SymbolChild = newSymbol.Children.Single(child => child.Id == newChildId);
-            //     childUis.Add(clonedChildUi);
-            // }
-
-            var inputUis = new OrderedDictionary<Guid, IInputUi>(InputUis.Count);
-            foreach (var (_, inputUi) in InputUis)
-            {
-                var clonedInputUi = inputUi.Clone();
-                clonedInputUi.Parent = this;
-                Guid newInputId = oldToNewIds[clonedInputUi.Id];
-                clonedInputUi.InputDefinition = newSymbol.InputDefinitions.Single(inputDef => inputDef.Id == newInputId);
-                inputUis.Add(clonedInputUi.Id, clonedInputUi);
-            }
-
-            var outputUis = new OrderedDictionary<Guid, IOutputUi>(OutputUis.Count);
-            foreach (var (_, outputUi) in OutputUis)
-            {
-                var clonedOutputUi = outputUi.Clone();
-                Guid newOutputId = oldToNewIds[clonedOutputUi.Id];
-                clonedOutputUi.OutputDefinition = newSymbol.OutputDefinitions.Single(outputDef => outputDef.Id == newOutputId);
-                outputUis.Add(clonedOutputUi.Id, clonedOutputUi);
-            }
-
-            var annotations = new OrderedDictionary<Guid, Annotation>(Annotations.Count);
-            foreach (var (_, annotation) in Annotations)
-            {
-                annotations.Add(annotation.Clone().Id, annotation.Clone());
-            }
-            
-            var links = new OrderedDictionary<Guid, ExternalLink>(Links.Count);
-            foreach (var (_, link) in Links)
-            {
-                links.Add(link.Clone().Id, link.Clone());
-            }
-            
-            return new SymbolUi(newSymbol, childUis, inputUis, outputUis, annotations, links);
->>>>>>> 09dd0633
-        }
-
-        IEnumerable<ISelectableCanvasObject> ISelectionContainer.GetSelectables() => GetSelectables();
-
-        internal IEnumerable<ISelectableCanvasObject> GetSelectables()
-        {
-            foreach (var childUi in ChildUis.Values)
-                yield return childUi;
-
-            foreach (var inputUi in InputUis)
-                yield return inputUi.Value;
-
-            foreach (var outputUi in OutputUis)
-                yield return outputUi.Value;
-
-            foreach (var annotation in Annotations)
-                yield return annotation.Value;
-        }
-
-        /// <summary>
-        /// Updates the consistency of the symbol ui with the symbol.
-        /// Requires providing a symbol as an argument if the symbol is not part of a package - i.e. if it is a pasted symbol
-        /// </summary>
-        /// <param name="symbol"></param>
-        internal void UpdateConsistencyWithSymbol(Symbol symbol = null)
-        {
-            symbol ??= Symbol;
-            // Check if child entries are missing
-            foreach (var child in symbol.Children.Values)
-            {
-                var childId = child.Id;
-                if (!ChildUis.TryGetValue(childId, out _))
-                {
-                    Log.Debug($"Found no symbol child ui entry for symbol child '{child.ReadableName}' - creating a new one");
-                    var childUi = new Child(childId, _id, (EditorSymbolPackage)symbol.SymbolPackage)
-                                      {
-                                          PosOnCanvas = new Vector2(100, 100),
-                                      };
-                    _childUis.Add(childId, childUi);
-                }
-            }
-
-            // check if there are child entries where no symbol child exists anymore
-            List<Guid> childIdsToRemove = new(4);
-
-            foreach (var childUi in _childUis.Values)
-            {
-                if(!symbol.Children.ContainsKey(childUi.Id))
-                    childIdsToRemove.Add(childUi.Id);
-            }
-            
-            foreach (var id in childIdsToRemove)
-            {
-                _childUis.Remove(id);
-            }
-
-            // check if input UIs are missing
-            var existingInputs = InputUis.Values.ToList();
-            InputUis.Clear();
-            for (int i = 0; i < symbol.InputDefinitions.Count; i++)
-            {
-                Symbol.InputDefinition input = symbol.InputDefinitions[i];
-                var existingInputUi = existingInputs.SingleOrDefault(inputUi => inputUi.Id == input.Id);
-                if (existingInputUi == null || existingInputUi.Type != input.DefaultValue.ValueType)
-                {
-                    Log.Debug($"Found no input ui entry for symbol child input '{symbol.Name}.{input.Name}' - creating a new one");
-                    InputUis.Remove(input.Id);
-                    var newInputUi = InputUiFactory.Instance.CreateFor(input.DefaultValue.ValueType);
-                    newInputUi.Parent = this;
-                    newInputUi.InputDefinition = input;
-                    newInputUi.PosOnCanvas = GetCanvasPositionForNextInputUi(this);
-                    InputUis.Add(input.Id, newInputUi);
-                }
-                else
-                {
-                    existingInputUi.Parent = this;
-                    InputUis.Add(existingInputUi.Id, existingInputUi); // add at correct position
-                }
-            }
-
-            // check if there are input entries where no input ui exists anymore
-            foreach (var inputUiToRemove in InputUis.Where(kv => !symbol.InputDefinitions.Exists(inputDef => inputDef.Id == kv.Key)).ToList())
-            {
-                Log.Debug($"InputUi '{inputUiToRemove.Value.Id}' still existed but no corresponding input definition anymore. Removing the ui.");
-                InputUis.Remove(inputUiToRemove.Key);
-            }
-
-            foreach (var output in symbol.OutputDefinitions)
-            {
-                if (!OutputUis.TryGetValue(output.Id, out var value) || (value.Type != output.ValueType))
-                {
-                    Log.Debug($"Found no output ui for '{symbol.Name}.{output.Name}' - creating a new one");
-                    OutputUis.Remove(output.Id); // if type has changed remove the old entry
-
-                    var newOutputUi = OutputUiFactory.Instance.CreateFor(output.ValueType);
-                    newOutputUi.OutputDefinition = output;
-                    newOutputUi.PosOnCanvas = ComputeNewOutputUiPositionOnCanvas(_childUis.Values, OutputUis.Values);
-                    OutputUis.Add(output.Id, newOutputUi);
-                    FlagAsModified();
-                }
-            }
-
-            // check if there are input entries where no output ui exists anymore
-            foreach (var outputUiToRemove in OutputUis.Where(kv => !Symbol.OutputDefinitions.Exists(outputDef => outputDef.Id == kv.Key)).ToList())
-            {
-                Log.Debug($"OutputUi '{outputUiToRemove.Value.Id}' still existed but no corresponding input definition anymore. Removing the ui.");
-                OutputUis.Remove(outputUiToRemove.Key);
-            }
-        }
-
-        private static Vector2 ComputeNewOutputUiPositionOnCanvas(IEnumerable<Child> childUis, IEnumerable<IOutputUi> outputUis)
-        {
-            bool setByOutputs = false;
-            var maxPos = new Vector2(float.NegativeInfinity, float.NegativeInfinity);
-            foreach (var output in outputUis)
-            {
-                maxPos = Vector2.Max(maxPos, output.PosOnCanvas);
-                setByOutputs = true;
-            }
-
-            if (setByOutputs)
-                return maxPos + new Vector2(0, 100);
-
-            // FIXME: childUis are always undefined at this point?
-            var setByChildren = false;
-            var minY = float.PositiveInfinity;
-            var maxY = float.NegativeInfinity;
-
-            var maxX = float.NegativeInfinity;
-
-            foreach (var childUi in childUis)
-            {
-                minY = MathUtils.Min(childUi.PosOnCanvas.Y, minY);
-                maxY = MathUtils.Max(childUi.PosOnCanvas.Y, maxY);
-
-                maxX = MathUtils.Max(childUi.PosOnCanvas.X, maxX);
-                setByChildren = true;
-            }
-
-            if (setByChildren)
-                return new Vector2(maxX + 100, (maxY + minY) / 2);
-
-            //Log.Warning("Assuming default output position");
-            return new Vector2(300, 200);
-        }
-
-        private Vector2 GetCanvasPositionForNextInputUi(SymbolUi symbolUi)
-        {
-            if (symbolUi.Symbol.InputDefinitions.Count == 0)
-            {
-                return new Vector2(-200, 0);
-            }
-
-            IInputUi lastInputUi = null;
-
-            foreach (var inputDef in symbolUi.Symbol.InputDefinitions)
-            {
-                if (symbolUi.InputUis.TryGetValue(inputDef.Id, out var ui))
-                    lastInputUi = ui;
-            }
-
-            if (lastInputUi == null)
-                return new Vector2(-200, 0);
-
-            return lastInputUi.PosOnCanvas + new Vector2(0, lastInputUi.Size.Y + SelectableNodeMovement.SnapPadding.Y);
-        }
-
-        internal void ClearModifiedFlag()
-        {
-            _hasBeenModified = false;
-        }
-
-        internal string Description { get; set; } = string.Empty;
-
-        internal bool ReadOnly;
-        private bool _hasBeenModified;
-        internal bool HasBeenModified => _hasBeenModified;
-        internal bool NeedsSaving => _hasBeenModified && !ReadOnly;
-        private  Dictionary<Guid, Child> _childUis = new();
-        internal IReadOnlyDictionary<Guid, Child> ChildUis => _childUis;
-        internal IDictionary<Guid, ExternalLink> Links { get; private set; }
-        internal IDictionary<Guid, IInputUi> InputUis { get; private set; } 
-        internal IDictionary<Guid, IOutputUi> OutputUis{ get; private set; }
-        internal IDictionary<Guid, Annotation> Annotations { get; private set; }
-
-        internal void ReplaceWith(SymbolUi newSymbolUi)
-        {
-            _childUis = newSymbolUi._childUis;
-            InputUis = newSymbolUi.InputUis;
-            OutputUis = newSymbolUi.OutputUis;
-            Annotations = newSymbolUi.Annotations;
-            Links = newSymbolUi.Links;
-            Description = newSymbolUi.Description;
-        }
-    }
+using T3.Core.Model;
+using T3.Core.Operator;
+using T3.Core.Utils;
+using T3.Editor.External.Truncon.Collections;
+using T3.Editor.Gui.Graph;
+using T3.Editor.Gui.Graph.Interaction;
+using T3.Editor.Gui.InputUi;
+using T3.Editor.Gui.OutputUi;
+using T3.Editor.Gui.Selection;
+
+namespace T3.Editor.UiModel
+{
+    public sealed partial class SymbolUi : ISelectionContainer
+    {
+        internal Symbol Symbol => _package.Symbols[_id];
+        private readonly SymbolPackage _package;
+        private readonly Guid _id;
+
+        internal SymbolUi(Symbol symbol, bool updateConsistency)
+        {
+            _id = symbol.Id;
+            _package = symbol.SymbolPackage;
+            if(_package == null)
+                throw new ArgumentException("Symbol must have a package");
+            
+            InputUis = new Dictionary<Guid, IInputUi>();
+            OutputUis = new Dictionary<Guid, IOutputUi>();
+            Annotations = new OrderedDictionary<Guid, Annotation>();
+            Links = new OrderedDictionary<Guid, ExternalLink>();
+            
+            if (updateConsistency)
+                UpdateConsistencyWithSymbol();
+
+            ReadOnly = true;
+        }
+
+        internal SymbolUi(Symbol symbol,
+                        Func<Symbol, List<Child>> childUis,
+                        IDictionary<Guid, IInputUi> inputs,
+                        IDictionary<Guid, IOutputUi> outputs,
+                        IDictionary<Guid, Annotation> annotations,
+                        OrderedDictionary<Guid, ExternalLink> links,
+                        bool updateConsistency) : this(symbol, false)
+        {
+            _childUis = childUis(symbol).ToDictionary(x => x.Id, x => x);
+            
+            InputUis = inputs;
+            OutputUis = outputs;
+            Annotations = annotations;
+            Links = links;
+            ReadOnly = true;
+            
+            if (updateConsistency)
+                UpdateConsistencyWithSymbol(symbol);
+        }
+
+        IEnumerable<ISelectableCanvasObject> ISelectionContainer.GetSelectables() => GetSelectables();
+
+            var childUis = new List<SymbolChildUi>(ChildUis.Count);
+            // foreach (var sourceChildUi in ChildUis)
+            // {
+            //     var clonedChildUi = sourceChildUi.Clone();
+            //     Guid newChildId = oldToNewIds[clonedChildUi.Id];
+            //     clonedChildUi.SymbolChild = newSymbol.Children.Single(child => child.Id == newChildId);
+            //     childUis.Add(clonedChildUi);
+            // }
+
+            var inputUis = new OrderedDictionary<Guid, IInputUi>(InputUis.Count);
+            foreach (var (_, inputUi) in InputUis)
+            {
+                var clonedInputUi = inputUi.Clone();
+                clonedInputUi.Parent = this;
+                Guid newInputId = oldToNewIds[clonedInputUi.Id];
+                clonedInputUi.InputDefinition = newSymbol.InputDefinitions.Single(inputDef => inputDef.Id == newInputId);
+                inputUis.Add(clonedInputUi.Id, clonedInputUi);
+            }
+
+            var outputUis = new OrderedDictionary<Guid, IOutputUi>(OutputUis.Count);
+            foreach (var (_, outputUi) in OutputUis)
+            {
+                var clonedOutputUi = outputUi.Clone();
+                Guid newOutputId = oldToNewIds[clonedOutputUi.Id];
+                clonedOutputUi.OutputDefinition = newSymbol.OutputDefinitions.Single(outputDef => outputDef.Id == newOutputId);
+                outputUis.Add(clonedOutputUi.Id, clonedOutputUi);
+            }
+
+            var annotations = new OrderedDictionary<Guid, Annotation>(Annotations.Count);
+            foreach (var (_, annotation) in Annotations)
+            {
+                annotations.Add(annotation.Clone().Id, annotation.Clone());
+            }
+            
+            var links = new OrderedDictionary<Guid, ExternalLink>(Links.Count);
+            foreach (var (_, link) in Links)
+            {
+                links.Add(link.Clone().Id, link.Clone());
+            }
+            
+            return new SymbolUi(newSymbol, childUis, inputUis, outputUis, annotations, links);
+        }
+        
+
+        public IEnumerable<ISelectableCanvasObject> GetSelectables()
+        {
+            foreach (var childUi in ChildUis.Values)
+                yield return childUi;
+
+            foreach (var inputUi in InputUis)
+                yield return inputUi.Value;
+
+            foreach (var outputUi in OutputUis)
+                yield return outputUi.Value;
+
+            foreach (var annotation in Annotations)
+                yield return annotation.Value;
+        }
+
+        /// <summary>
+        /// Updates the consistency of the symbol ui with the symbol.
+        /// Requires providing a symbol as an argument if the symbol is not part of a package - i.e. if it is a pasted symbol
+        /// </summary>
+        /// <param name="symbol"></param>
+        internal void UpdateConsistencyWithSymbol(Symbol symbol = null)
+        {
+            symbol ??= Symbol;
+            // Check if child entries are missing
+            foreach (var child in symbol.Children.Values)
+            {
+                var childId = child.Id;
+                if (!ChildUis.TryGetValue(childId, out _))
+                {
+                    Log.Debug($"Found no symbol child ui entry for symbol child '{child.ReadableName}' - creating a new one");
+                    var childUi = new Child(childId, _id, (EditorSymbolPackage)symbol.SymbolPackage)
+                                      {
+                                          PosOnCanvas = new Vector2(100, 100),
+                                      };
+                    _childUis.Add(childId, childUi);
+                }
+            }
+
+            // check if there are child entries where no symbol child exists anymore
+            List<Guid> childIdsToRemove = new(4);
+
+            foreach (var childUi in _childUis.Values)
+            {
+                if(!symbol.Children.ContainsKey(childUi.Id))
+                    childIdsToRemove.Add(childUi.Id);
+            }
+            
+            foreach (var id in childIdsToRemove)
+            {
+                _childUis.Remove(id);
+            }
+
+            // check if input UIs are missing
+            var existingInputs = InputUis.Values.ToList();
+            InputUis.Clear();
+            for (int i = 0; i < symbol.InputDefinitions.Count; i++)
+            {
+                Symbol.InputDefinition input = symbol.InputDefinitions[i];
+                var existingInputUi = existingInputs.SingleOrDefault(inputUi => inputUi.Id == input.Id);
+                if (existingInputUi == null || existingInputUi.Type != input.DefaultValue.ValueType)
+                {
+                    Log.Debug($"Found no input ui entry for symbol child input '{symbol.Name}.{input.Name}' - creating a new one");
+                    InputUis.Remove(input.Id);
+                    var newInputUi = InputUiFactory.Instance.CreateFor(input.DefaultValue.ValueType);
+                    newInputUi.Parent = this;
+                    newInputUi.InputDefinition = input;
+                    newInputUi.PosOnCanvas = GetCanvasPositionForNextInputUi(this);
+                    InputUis.Add(input.Id, newInputUi);
+                }
+                else
+                {
+                    existingInputUi.Parent = this;
+                    InputUis.Add(existingInputUi.Id, existingInputUi); // add at correct position
+                }
+            }
+
+            // check if there are input entries where no input ui exists anymore
+            foreach (var inputUiToRemove in InputUis.Where(kv => !symbol.InputDefinitions.Exists(inputDef => inputDef.Id == kv.Key)).ToList())
+            {
+                Log.Debug($"InputUi '{inputUiToRemove.Value.Id}' still existed but no corresponding input definition anymore. Removing the ui.");
+                InputUis.Remove(inputUiToRemove.Key);
+            }
+
+            foreach (var output in symbol.OutputDefinitions)
+            {
+                if (!OutputUis.TryGetValue(output.Id, out var value) || (value.Type != output.ValueType))
+                {
+                    Log.Debug($"Found no output ui for '{symbol.Name}.{output.Name}' - creating a new one");
+                    OutputUis.Remove(output.Id); // if type has changed remove the old entry
+
+                    var newOutputUi = OutputUiFactory.Instance.CreateFor(output.ValueType);
+                    newOutputUi.OutputDefinition = output;
+                    newOutputUi.PosOnCanvas = ComputeNewOutputUiPositionOnCanvas(_childUis.Values, OutputUis.Values);
+                    OutputUis.Add(output.Id, newOutputUi);
+                    FlagAsModified();
+                }
+            }
+
+            // check if there are input entries where no output ui exists anymore
+            foreach (var outputUiToRemove in OutputUis.Where(kv => !Symbol.OutputDefinitions.Exists(outputDef => outputDef.Id == kv.Key)).ToList())
+            {
+                Log.Debug($"OutputUi '{outputUiToRemove.Value.Id}' still existed but no corresponding input definition anymore. Removing the ui.");
+                OutputUis.Remove(outputUiToRemove.Key);
+            }
+        }
+
+        private static Vector2 ComputeNewOutputUiPositionOnCanvas(IEnumerable<Child> childUis, IEnumerable<IOutputUi> outputUis)
+        {
+            bool setByOutputs = false;
+            var maxPos = new Vector2(float.NegativeInfinity, float.NegativeInfinity);
+            foreach (var output in outputUis)
+            {
+                maxPos = Vector2.Max(maxPos, output.PosOnCanvas);
+                setByOutputs = true;
+            }
+
+            if (setByOutputs)
+                return maxPos + new Vector2(0, 100);
+
+            // FIXME: childUis are always undefined at this point?
+            var setByChildren = false;
+            var minY = float.PositiveInfinity;
+            var maxY = float.NegativeInfinity;
+
+            var maxX = float.NegativeInfinity;
+
+            foreach (var childUi in childUis)
+            {
+                minY = MathUtils.Min(childUi.PosOnCanvas.Y, minY);
+                maxY = MathUtils.Max(childUi.PosOnCanvas.Y, maxY);
+
+                maxX = MathUtils.Max(childUi.PosOnCanvas.X, maxX);
+                setByChildren = true;
+            }
+
+            if (setByChildren)
+                return new Vector2(maxX + 100, (maxY + minY) / 2);
+
+            //Log.Warning("Assuming default output position");
+            return new Vector2(300, 200);
+        }
+
+        private Vector2 GetCanvasPositionForNextInputUi(SymbolUi symbolUi)
+        {
+            if (symbolUi.Symbol.InputDefinitions.Count == 0)
+            {
+                return new Vector2(-200, 0);
+            }
+
+            IInputUi lastInputUi = null;
+
+            foreach (var inputDef in symbolUi.Symbol.InputDefinitions)
+            {
+                if (symbolUi.InputUis.TryGetValue(inputDef.Id, out var ui))
+                    lastInputUi = ui;
+            }
+
+            if (lastInputUi == null)
+                return new Vector2(-200, 0);
+
+            return lastInputUi.PosOnCanvas + new Vector2(0, lastInputUi.Size.Y + SelectableNodeMovement.SnapPadding.Y);
+        }
+
+        internal void ClearModifiedFlag()
+        {
+            _hasBeenModified = false;
+        }
+
+        internal string Description { get; set; } = string.Empty;
+
+        internal bool ReadOnly;
+        private bool _hasBeenModified;
+        internal bool HasBeenModified => _hasBeenModified;
+        internal bool NeedsSaving => _hasBeenModified && !ReadOnly;
+        private  Dictionary<Guid, Child> _childUis = new();
+        internal IReadOnlyDictionary<Guid, Child> ChildUis => _childUis;
+        internal IDictionary<Guid, ExternalLink> Links { get; private set; }
+        internal IDictionary<Guid, IInputUi> InputUis { get; private set; } 
+        internal IDictionary<Guid, IOutputUi> OutputUis{ get; private set; }
+        internal IDictionary<Guid, Annotation> Annotations { get; private set; }
+
+        internal void ReplaceWith(SymbolUi newSymbolUi)
+        {
+            _childUis = newSymbolUi._childUis;
+            InputUis = newSymbolUi.InputUis;
+            OutputUis = newSymbolUi.OutputUis;
+            Annotations = newSymbolUi.Annotations;
+            Links = newSymbolUi.Links;
+            Description = newSymbolUi.Description;
+        }
+    }
 }