--- conflicted
+++ resolved
@@ -1,187 +1,86 @@
-﻿using System.Diagnostics;
-using System.IO;
-using ImGuiNET;
-using SilkWindows;
-using T3.Core.Resource;
-using T3.Editor.App;
-using T3.Editor.Gui;
-using T3.Editor.Gui.Styling;
-using T3.Editor.Gui.UiHelpers;
-
-namespace T3.Editor;
-
-internal static class UiContentUpdate
-{
-    internal static object ContextLock { private get; set; }
-    
-    public static void CheckScaling()
-    {
-        if (_hasSetScaling && Math.Abs(UserSettings.Config.UiScaleFactor - _lastUiScale) <= 0.005f) 
-            return;
-        
-<<<<<<< HEAD
-        // Prevent scale factor from being "actually" 0.0
-        if (UserSettings.Config.UiScaleFactor < 0.1f)
-            UserSettings.Config.UiScaleFactor = 0.1f;
-        
-        // Update font atlas texture if UI-Scale changed
-        GenerateFontsWithScaleFactor(UserSettings.Config.UiScaleFactor);
-        Program.UiContentContentDrawer.CreateDeviceObjects();
-        _lastUiScale = UserSettings.Config.UiScaleFactor;
-        _hasSetScaling = true;
-=======
-        var cursorPos = Cursor.Position;
-        CursorPosOnScreen = new Vector2(cursorPos.X, cursorPos.Y);
-        IsCursorInsideAppWindow = ProgramWindows.Main.IsCursorOverWindow;
-
-        if (Math.Abs(UserSettings.Config.UiScaleFactor - _lastUiScale) > 0.005f)
-        {
-            // Prevent scale factor from being "actually" 0.0
-            if (UserSettings.Config.UiScaleFactor < 0.1f) 
-                UserSettings.Config.UiScaleFactor = 0.1f;
-            
-            // Update font atlas texture if UI-Scale changed
-            GenerateFontsWithScaleFactor(UserSettings.Config.UiScaleFactor);
-            _lastUiScale = UserSettings.Config.UiScaleFactor;
-        }
-
-        if (ProgramWindows.Main.IsMinimized && UserSettings.Config.SuspendRenderingWhenHidden)
-        {
-            Thread.Sleep(100);
-            return;
-        }
-
-        Int64 ticks = _stopwatch.ElapsedTicks;
-        Int64 ticksDiff = ticks - _lastElapsedTicks;
-        ImGui.GetIO().DeltaTime = (float)((double)(ticksDiff) / Stopwatch.Frequency);
-        _lastElapsedTicks = ticks;
-        ImGui.GetIO().DisplaySize = ProgramWindows.Main.Size;
-
-        ProgramWindows.HandleFullscreenToggle();
-        GraphOperations.UpdateChangedOperators();
-
-        DirtyFlag.IncrementGlobalTicks();
-        T3Metrics.UiRenderingStarted();
-
-        if (!string.IsNullOrEmpty(Program.RequestImGuiLayoutUpdate))
-        {
-            ImGui.LoadIniSettingsFromMemory(Program.RequestImGuiLayoutUpdate);
-            Program.RequestImGuiLayoutUpdate = null;
-        }
-
-        ImGui.NewFrame();
-
-        // Render 2nd view
-        ProgramWindows.Viewer.SetVisible(T3Ui.ShowSecondaryRenderWindow);
-
-        if (T3Ui.ShowSecondaryRenderWindow)
-        {
-            var viewer = ProgramWindows.Viewer;
-            ProgramWindows.Viewer.PrepareRenderingFrame();
-
-            ProgramWindows.SetVertexShader(SharedResources.FullScreenVertexShaderResource);
-            ProgramWindows.SetPixelShader(SharedResources.FullScreenPixelShaderResource);
-
-            if (UserSettings.Config.MirrorUiOnSecondView)
-            {
-                ProgramWindows.RebuildUiCopyTextureIfRequired();
-                ProgramWindows.CopyUiContentToShareTexture();
-                if (ProgramWindows.UiCopyTextureSrv != null && !ProgramWindows.UiCopyTextureSrv.IsDisposed)
-                {
-                    ProgramWindows.SetRasterizerState(SharedResources.ViewWindowRasterizerState);
-                    ProgramWindows.SetPixelShaderSRV(ProgramWindows.UiCopyTextureSrv);
-                    ProgramWindows.DrawTextureToSecondaryRenderOutput();
-                }
-            }
-            else
-            {
-                if (viewer.Texture is { IsDisposed: false })
-                {
-                    if (_viewWindowBackgroundSrv == null ||
-                        _viewWindowBackgroundSrv.Resource.NativePointer != viewer.Texture.NativePointer)
-                    {
-                        _viewWindowBackgroundSrv?.Dispose();
-                        _viewWindowBackgroundSrv = new ShaderResourceView(Program.Device, viewer.Texture);
-                    }
-
-                    ProgramWindows.SetRasterizerState(SharedResources.ViewWindowRasterizerState);
-                    ProgramWindows.SetPixelShaderSRV(_viewWindowBackgroundSrv);
-                    ProgramWindows.DrawTextureToSecondaryRenderOutput();
-                }
-                else
-                {
-                    Log.Debug($"Invalid {nameof(ShaderResourceView)} for 2nd render view");
-                }
-            }
-        }
-
-        // Clear the main window buffer for next frame
-        ProgramWindows.Main.PrepareRenderingFrame();
-
-        Program.T3Ui.ProcessFrame();
-
-        ProgramWindows.RefreshViewport();
-
-        ImGui.Render();
-        Program.UiContentContentDrawer.RenderDrawData(ImGui.GetDrawData());
-
-        T3Metrics.UiRenderingCompleted();
-
-        ProgramWindows.Present(T3Ui.UseVSync, T3Ui.ShowSecondaryRenderWindow);
->>>>>>> c6a5878d
-    }
-    
-    static void GenerateFontsWithScaleFactor(float scaleFactor)
-    {
-        // See https://stackoverflow.com/a/5977638
-        T3Ui.DisplayScaleFactor = ProgramWindows.Main.GetDpi().X / 96f;
-        var dpiAwareScale = scaleFactor * T3Ui.DisplayScaleFactor;
-
-        T3Ui.UiScaleFactor = dpiAwareScale;
-
-        var fontAtlasPtr = ImGui.GetIO().Fonts;
-        fontAtlasPtr.Clear();
-        const string fontName = "Roboto";
-        var root = Path.Combine(SharedResources.Directory, "t3-editor", "fonts", fontName + '-');
-        
-        const string fileExtension = ".ttf";
-        var format = $"{root}{{0}}{fileExtension}";
-        
-        var normalFont  = new TtfFont(string.Format(format, "Regular"), 18f * dpiAwareScale);
-        var boldFont    = new TtfFont(string.Format(format, "Medium"), 18f * dpiAwareScale);
-        var smallFont   = new TtfFont(string.Format(format, "Regular"), 14f * dpiAwareScale);
-        var largeFont   = new TtfFont(string.Format(format, "Light"), 30f * dpiAwareScale);
-        
-        Fonts.FontNormal = fontAtlasPtr.AddFontFromFileTTF(normalFont.Path, normalFont.PixelSize);
-        Fonts.FontBold = fontAtlasPtr.AddFontFromFileTTF(boldFont.Path, boldFont.PixelSize);
-        Fonts.FontSmall = fontAtlasPtr.AddFontFromFileTTF(smallFont.Path, smallFont.PixelSize);
-        Fonts.FontLarge = fontAtlasPtr.AddFontFromFileTTF(largeFont.Path, largeFont.PixelSize);
-        
-        ImGuiWindowService.Instance.SetFonts(new FontPack(normalFont, boldFont, smallFont, largeFont));
-    }
-    
-    private static long _lastElapsedTicks;
-    private static readonly Stopwatch _stopwatch = new();
-    
-    /** Windows' implementation of mirroring a display is extremely slow and can
-     * take up to 50% of the GPU time. Enabling this work around will copy the Main window
-     * SwapChain buffer into a texture that is used for the 2nd viewer window.
-     */
-    
-    private static float _lastUiScale = 1;
-    private static bool _hasSetScaling = false;
-
-    public static void StartMeasureFrame()
-    {
-        _stopwatch.Start();
-        _lastElapsedTicks = _stopwatch.ElapsedTicks;
-    }
-    
-    public static void TakeMeasurement()
-    {
-        Int64 ticks = _stopwatch.ElapsedTicks;
-        Int64 ticksDiff = ticks - _lastElapsedTicks;
-        _lastElapsedTicks = ticks;
-        ImGui.GetIO().DeltaTime = (float)((double)(ticksDiff) / Stopwatch.Frequency);
-    }
+﻿using System.Diagnostics;
+using System.IO;
+using ImGuiNET;
+using SilkWindows;
+using T3.Core.Resource;
+using T3.Editor.App;
+using T3.Editor.Gui;
+using T3.Editor.Gui.Styling;
+using T3.Editor.Gui.UiHelpers;
+
+namespace T3.Editor;
+
+internal static class UiContentUpdate
+{
+    internal static object ContextLock { private get; set; }
+    
+    public static void CheckScaling()
+    {
+        if (_hasSetScaling && Math.Abs(UserSettings.Config.UiScaleFactor - _lastUiScale) <= 0.005f) 
+            return;
+        
+        // Prevent scale factor from being "actually" 0.0
+        if (UserSettings.Config.UiScaleFactor < 0.1f)
+            UserSettings.Config.UiScaleFactor = 0.1f;
+        
+        // Update font atlas texture if UI-Scale changed
+        GenerateFontsWithScaleFactor(UserSettings.Config.UiScaleFactor);
+        Program.UiContentContentDrawer.CreateDeviceObjects();
+        _lastUiScale = UserSettings.Config.UiScaleFactor;
+        _hasSetScaling = true;
+    }
+    
+    static void GenerateFontsWithScaleFactor(float scaleFactor)
+    {
+        // See https://stackoverflow.com/a/5977638
+        T3Ui.DisplayScaleFactor = ProgramWindows.Main.GetDpi().X / 96f;
+        var dpiAwareScale = scaleFactor * T3Ui.DisplayScaleFactor;
+
+        T3Ui.UiScaleFactor = dpiAwareScale;
+
+        var fontAtlasPtr = ImGui.GetIO().Fonts;
+        fontAtlasPtr.Clear();
+        const string fontName = "Roboto";
+        var root = Path.Combine(SharedResources.Directory, "t3-editor", "fonts", fontName + '-');
+        
+        const string fileExtension = ".ttf";
+        var format = $"{root}{{0}}{fileExtension}";
+        
+        var normalFont  = new TtfFont(string.Format(format, "Regular"), 18f * dpiAwareScale);
+        var boldFont    = new TtfFont(string.Format(format, "Medium"), 18f * dpiAwareScale);
+        var smallFont   = new TtfFont(string.Format(format, "Regular"), 14f * dpiAwareScale);
+        var largeFont   = new TtfFont(string.Format(format, "Light"), 30f * dpiAwareScale);
+        
+        Fonts.FontNormal = fontAtlasPtr.AddFontFromFileTTF(normalFont.Path, normalFont.PixelSize);
+        Fonts.FontBold = fontAtlasPtr.AddFontFromFileTTF(boldFont.Path, boldFont.PixelSize);
+        Fonts.FontSmall = fontAtlasPtr.AddFontFromFileTTF(smallFont.Path, smallFont.PixelSize);
+        Fonts.FontLarge = fontAtlasPtr.AddFontFromFileTTF(largeFont.Path, largeFont.PixelSize);
+        
+        ImGuiWindowService.Instance.SetFonts(new FontPack(normalFont, boldFont, smallFont, largeFont));
+    }
+    
+    private static long _lastElapsedTicks;
+    private static readonly Stopwatch _stopwatch = new();
+    
+    /** Windows' implementation of mirroring a display is extremely slow and can
+     * take up to 50% of the GPU time. Enabling this work around will copy the Main window
+     * SwapChain buffer into a texture that is used for the 2nd viewer window.
+     */
+    
+    private static float _lastUiScale = 1;
+    private static bool _hasSetScaling = false;
+
+    public static void StartMeasureFrame()
+    {
+        _stopwatch.Start();
+        _lastElapsedTicks = _stopwatch.ElapsedTicks;
+    }
+    
+    public static void TakeMeasurement()
+    {
+        Int64 ticks = _stopwatch.ElapsedTicks;
+        Int64 ticksDiff = ticks - _lastElapsedTicks;
+        _lastElapsedTicks = ticks;
+        ImGui.GetIO().DeltaTime = (float)((double)(ticksDiff) / Stopwatch.Frequency);
+    }
 }