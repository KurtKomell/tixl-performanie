using ImGuiNET;
using T3.Core.Animation;
using T3.Core.DataTypes;
using T3.Core.Operator;
using T3.Editor.Gui.Commands;
using T3.Editor.Gui.Graph;
using T3.Editor.Gui.Interaction.Snapping;
using T3.Editor.Gui.Selection;
using T3.Editor.Gui.Styling;
using T3.Editor.Gui.UiHelpers;
using T3.Editor.Gui.Windows.TimeLine;

namespace T3.Editor.Gui.Interaction.WithCurves
{
    internal abstract class CurveEditCanvas : ScalableCanvas, ITimeObjectManipulation
    {
        protected CurveEditCanvas()
        {
            ScrollTarget = new Vector2(-2.5f, 0.0f);
            ScaleTarget = new Vector2(80, -1);
        }

        public string ImGuiTitle = "timeline";

        
        protected void DrawCurveCanvas(ScalableCanvas canvas, Action<InteractionState> drawAdditionalCanvasContent, SelectionFence selectionFence, float height = 0, T3Ui.EditingFlags flags = T3Ui.EditingFlags.None)
        {

            ImGui.BeginChild(ImGuiTitle, new Vector2(0, height), true,
                             ImGuiWindowFlags.NoScrollbar | 
                             ImGuiWindowFlags.NoMove | 
                             ImGuiWindowFlags.NoScrollWithMouse);
            {
                Drawlist = ImGui.GetWindowDrawList();
                UpdateCanvas(out var interactionState, flags);
                Drawlist = ImGui.GetWindowDrawList();

<<<<<<< HEAD
                drawAdditionalCanvasContent(interactionState);
                HandleFenceUpdate(selectionFence, out _);
=======
                HandleFenceUpdate();
                drawAdditionalCanvasContent();
>>>>>>> c6a5878d
                SnapHandlerForU.DrawSnapIndicator(this, ValueSnapHandler.Mode.VerticalLinesForU);
                SnapHandlerForV.DrawSnapIndicator(this, ValueSnapHandler.Mode.HorizontalLinesForV);
            }
            ImGui.EndChild();
        }

        private void HandleFenceUpdate(SelectionFence selectionFence, out SelectionFence.SelectModes selectMode)
        {
            switch (selectionFence.UpdateAndDraw(out selectMode))
            {
                case SelectionFence.States.Updated:
                case SelectionFence.States.CompletedAsClick:
                    UpdateSelectionForArea(selectionFence.BoundsInScreen, selectMode);
                    break;
            }
        }


        protected void HandleCreateNewKeyframes(Curve curve)
        {
            var hoverNewKeyframe = !ImGui.IsAnyItemActive()
                                   && ImGui.IsWindowHovered()
                                   && ImGui.GetIO().KeyAlt
                                   && ImGui.IsWindowHovered();
            if (!hoverNewKeyframe)
                return;
            
            var hoverTime = InverseTransformX(ImGui.GetIO().MousePos.X);
            SnapHandlerForU.CheckForSnapping(ref hoverTime, Scale.X);

            if (ImGui.IsMouseReleased(0))
            {
                var dragDistance = ImGui.GetIO().MouseDragMaxDistanceAbs[0].Length();
                if (dragDistance < 2)
                {
                    ClearSelection();

                    InsertNewKeyframe(curve, hoverTime);
                }
            }
            else
            {
                var sampledValue = (float)curve.GetSampledValue(hoverTime);
                var posOnCanvas = new Vector2(hoverTime, sampledValue);
                var posOnScreen = TransformPosition(posOnCanvas)
                                - new Vector2(KeyframeIconWidth / 2 -2 , KeyframeIconWidth / 2 -1);
                Icons.Draw(Icon.CurveKeyframe, posOnScreen);
                var drawlist = ImGui.GetWindowDrawList();
                drawlist.AddText(posOnScreen + Vector2.One*20, UiColors.Gray, $"Insert at\n{hoverTime:0.00}  {sampledValue:0.00}");
            }

            ImGui.SetMouseCursor(ImGuiMouseCursor.Hand);
        }

        private const float KeyframeIconWidth = 16;

        private void InsertNewKeyframe(Curve curve, float u)
        {
            var value = curve.GetSampledValue(u);

            var newKey = curve.TryGetPreviousKey(u, out var previousKey) 
                             ? previousKey.Clone() 
                             : new VDefinition();

            newKey.Value = value;
            newKey.U = u;
            curve.AddOrUpdateV(u, newKey);
        }

        #region implement ITimeObjectManipulation to forward interaction to children
        public void ClearSelection()
        {
            foreach (var sh in TimeObjectManipulators)
            {
                sh.ClearSelection();
            }
        }

        public void UpdateSelectionForArea(ImRect screenArea, SelectionFence.SelectModes selectMode)
        {
            foreach (var sh in TimeObjectManipulators)
            {
                sh.UpdateSelectionForArea(screenArea, selectMode);
            }
        }

        private MacroCommand _macro;
        private readonly List<ICommand> _commands = new();
        
        public ICommand StartDragCommand(in Guid compositionSymbolId)
        {
            _commands.Clear();
            foreach (var manipulators in TimeObjectManipulators)
            {
                _commands.Add(manipulators.StartDragCommand(compositionSymbolId));
            }
            _macro = new MacroCommand("Manipulate Keyframes", _commands);
            return null;
        }

        public void UpdateDragCommand(double dt, double dv)
        {
            foreach (var manipulators in TimeObjectManipulators)
            {
                manipulators.UpdateDragCommand(dt, dv);
            }
        }

        public void UpdateDragAtStartPointCommand(double dt, double dv)
        {
            foreach (var manipulators in TimeObjectManipulators)
            {
                manipulators.UpdateDragAtStartPointCommand(dt, dv);
            }
        }

        public void UpdateDragAtEndPointCommand(double dt, double dv)
        {
            foreach (var manipulators in TimeObjectManipulators)
            {
                manipulators.UpdateDragAtEndPointCommand(dt, dv);
            }
        }

        public void UpdateDragStretchCommand(double scaleU, double scaleV, double originU, double originV)
        {
            foreach (var manipulators in TimeObjectManipulators)
            {
                manipulators.UpdateDragStretchCommand(scaleU, scaleV, originU, originV);
            }
        }

        public TimeRange GetSelectionTimeRange()
        {
            var timeRange = new TimeRange(float.PositiveInfinity, float.NegativeInfinity);

            foreach (var sh in TimeObjectManipulators)
            {
                timeRange.Unite(sh.GetSelectionTimeRange());
            }

            return timeRange;
        }

        public void CompleteDragCommand()
        {
            foreach (var manipulators in TimeObjectManipulators)
            {
                manipulators.CompleteDragCommand();
            }

            if (_macro == null)
            {
                Log.Warning("Can't complete no valid valid drag command?");
                return;
            }
            UndoRedoStack.AddAndExecute(_macro);
        }

        public void DeleteSelectedElements(Instance composition)
        {
            foreach (var s in TimeObjectManipulators)
            {
                s.DeleteSelectedElements(composition);
            }
        }

        protected readonly List<ITimeObjectManipulation> TimeObjectManipulators = new();
        #endregion
        
        public readonly ValueSnapHandler SnapHandlerForU = new();
        public readonly ValueSnapHandler SnapHandlerForV = new();
        protected ImDrawListPtr Drawlist;
    }
}<|MERGE_RESOLUTION|>--- conflicted
+++ resolved
@@ -1,219 +1,215 @@
-using ImGuiNET;
-using T3.Core.Animation;
-using T3.Core.DataTypes;
-using T3.Core.Operator;
-using T3.Editor.Gui.Commands;
-using T3.Editor.Gui.Graph;
-using T3.Editor.Gui.Interaction.Snapping;
-using T3.Editor.Gui.Selection;
-using T3.Editor.Gui.Styling;
-using T3.Editor.Gui.UiHelpers;
-using T3.Editor.Gui.Windows.TimeLine;
-
-namespace T3.Editor.Gui.Interaction.WithCurves
-{
-    internal abstract class CurveEditCanvas : ScalableCanvas, ITimeObjectManipulation
-    {
-        protected CurveEditCanvas()
-        {
-            ScrollTarget = new Vector2(-2.5f, 0.0f);
-            ScaleTarget = new Vector2(80, -1);
-        }
-
-        public string ImGuiTitle = "timeline";
-
-        
-        protected void DrawCurveCanvas(ScalableCanvas canvas, Action<InteractionState> drawAdditionalCanvasContent, SelectionFence selectionFence, float height = 0, T3Ui.EditingFlags flags = T3Ui.EditingFlags.None)
-        {
-
-            ImGui.BeginChild(ImGuiTitle, new Vector2(0, height), true,
-                             ImGuiWindowFlags.NoScrollbar | 
-                             ImGuiWindowFlags.NoMove | 
-                             ImGuiWindowFlags.NoScrollWithMouse);
-            {
-                Drawlist = ImGui.GetWindowDrawList();
-                UpdateCanvas(out var interactionState, flags);
-                Drawlist = ImGui.GetWindowDrawList();
-
-<<<<<<< HEAD
-                drawAdditionalCanvasContent(interactionState);
-                HandleFenceUpdate(selectionFence, out _);
-=======
-                HandleFenceUpdate();
-                drawAdditionalCanvasContent();
->>>>>>> c6a5878d
-                SnapHandlerForU.DrawSnapIndicator(this, ValueSnapHandler.Mode.VerticalLinesForU);
-                SnapHandlerForV.DrawSnapIndicator(this, ValueSnapHandler.Mode.HorizontalLinesForV);
-            }
-            ImGui.EndChild();
-        }
-
-        private void HandleFenceUpdate(SelectionFence selectionFence, out SelectionFence.SelectModes selectMode)
-        {
-            switch (selectionFence.UpdateAndDraw(out selectMode))
-            {
-                case SelectionFence.States.Updated:
-                case SelectionFence.States.CompletedAsClick:
-                    UpdateSelectionForArea(selectionFence.BoundsInScreen, selectMode);
-                    break;
-            }
-        }
-
-
-        protected void HandleCreateNewKeyframes(Curve curve)
-        {
-            var hoverNewKeyframe = !ImGui.IsAnyItemActive()
-                                   && ImGui.IsWindowHovered()
-                                   && ImGui.GetIO().KeyAlt
-                                   && ImGui.IsWindowHovered();
-            if (!hoverNewKeyframe)
-                return;
-            
-            var hoverTime = InverseTransformX(ImGui.GetIO().MousePos.X);
-            SnapHandlerForU.CheckForSnapping(ref hoverTime, Scale.X);
-
-            if (ImGui.IsMouseReleased(0))
-            {
-                var dragDistance = ImGui.GetIO().MouseDragMaxDistanceAbs[0].Length();
-                if (dragDistance < 2)
-                {
-                    ClearSelection();
-
-                    InsertNewKeyframe(curve, hoverTime);
-                }
-            }
-            else
-            {
-                var sampledValue = (float)curve.GetSampledValue(hoverTime);
-                var posOnCanvas = new Vector2(hoverTime, sampledValue);
-                var posOnScreen = TransformPosition(posOnCanvas)
-                                - new Vector2(KeyframeIconWidth / 2 -2 , KeyframeIconWidth / 2 -1);
-                Icons.Draw(Icon.CurveKeyframe, posOnScreen);
-                var drawlist = ImGui.GetWindowDrawList();
-                drawlist.AddText(posOnScreen + Vector2.One*20, UiColors.Gray, $"Insert at\n{hoverTime:0.00}  {sampledValue:0.00}");
-            }
-
-            ImGui.SetMouseCursor(ImGuiMouseCursor.Hand);
-        }
-
-        private const float KeyframeIconWidth = 16;
-
-        private void InsertNewKeyframe(Curve curve, float u)
-        {
-            var value = curve.GetSampledValue(u);
-
-            var newKey = curve.TryGetPreviousKey(u, out var previousKey) 
-                             ? previousKey.Clone() 
-                             : new VDefinition();
-
-            newKey.Value = value;
-            newKey.U = u;
-            curve.AddOrUpdateV(u, newKey);
-        }
-
-        #region implement ITimeObjectManipulation to forward interaction to children
-        public void ClearSelection()
-        {
-            foreach (var sh in TimeObjectManipulators)
-            {
-                sh.ClearSelection();
-            }
-        }
-
-        public void UpdateSelectionForArea(ImRect screenArea, SelectionFence.SelectModes selectMode)
-        {
-            foreach (var sh in TimeObjectManipulators)
-            {
-                sh.UpdateSelectionForArea(screenArea, selectMode);
-            }
-        }
-
-        private MacroCommand _macro;
-        private readonly List<ICommand> _commands = new();
-        
-        public ICommand StartDragCommand(in Guid compositionSymbolId)
-        {
-            _commands.Clear();
-            foreach (var manipulators in TimeObjectManipulators)
-            {
-                _commands.Add(manipulators.StartDragCommand(compositionSymbolId));
-            }
-            _macro = new MacroCommand("Manipulate Keyframes", _commands);
-            return null;
-        }
-
-        public void UpdateDragCommand(double dt, double dv)
-        {
-            foreach (var manipulators in TimeObjectManipulators)
-            {
-                manipulators.UpdateDragCommand(dt, dv);
-            }
-        }
-
-        public void UpdateDragAtStartPointCommand(double dt, double dv)
-        {
-            foreach (var manipulators in TimeObjectManipulators)
-            {
-                manipulators.UpdateDragAtStartPointCommand(dt, dv);
-            }
-        }
-
-        public void UpdateDragAtEndPointCommand(double dt, double dv)
-        {
-            foreach (var manipulators in TimeObjectManipulators)
-            {
-                manipulators.UpdateDragAtEndPointCommand(dt, dv);
-            }
-        }
-
-        public void UpdateDragStretchCommand(double scaleU, double scaleV, double originU, double originV)
-        {
-            foreach (var manipulators in TimeObjectManipulators)
-            {
-                manipulators.UpdateDragStretchCommand(scaleU, scaleV, originU, originV);
-            }
-        }
-
-        public TimeRange GetSelectionTimeRange()
-        {
-            var timeRange = new TimeRange(float.PositiveInfinity, float.NegativeInfinity);
-
-            foreach (var sh in TimeObjectManipulators)
-            {
-                timeRange.Unite(sh.GetSelectionTimeRange());
-            }
-
-            return timeRange;
-        }
-
-        public void CompleteDragCommand()
-        {
-            foreach (var manipulators in TimeObjectManipulators)
-            {
-                manipulators.CompleteDragCommand();
-            }
-
-            if (_macro == null)
-            {
-                Log.Warning("Can't complete no valid valid drag command?");
-                return;
-            }
-            UndoRedoStack.AddAndExecute(_macro);
-        }
-
-        public void DeleteSelectedElements(Instance composition)
-        {
-            foreach (var s in TimeObjectManipulators)
-            {
-                s.DeleteSelectedElements(composition);
-            }
-        }
-
-        protected readonly List<ITimeObjectManipulation> TimeObjectManipulators = new();
-        #endregion
-        
-        public readonly ValueSnapHandler SnapHandlerForU = new();
-        public readonly ValueSnapHandler SnapHandlerForV = new();
-        protected ImDrawListPtr Drawlist;
-    }
+using ImGuiNET;
+using T3.Core.Animation;
+using T3.Core.DataTypes;
+using T3.Core.Operator;
+using T3.Editor.Gui.Commands;
+using T3.Editor.Gui.Graph;
+using T3.Editor.Gui.Interaction.Snapping;
+using T3.Editor.Gui.Selection;
+using T3.Editor.Gui.Styling;
+using T3.Editor.Gui.UiHelpers;
+using T3.Editor.Gui.Windows.TimeLine;
+
+namespace T3.Editor.Gui.Interaction.WithCurves
+{
+    internal abstract class CurveEditCanvas : ScalableCanvas, ITimeObjectManipulation
+    {
+        protected CurveEditCanvas()
+        {
+            ScrollTarget = new Vector2(-2.5f, 0.0f);
+            ScaleTarget = new Vector2(80, -1);
+        }
+
+        public string ImGuiTitle = "timeline";
+
+        
+        protected void DrawCurveCanvas(ScalableCanvas canvas, Action<InteractionState> drawAdditionalCanvasContent, SelectionFence selectionFence, float height = 0, T3Ui.EditingFlags flags = T3Ui.EditingFlags.None)
+        {
+
+            ImGui.BeginChild(ImGuiTitle, new Vector2(0, height), true,
+                             ImGuiWindowFlags.NoScrollbar | 
+                             ImGuiWindowFlags.NoMove | 
+                             ImGuiWindowFlags.NoScrollWithMouse);
+            {
+                Drawlist = ImGui.GetWindowDrawList();
+                UpdateCanvas(out var interactionState, flags);
+                Drawlist = ImGui.GetWindowDrawList();
+                
+                HandleFenceUpdate(selectionFence, out _);
+                drawAdditionalCanvasContent(interactionState);
+
+                SnapHandlerForU.DrawSnapIndicator(this, ValueSnapHandler.Mode.VerticalLinesForU);
+                SnapHandlerForV.DrawSnapIndicator(this, ValueSnapHandler.Mode.HorizontalLinesForV);
+            }
+            ImGui.EndChild();
+        }
+
+        private void HandleFenceUpdate(SelectionFence selectionFence, out SelectionFence.SelectModes selectMode)
+        {
+            switch (selectionFence.UpdateAndDraw(out selectMode))
+            {
+                case SelectionFence.States.Updated:
+                case SelectionFence.States.CompletedAsClick:
+                    UpdateSelectionForArea(selectionFence.BoundsInScreen, selectMode);
+                    break;
+            }
+        }
+
+
+        protected void HandleCreateNewKeyframes(Curve curve)
+        {
+            var hoverNewKeyframe = !ImGui.IsAnyItemActive()
+                                   && ImGui.IsWindowHovered()
+                                   && ImGui.GetIO().KeyAlt
+                                   && ImGui.IsWindowHovered();
+            if (!hoverNewKeyframe)
+                return;
+            
+            var hoverTime = InverseTransformX(ImGui.GetIO().MousePos.X);
+            SnapHandlerForU.CheckForSnapping(ref hoverTime, Scale.X);
+
+            if (ImGui.IsMouseReleased(0))
+            {
+                var dragDistance = ImGui.GetIO().MouseDragMaxDistanceAbs[0].Length();
+                if (dragDistance < 2)
+                {
+                    ClearSelection();
+
+                    InsertNewKeyframe(curve, hoverTime);
+                }
+            }
+            else
+            {
+                var sampledValue = (float)curve.GetSampledValue(hoverTime);
+                var posOnCanvas = new Vector2(hoverTime, sampledValue);
+                var posOnScreen = TransformPosition(posOnCanvas)
+                                - new Vector2(KeyframeIconWidth / 2 -2 , KeyframeIconWidth / 2 -1);
+                Icons.Draw(Icon.CurveKeyframe, posOnScreen);
+                var drawlist = ImGui.GetWindowDrawList();
+                drawlist.AddText(posOnScreen + Vector2.One*20, UiColors.Gray, $"Insert at\n{hoverTime:0.00}  {sampledValue:0.00}");
+            }
+
+            ImGui.SetMouseCursor(ImGuiMouseCursor.Hand);
+        }
+
+        private const float KeyframeIconWidth = 16;
+
+        private void InsertNewKeyframe(Curve curve, float u)
+        {
+            var value = curve.GetSampledValue(u);
+
+            var newKey = curve.TryGetPreviousKey(u, out var previousKey) 
+                             ? previousKey.Clone() 
+                             : new VDefinition();
+
+            newKey.Value = value;
+            newKey.U = u;
+            curve.AddOrUpdateV(u, newKey);
+        }
+
+        #region implement ITimeObjectManipulation to forward interaction to children
+        public void ClearSelection()
+        {
+            foreach (var sh in TimeObjectManipulators)
+            {
+                sh.ClearSelection();
+            }
+        }
+
+        public void UpdateSelectionForArea(ImRect screenArea, SelectionFence.SelectModes selectMode)
+        {
+            foreach (var sh in TimeObjectManipulators)
+            {
+                sh.UpdateSelectionForArea(screenArea, selectMode);
+            }
+        }
+
+        private MacroCommand _macro;
+        private readonly List<ICommand> _commands = new();
+        
+        public ICommand StartDragCommand(in Guid compositionSymbolId)
+        {
+            _commands.Clear();
+            foreach (var manipulators in TimeObjectManipulators)
+            {
+                _commands.Add(manipulators.StartDragCommand(compositionSymbolId));
+            }
+            _macro = new MacroCommand("Manipulate Keyframes", _commands);
+            return null;
+        }
+
+        public void UpdateDragCommand(double dt, double dv)
+        {
+            foreach (var manipulators in TimeObjectManipulators)
+            {
+                manipulators.UpdateDragCommand(dt, dv);
+            }
+        }
+
+        public void UpdateDragAtStartPointCommand(double dt, double dv)
+        {
+            foreach (var manipulators in TimeObjectManipulators)
+            {
+                manipulators.UpdateDragAtStartPointCommand(dt, dv);
+            }
+        }
+
+        public void UpdateDragAtEndPointCommand(double dt, double dv)
+        {
+            foreach (var manipulators in TimeObjectManipulators)
+            {
+                manipulators.UpdateDragAtEndPointCommand(dt, dv);
+            }
+        }
+
+        public void UpdateDragStretchCommand(double scaleU, double scaleV, double originU, double originV)
+        {
+            foreach (var manipulators in TimeObjectManipulators)
+            {
+                manipulators.UpdateDragStretchCommand(scaleU, scaleV, originU, originV);
+            }
+        }
+
+        public TimeRange GetSelectionTimeRange()
+        {
+            var timeRange = new TimeRange(float.PositiveInfinity, float.NegativeInfinity);
+
+            foreach (var sh in TimeObjectManipulators)
+            {
+                timeRange.Unite(sh.GetSelectionTimeRange());
+            }
+
+            return timeRange;
+        }
+
+        public void CompleteDragCommand()
+        {
+            foreach (var manipulators in TimeObjectManipulators)
+            {
+                manipulators.CompleteDragCommand();
+            }
+
+            if (_macro == null)
+            {
+                Log.Warning("Can't complete no valid valid drag command?");
+                return;
+            }
+            UndoRedoStack.AddAndExecute(_macro);
+        }
+
+        public void DeleteSelectedElements(Instance composition)
+        {
+            foreach (var s in TimeObjectManipulators)
+            {
+                s.DeleteSelectedElements(composition);
+            }
+        }
+
+        protected readonly List<ITimeObjectManipulation> TimeObjectManipulators = new();
+        #endregion
+        
+        public readonly ValueSnapHandler SnapHandlerForU = new();
+        public readonly ValueSnapHandler SnapHandlerForV = new();
+        protected ImDrawListPtr Drawlist;
+    }
 }