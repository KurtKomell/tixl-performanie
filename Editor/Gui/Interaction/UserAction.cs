--- conflicted
+++ resolved
@@ -1,380 +1,373 @@
-<<<<<<< HEAD
-﻿using ImGuiNET;
-=======
-using System;
-using System.Collections.Generic;
-using System.Linq;
-using ImGuiNET;
->>>>>>> 85046bd4
-using T3.Core.IO;
-using T3.SystemUi;
-
-namespace T3.Editor.Gui.Interaction;
-
-/// <summary>
-/// UserAction represent single atomic commands that can be mapped to a keyboard shortcuts
-/// </summary>
-/// 
-public enum UserActions
-{
-    // General
-    Undo,
-    Redo,
-    Save,
-    FocusSelection,
-    DeleteSelection,
-    CopyToClipboard,
-    PasteFromClipboard,
-    New,
-
-    // Playback
-    PlaybackForward,
-    PlaybackForwardHalfSpeed,
-    PlaybackBackwards,
-    PlaybackNextFrame,
-    PlaybackPreviousFrame,
-    PlaybackStop,
-    PlaybackToggle,
-    PlaybackJumpBack,
-    PlaybackJumpToNextKeyframe,
-    PlaybackJumpToPreviousKeyframe,
-    PlaybackJumpToEndTime,
-    PlaybackJumpToStartTime,
-
-    // Timeline
-    SetStartTime,
-    SetEndTime,
-    InsertKeyframe,
-    InsertKeyframeWithIncrement,
-    TapBeatSync,
-    TapBeatSyncMeasure,
-
-    ToggleAnimationPinning,
-
-    // Graph
-    PinToOutputWindow,
-    DisplayImageAsBackground,
-    ClearBackgroundImage,
-    Duplicate,
-    LayoutSelection,
-    ToggleDisabled,
-    ToggleBypassed,
-    AddAnnotation,
-    AddComment,
-
-    ToggleSnapshotControl,
-
-    ScrollLeft,
-    ScrollRight,
-    ScrollUp,
-    ScrollDown,
-    ZoomIn,
-    ZoomOut,
-
-    NavigateBackwards,
-    NavigateForward,
-
-    SelectToAbove,
-    SelectToRight,
-    SelectToBelow,
-    SelectToLeft,
-
-    SearchGraph,
-    OpenOperator,
-    CloseOperator,
-
-    // Layout and window management
-    ToggleAllUiElements,
-    ToggleVariationsWindow,
-    ToggleFullscreen,
-    ToggleFocusMode,
-
-    LoadLayout0,
-    LoadLayout1,
-    LoadLayout2,
-    LoadLayout3,
-    LoadLayout4,
-    LoadLayout5,
-    LoadLayout6,
-    LoadLayout7,
-    LoadLayout8,
-    LoadLayout9,
-    SaveLayout0,
-    SaveLayout1,
-    SaveLayout2,
-    SaveLayout3,
-    SaveLayout4,
-    SaveLayout5,
-    SaveLayout6,
-    SaveLayout7,
-    SaveLayout8,
-    SaveLayout9,
-
-    LoadBookmark0,
-    LoadBookmark1,
-    LoadBookmark2,
-    LoadBookmark3,
-    LoadBookmark4,
-    LoadBookmark5,
-    LoadBookmark6,
-    LoadBookmark7,
-    LoadBookmark8,
-    LoadBookmark9,
-    SaveBookmark0,
-    SaveBookmark1,
-    SaveBookmark2,
-    SaveBookmark3,
-    SaveBookmark4,
-    SaveBookmark5,
-    SaveBookmark6,
-    SaveBookmark7,
-    SaveBookmark8,
-    SaveBookmark9,
-}
-
-public static class UserActionRegistry
-{
-    public static readonly HashSet<UserActions> DeferredActions = new();
-
-    public static bool WasActionQueued(UserActions action)
-    {
-        if (!DeferredActions.Contains(action))
-            return false;
-
-        DeferredActions.Remove(action);
-        return true;
-    }
-}
-
-public class KeyboardBinding
-{
-    public static void InitFrame()
-    {
-        if (!_initialized)
-        {
-            InitializeShortcutLabels();
-            _initialized = true;
-        }
-        
-        _anyKeysPressed = ImGui.GetIO().KeysDown.Count > 0;
-    }
-
-    private readonly UserActions _action;
-    private bool _needsWindowFocus;
-    private bool _needsWindowHover;
-    private readonly bool _keyPressOnly;
-    private readonly KeyCombination _combination;
-    private static bool _initialized;
-
-    public static bool Triggered(UserActions action)
-    {
-        // Checking all bindings is expensive, so we only do this if any keys are pressed.
-        if (!_anyKeysPressed)
-            return false;
-
-        // Prevent keyboard short-cuts while inputs are active
-        if (ImGui.IsAnyItemActive())
-            return false;
-
-        var io = ImGui.GetIO();
-        foreach (var binding in _bindings)
-        {
-            if (binding._action != action)
-                continue;
-
-            if (binding._needsWindowFocus && !ImGui.IsWindowFocused(ImGuiFocusedFlags.ChildWindows))
-                continue;
-
-            if (binding._needsWindowHover && !ImGui.IsWindowHovered(ImGuiHoveredFlags.ChildWindows))
-                continue;
-
-            var kc = binding._combination;
-
-            var isKeyPressed = (!binding._keyPressOnly || ImGui.IsKeyPressed((ImGuiKey)kc.Key, false));
-            if (ImGui.IsKeyPressed((ImGuiKey)kc.Key, false)
-                && isKeyPressed
-                && (!kc.Alt && !io.KeyAlt || kc.Alt && io.KeyAlt)
-                && (!kc.Ctrl && !io.KeyCtrl || kc.Ctrl && io.KeyCtrl)
-                && (!kc.Shift && !io.KeyShift || kc.Shift && io.KeyShift)
-               )
-            {
-                return true;
-            }
-        }
-
-        return false;
-    }
-
-    private static readonly Dictionary<UserActions, string> _keyboardShortCutLabels = new();
-
-    public static void InitializeShortcutLabels()
-    {
-        _keyboardShortCutLabels.Clear();
-        foreach (var action in Enum.GetValues<UserActions>())
-        {
-            var bindings = _bindings.FindAll(b => b._action == action);
-            var shortCuts = bindings.Select(binding => binding._combination.ToString()).ToList();
-
-            if (shortCuts.Count == 0)
-                continue;
-
-            _keyboardShortCutLabels[action] = string.Join(" and ", shortCuts);
-        }
-    }
-
-    public static string ListKeyboardShortcuts(UserActions action, bool showLabel = true)
-    {
-        if (!_keyboardShortCutLabels.TryGetValue(action, out var shortCuts))
-            return string.Empty;
-
-        return (showLabel
-                    ? (shortCuts.Contains("and")
-                           ? "Short cut: "
-                           : "Short cuts ")
-                    : String.Empty)
-               + string.Join(" and ", shortCuts);
-    }
-
-    private class KeyCombination
-    {
-        public KeyCombination(Key key, bool ctrl = false, bool alt = false, bool shift = false)
-        {
-            Key = key;
-            Ctrl = ctrl;
-            Alt = alt;
-            Shift = shift;
-        }
-
-        public readonly bool Ctrl;
-        public readonly bool Alt;
-        public readonly bool Shift;
-        public readonly Key Key;
-
-        public override string ToString()
-        {
-            return (Ctrl ? "Ctrl+" : "")
-                   + (Alt ? "Alt+" : "")
-                   + (Shift ? "Shift+" : "")
-                   + Key;
-        }
-    }
-
-    private KeyboardBinding(UserActions action, KeyCombination combination, bool needsWindowFocus = false, bool keyPressOnly = false)
-    {
-        _action = action;
-        _combination = combination;
-        _needsWindowFocus = needsWindowFocus;
-        _keyPressOnly = keyPressOnly;
-    }
-
-    private static readonly List<KeyboardBinding> _bindings
-        = new()
-              {
-                  // Global
-                  new KeyboardBinding(UserActions.Save, new KeyCombination(Key.S, ctrl: true)),
-                  new KeyboardBinding(UserActions.FocusSelection, new KeyCombination(Key.F)) { _needsWindowHover = true },
-                  new KeyboardBinding(UserActions.Duplicate, new KeyCombination(Key.D, ctrl: true)) { _needsWindowFocus = true },
-                  new KeyboardBinding(UserActions.DeleteSelection, new KeyCombination(Key.Delete)) { _needsWindowFocus = true },
-                  new KeyboardBinding(UserActions.DeleteSelection, new KeyCombination(Key.Backspace)) { _needsWindowFocus = true },
-                  new KeyboardBinding(UserActions.CopyToClipboard, new KeyCombination(Key.C, ctrl: true)) { _needsWindowFocus = true },
-                  new KeyboardBinding(UserActions.PasteFromClipboard, new KeyCombination(Key.V, ctrl: true)) { _needsWindowFocus = true },
-
-                  // Playback
-                  new KeyboardBinding(UserActions.PlaybackForward, new KeyCombination(Key.L)),
-                  new KeyboardBinding(UserActions.PlaybackForwardHalfSpeed, new KeyCombination(Key.L, shift: true)),
-                  new KeyboardBinding(UserActions.PlaybackBackwards, new KeyCombination(Key.J)),
-                  new KeyboardBinding(UserActions.PlaybackStop, new KeyCombination(Key.K)),
-                  new KeyboardBinding(UserActions.PlaybackToggle, new KeyCombination(Key.Space)), // TODO: Fixme!
-                  new KeyboardBinding(UserActions.PlaybackPreviousFrame, new KeyCombination(Key.CursorLeft, shift: true)),
-                  new KeyboardBinding(UserActions.PlaybackNextFrame, new KeyCombination(Key.CursorRight, shift: true)),
-                  new KeyboardBinding(UserActions.PlaybackJumpToStartTime, new KeyCombination(Key.Home)),
-                  new KeyboardBinding(UserActions.PlaybackJumpToNextKeyframe, new KeyCombination(Key.Period)),
-                  new KeyboardBinding(UserActions.PlaybackJumpToPreviousKeyframe, new KeyCombination(Key.Comma)),
-                  new KeyboardBinding(UserActions.PlaybackJumpBack, new KeyCombination(Key.B)),
-
-                  new KeyboardBinding(UserActions.Undo, new KeyCombination(Key.Z, ctrl: true)),
-                  new KeyboardBinding(UserActions.Redo, new KeyCombination(Key.Z, ctrl: true, shift: true)),
-
-                  // Timeline
-                  new KeyboardBinding(UserActions.InsertKeyframe, new KeyCombination(Key.C)) { _needsWindowFocus = true },
-                  new KeyboardBinding(UserActions.InsertKeyframeWithIncrement, new KeyCombination(Key.C, shift: true)),
-                  new KeyboardBinding(UserActions.ToggleAnimationPinning, new KeyCombination(Key.K, shift: true)),
-
-                  new KeyboardBinding(UserActions.TapBeatSync, new KeyCombination(Key.Z)),
-                  new KeyboardBinding(UserActions.TapBeatSyncMeasure, new KeyCombination(Key.X)),
-                  
-                  // Graph window
-                  new KeyboardBinding(UserActions.ToggleDisabled, new KeyCombination(Key.D, shift: true)) { _needsWindowFocus = true },
-                  new KeyboardBinding(UserActions.ToggleBypassed, new KeyCombination(Key.B, shift: true)) { _needsWindowFocus = true },
-                  new KeyboardBinding(UserActions.PinToOutputWindow, new KeyCombination(Key.P)) { _needsWindowFocus = true },
-                  new KeyboardBinding(UserActions.DisplayImageAsBackground, new KeyCombination(Key.P, ctrl: true)) { _needsWindowFocus = false },
-                  new KeyboardBinding(UserActions.ClearBackgroundImage, new KeyCombination(Key.P, ctrl: true, shift: true)) { _needsWindowFocus = true },
-                  new KeyboardBinding(UserActions.LayoutSelection, new KeyCombination(Key.G)),
-
-                  new KeyboardBinding(UserActions.AddAnnotation, new KeyCombination(Key.A, shift: true)) { _needsWindowFocus = true },
-                  new KeyboardBinding(UserActions.AddComment, new KeyCombination(Key.C, shift: true, ctrl:true)) { _needsWindowFocus = true },
-                  new KeyboardBinding(UserActions.ToggleVariationsWindow, new KeyCombination(Key.V, alt: true)) { _needsWindowFocus = false },
-                  new KeyboardBinding(UserActions.SearchGraph, new KeyCombination(Key.F, ctrl: true)) { _needsWindowFocus = false },
-                  new KeyboardBinding(UserActions.OpenOperator, new KeyCombination(Key.I)) { _needsWindowFocus = true },
-                  new KeyboardBinding(UserActions.CloseOperator, new KeyCombination(Key.U)) { _needsWindowFocus = true },
-
-                  new KeyboardBinding(UserActions.NavigateBackwards, new KeyCombination(Key.CursorLeft, alt: true)) { _needsWindowFocus = false },
-                  new KeyboardBinding(UserActions.NavigateForward, new KeyCombination(Key.CursorRight, alt: true)) { _needsWindowFocus = false },
-
-                  new KeyboardBinding(UserActions.SelectToAbove, new KeyCombination(Key.CursorUp)) { _needsWindowFocus = true },
-                  new KeyboardBinding(UserActions.SelectToRight, new KeyCombination(Key.CursorRight)) { _needsWindowFocus = true },
-                  new KeyboardBinding(UserActions.SelectToBelow, new KeyCombination(Key.CursorDown)) { _needsWindowFocus = true },
-                  new KeyboardBinding(UserActions.SelectToLeft, new KeyCombination(Key.CursorLeft)) { _needsWindowFocus = true },
-
-                  // Layout and window management
-                  new KeyboardBinding(UserActions.ToggleAllUiElements, new KeyCombination(Key.Esc, shift: true)),
-                  new KeyboardBinding(UserActions.ToggleFullscreen, new KeyCombination(Key.F11)),
-                  new KeyboardBinding(UserActions.ToggleFocusMode, new KeyCombination(Key.F12)),
-
-                  new KeyboardBinding(UserActions.LoadBookmark1, new KeyCombination(Key.D1, ctrl: true)),
-                  new KeyboardBinding(UserActions.LoadBookmark2, new KeyCombination(Key.D2, ctrl: true)),
-                  new KeyboardBinding(UserActions.LoadBookmark3, new KeyCombination(Key.D3, ctrl: true)),
-                  new KeyboardBinding(UserActions.LoadBookmark4, new KeyCombination(Key.D4, ctrl: true)),
-                  new KeyboardBinding(UserActions.LoadBookmark5, new KeyCombination(Key.D5, ctrl: true)),
-                  new KeyboardBinding(UserActions.LoadBookmark6, new KeyCombination(Key.D6, ctrl: true)),
-                  new KeyboardBinding(UserActions.LoadBookmark7, new KeyCombination(Key.D7, ctrl: true)),
-                  new KeyboardBinding(UserActions.LoadBookmark8, new KeyCombination(Key.D8, ctrl: true)),
-                  new KeyboardBinding(UserActions.LoadBookmark9, new KeyCombination(Key.D9, ctrl: true)),
-                  new KeyboardBinding(UserActions.LoadBookmark0, new KeyCombination(Key.D0, ctrl: true)),
-
-                  new KeyboardBinding(UserActions.SaveBookmark1, new KeyCombination(Key.D1, ctrl: true, shift: true)),
-                  new KeyboardBinding(UserActions.SaveBookmark2, new KeyCombination(Key.D2, ctrl: true, shift: true)),
-                  new KeyboardBinding(UserActions.SaveBookmark3, new KeyCombination(Key.D3, ctrl: true, shift: true)),
-                  new KeyboardBinding(UserActions.SaveBookmark4, new KeyCombination(Key.D4, ctrl: true, shift: true)),
-                  new KeyboardBinding(UserActions.SaveBookmark5, new KeyCombination(Key.D5, ctrl: true, shift: true)),
-                  new KeyboardBinding(UserActions.SaveBookmark6, new KeyCombination(Key.D6, ctrl: true, shift: true)),
-                  new KeyboardBinding(UserActions.SaveBookmark7, new KeyCombination(Key.D7, ctrl: true, shift: true)),
-                  new KeyboardBinding(UserActions.SaveBookmark8, new KeyCombination(Key.D8, ctrl: true, shift: true)),
-                  new KeyboardBinding(UserActions.SaveBookmark9, new KeyCombination(Key.D9, ctrl: true, shift: true)),
-                  new KeyboardBinding(UserActions.SaveBookmark0, new KeyCombination(Key.D0, ctrl: true, shift: true)),
-
-                  new KeyboardBinding(UserActions.LoadLayout0, new KeyCombination(Key.F1)),
-                  new KeyboardBinding(UserActions.LoadLayout1, new KeyCombination(Key.F2)),
-                  new KeyboardBinding(UserActions.LoadLayout2, new KeyCombination(Key.F3)),
-                  new KeyboardBinding(UserActions.LoadLayout3, new KeyCombination(Key.F4)),
-                  new KeyboardBinding(UserActions.LoadLayout4, new KeyCombination(Key.F5)),
-                  new KeyboardBinding(UserActions.LoadLayout5, new KeyCombination(Key.F6)),
-                  new KeyboardBinding(UserActions.LoadLayout6, new KeyCombination(Key.F7)),
-                  new KeyboardBinding(UserActions.LoadLayout7, new KeyCombination(Key.F8)),
-                  new KeyboardBinding(UserActions.LoadLayout8, new KeyCombination(Key.F9)),
-                  new KeyboardBinding(UserActions.LoadLayout9, new KeyCombination(Key.F10)),
-
-                  new KeyboardBinding(UserActions.SaveLayout0, new KeyCombination(Key.F1, ctrl: true)),
-                  new KeyboardBinding(UserActions.SaveLayout1, new KeyCombination(Key.F2, ctrl: true)),
-                  new KeyboardBinding(UserActions.SaveLayout2, new KeyCombination(Key.F3, ctrl: true)),
-                  new KeyboardBinding(UserActions.SaveLayout3, new KeyCombination(Key.F4, ctrl: true)),
-                  new KeyboardBinding(UserActions.SaveLayout4, new KeyCombination(Key.F5, ctrl: true)),
-                  new KeyboardBinding(UserActions.SaveLayout5, new KeyCombination(Key.F6, ctrl: true)),
-                  new KeyboardBinding(UserActions.SaveLayout6, new KeyCombination(Key.F7, ctrl: true)),
-                  new KeyboardBinding(UserActions.SaveLayout7, new KeyCombination(Key.F8, ctrl: true)),
-                  new KeyboardBinding(UserActions.SaveLayout8, new KeyCombination(Key.F9, ctrl: true)),
-                  new KeyboardBinding(UserActions.SaveLayout9, new KeyCombination(Key.F10, ctrl: true)),
-              };
-
-    private static bool _anyKeysPressed;
+﻿using ImGuiNET;
+using T3.Core.IO;
+using T3.SystemUi;
+
+namespace T3.Editor.Gui.Interaction;
+
+/// <summary>
+/// UserAction represent single atomic commands that can be mapped to a keyboard shortcuts
+/// </summary>
+/// 
+public enum UserActions
+{
+    // General
+    Undo,
+    Redo,
+    Save,
+    FocusSelection,
+    DeleteSelection,
+    CopyToClipboard,
+    PasteFromClipboard,
+    New,
+
+    // Playback
+    PlaybackForward,
+    PlaybackForwardHalfSpeed,
+    PlaybackBackwards,
+    PlaybackNextFrame,
+    PlaybackPreviousFrame,
+    PlaybackStop,
+    PlaybackToggle,
+    PlaybackJumpBack,
+    PlaybackJumpToNextKeyframe,
+    PlaybackJumpToPreviousKeyframe,
+    PlaybackJumpToEndTime,
+    PlaybackJumpToStartTime,
+
+    // Timeline
+    SetStartTime,
+    SetEndTime,
+    InsertKeyframe,
+    InsertKeyframeWithIncrement,
+    TapBeatSync,
+    TapBeatSyncMeasure,
+
+    ToggleAnimationPinning,
+
+    // Graph
+    PinToOutputWindow,
+    DisplayImageAsBackground,
+    ClearBackgroundImage,
+    Duplicate,
+    LayoutSelection,
+    ToggleDisabled,
+    ToggleBypassed,
+    AddAnnotation,
+    AddComment,
+
+    ToggleSnapshotControl,
+
+    ScrollLeft,
+    ScrollRight,
+    ScrollUp,
+    ScrollDown,
+    ZoomIn,
+    ZoomOut,
+
+    NavigateBackwards,
+    NavigateForward,
+
+    SelectToAbove,
+    SelectToRight,
+    SelectToBelow,
+    SelectToLeft,
+
+    SearchGraph,
+    OpenOperator,
+    CloseOperator,
+
+    // Layout and window management
+    ToggleAllUiElements,
+    ToggleVariationsWindow,
+    ToggleFullscreen,
+    ToggleFocusMode,
+
+    LoadLayout0,
+    LoadLayout1,
+    LoadLayout2,
+    LoadLayout3,
+    LoadLayout4,
+    LoadLayout5,
+    LoadLayout6,
+    LoadLayout7,
+    LoadLayout8,
+    LoadLayout9,
+    SaveLayout0,
+    SaveLayout1,
+    SaveLayout2,
+    SaveLayout3,
+    SaveLayout4,
+    SaveLayout5,
+    SaveLayout6,
+    SaveLayout7,
+    SaveLayout8,
+    SaveLayout9,
+
+    LoadBookmark0,
+    LoadBookmark1,
+    LoadBookmark2,
+    LoadBookmark3,
+    LoadBookmark4,
+    LoadBookmark5,
+    LoadBookmark6,
+    LoadBookmark7,
+    LoadBookmark8,
+    LoadBookmark9,
+    SaveBookmark0,
+    SaveBookmark1,
+    SaveBookmark2,
+    SaveBookmark3,
+    SaveBookmark4,
+    SaveBookmark5,
+    SaveBookmark6,
+    SaveBookmark7,
+    SaveBookmark8,
+    SaveBookmark9,
+}
+
+public static class UserActionRegistry
+{
+    public static readonly HashSet<UserActions> DeferredActions = new();
+
+    public static bool WasActionQueued(UserActions action)
+    {
+        if (!DeferredActions.Contains(action))
+            return false;
+
+        DeferredActions.Remove(action);
+        return true;
+    }
+}
+
+public class KeyboardBinding
+{
+    public static void InitFrame()
+    {
+        if (!_initialized)
+        {
+            InitializeShortcutLabels();
+            _initialized = true;
+        }
+        
+        _anyKeysPressed = ImGui.GetIO().KeysDown.Count > 0;
+    }
+
+    private readonly UserActions _action;
+    private bool _needsWindowFocus;
+    private bool _needsWindowHover;
+    private readonly bool _keyPressOnly;
+    private readonly KeyCombination _combination;
+    private static bool _initialized;
+
+    public static bool Triggered(UserActions action)
+    {
+        // Checking all bindings is expensive, so we only do this if any keys are pressed.
+        if (!_anyKeysPressed)
+            return false;
+
+        // Prevent keyboard short-cuts while inputs are active
+        if (ImGui.IsAnyItemActive())
+            return false;
+
+        var io = ImGui.GetIO();
+        foreach (var binding in _bindings)
+        {
+            if (binding._action != action)
+                continue;
+
+            if (binding._needsWindowFocus && !ImGui.IsWindowFocused(ImGuiFocusedFlags.ChildWindows))
+                continue;
+
+            if (binding._needsWindowHover && !ImGui.IsWindowHovered(ImGuiHoveredFlags.ChildWindows))
+                continue;
+
+            var kc = binding._combination;
+
+            var isKeyPressed = (!binding._keyPressOnly || ImGui.IsKeyPressed((ImGuiKey)kc.Key, false));
+            if (ImGui.IsKeyPressed((ImGuiKey)kc.Key, false)
+                && isKeyPressed
+                && (!kc.Alt && !io.KeyAlt || kc.Alt && io.KeyAlt)
+                && (!kc.Ctrl && !io.KeyCtrl || kc.Ctrl && io.KeyCtrl)
+                && (!kc.Shift && !io.KeyShift || kc.Shift && io.KeyShift)
+               )
+            {
+                return true;
+            }
+        }
+
+        return false;
+    }
+
+    private static readonly Dictionary<UserActions, string> _keyboardShortCutLabels = new();
+
+    public static void InitializeShortcutLabels()
+    {
+        _keyboardShortCutLabels.Clear();
+        foreach (var action in Enum.GetValues<UserActions>())
+        {
+            var bindings = _bindings.FindAll(b => b._action == action);
+            var shortCuts = bindings.Select(binding => binding._combination.ToString()).ToList();
+
+            if (shortCuts.Count == 0)
+                continue;
+
+            _keyboardShortCutLabels[action] = string.Join(" and ", shortCuts);
+        }
+    }
+
+    public static string ListKeyboardShortcuts(UserActions action, bool showLabel = true)
+    {
+        if (!_keyboardShortCutLabels.TryGetValue(action, out var shortCuts))
+            return string.Empty;
+
+        return (showLabel
+                    ? (shortCuts.Contains("and")
+                           ? "Short cut: "
+                           : "Short cuts ")
+                    : String.Empty)
+               + string.Join(" and ", shortCuts);
+    }
+
+    private class KeyCombination
+    {
+        public KeyCombination(Key key, bool ctrl = false, bool alt = false, bool shift = false)
+        {
+            Key = key;
+            Ctrl = ctrl;
+            Alt = alt;
+            Shift = shift;
+        }
+
+        public readonly bool Ctrl;
+        public readonly bool Alt;
+        public readonly bool Shift;
+        public readonly Key Key;
+
+        public override string ToString()
+        {
+            return (Ctrl ? "Ctrl+" : "")
+                   + (Alt ? "Alt+" : "")
+                   + (Shift ? "Shift+" : "")
+                   + Key;
+        }
+    }
+
+    private KeyboardBinding(UserActions action, KeyCombination combination, bool needsWindowFocus = false, bool keyPressOnly = false)
+    {
+        _action = action;
+        _combination = combination;
+        _needsWindowFocus = needsWindowFocus;
+        _keyPressOnly = keyPressOnly;
+    }
+
+    private static readonly List<KeyboardBinding> _bindings
+        = new()
+              {
+                  // Global
+                  new KeyboardBinding(UserActions.Save, new KeyCombination(Key.S, ctrl: true)),
+                  new KeyboardBinding(UserActions.FocusSelection, new KeyCombination(Key.F)) { _needsWindowHover = true },
+                  new KeyboardBinding(UserActions.Duplicate, new KeyCombination(Key.D, ctrl: true)) { _needsWindowFocus = true },
+                  new KeyboardBinding(UserActions.DeleteSelection, new KeyCombination(Key.Delete)) { _needsWindowFocus = true },
+                  new KeyboardBinding(UserActions.DeleteSelection, new KeyCombination(Key.Backspace)) { _needsWindowFocus = true },
+                  new KeyboardBinding(UserActions.CopyToClipboard, new KeyCombination(Key.C, ctrl: true)) { _needsWindowFocus = true },
+                  new KeyboardBinding(UserActions.PasteFromClipboard, new KeyCombination(Key.V, ctrl: true)) { _needsWindowFocus = true },
+
+                  // Playback
+                  new KeyboardBinding(UserActions.PlaybackForward, new KeyCombination(Key.L)),
+                  new KeyboardBinding(UserActions.PlaybackForwardHalfSpeed, new KeyCombination(Key.L, shift: true)),
+                  new KeyboardBinding(UserActions.PlaybackBackwards, new KeyCombination(Key.J)),
+                  new KeyboardBinding(UserActions.PlaybackStop, new KeyCombination(Key.K)),
+                  new KeyboardBinding(UserActions.PlaybackToggle, new KeyCombination(Key.Space)), // TODO: Fixme!
+                  new KeyboardBinding(UserActions.PlaybackPreviousFrame, new KeyCombination(Key.CursorLeft, shift: true)),
+                  new KeyboardBinding(UserActions.PlaybackNextFrame, new KeyCombination(Key.CursorRight, shift: true)),
+                  new KeyboardBinding(UserActions.PlaybackJumpToStartTime, new KeyCombination(Key.Home)),
+                  new KeyboardBinding(UserActions.PlaybackJumpToNextKeyframe, new KeyCombination(Key.Period)),
+                  new KeyboardBinding(UserActions.PlaybackJumpToPreviousKeyframe, new KeyCombination(Key.Comma)),
+                  new KeyboardBinding(UserActions.PlaybackJumpBack, new KeyCombination(Key.B)),
+
+                  new KeyboardBinding(UserActions.Undo, new KeyCombination(Key.Z, ctrl: true)),
+                  new KeyboardBinding(UserActions.Redo, new KeyCombination(Key.Z, ctrl: true, shift: true)),
+
+                  // Timeline
+                  new KeyboardBinding(UserActions.InsertKeyframe, new KeyCombination(Key.C)) { _needsWindowFocus = true },
+                  new KeyboardBinding(UserActions.InsertKeyframeWithIncrement, new KeyCombination(Key.C, shift: true)),
+                  new KeyboardBinding(UserActions.ToggleAnimationPinning, new KeyCombination(Key.K, shift: true)),
+
+                  new KeyboardBinding(UserActions.TapBeatSync, new KeyCombination(Key.Z)),
+                  new KeyboardBinding(UserActions.TapBeatSyncMeasure, new KeyCombination(Key.X)),
+                  
+                  // Graph window
+                  new KeyboardBinding(UserActions.ToggleDisabled, new KeyCombination(Key.D, shift: true)) { _needsWindowFocus = true },
+                  new KeyboardBinding(UserActions.ToggleBypassed, new KeyCombination(Key.B, shift: true)) { _needsWindowFocus = true },
+                  new KeyboardBinding(UserActions.PinToOutputWindow, new KeyCombination(Key.P)) { _needsWindowFocus = true },
+                  new KeyboardBinding(UserActions.DisplayImageAsBackground, new KeyCombination(Key.P, ctrl: true)) { _needsWindowFocus = false },
+                  new KeyboardBinding(UserActions.ClearBackgroundImage, new KeyCombination(Key.P, ctrl: true, shift: true)) { _needsWindowFocus = true },
+                  new KeyboardBinding(UserActions.LayoutSelection, new KeyCombination(Key.G)),
+
+                  new KeyboardBinding(UserActions.AddAnnotation, new KeyCombination(Key.A, shift: true)) { _needsWindowFocus = true },
+                  new KeyboardBinding(UserActions.AddComment, new KeyCombination(Key.C, shift: true, ctrl:true)) { _needsWindowFocus = true },
+                  new KeyboardBinding(UserActions.ToggleVariationsWindow, new KeyCombination(Key.V, alt: true)) { _needsWindowFocus = false },
+                  new KeyboardBinding(UserActions.SearchGraph, new KeyCombination(Key.F, ctrl: true)) { _needsWindowFocus = false },
+                  new KeyboardBinding(UserActions.OpenOperator, new KeyCombination(Key.I)) { _needsWindowFocus = true },
+                  new KeyboardBinding(UserActions.CloseOperator, new KeyCombination(Key.U)) { _needsWindowFocus = true },
+
+                  new KeyboardBinding(UserActions.NavigateBackwards, new KeyCombination(Key.CursorLeft, alt: true)) { _needsWindowFocus = false },
+                  new KeyboardBinding(UserActions.NavigateForward, new KeyCombination(Key.CursorRight, alt: true)) { _needsWindowFocus = false },
+
+                  new KeyboardBinding(UserActions.SelectToAbove, new KeyCombination(Key.CursorUp)) { _needsWindowFocus = true },
+                  new KeyboardBinding(UserActions.SelectToRight, new KeyCombination(Key.CursorRight)) { _needsWindowFocus = true },
+                  new KeyboardBinding(UserActions.SelectToBelow, new KeyCombination(Key.CursorDown)) { _needsWindowFocus = true },
+                  new KeyboardBinding(UserActions.SelectToLeft, new KeyCombination(Key.CursorLeft)) { _needsWindowFocus = true },
+
+                  // Layout and window management
+                  new KeyboardBinding(UserActions.ToggleAllUiElements, new KeyCombination(Key.Esc, shift: true)),
+                  new KeyboardBinding(UserActions.ToggleFullscreen, new KeyCombination(Key.F11)),
+                  new KeyboardBinding(UserActions.ToggleFocusMode, new KeyCombination(Key.F12)),
+
+                  new KeyboardBinding(UserActions.LoadBookmark1, new KeyCombination(Key.D1, ctrl: true)),
+                  new KeyboardBinding(UserActions.LoadBookmark2, new KeyCombination(Key.D2, ctrl: true)),
+                  new KeyboardBinding(UserActions.LoadBookmark3, new KeyCombination(Key.D3, ctrl: true)),
+                  new KeyboardBinding(UserActions.LoadBookmark4, new KeyCombination(Key.D4, ctrl: true)),
+                  new KeyboardBinding(UserActions.LoadBookmark5, new KeyCombination(Key.D5, ctrl: true)),
+                  new KeyboardBinding(UserActions.LoadBookmark6, new KeyCombination(Key.D6, ctrl: true)),
+                  new KeyboardBinding(UserActions.LoadBookmark7, new KeyCombination(Key.D7, ctrl: true)),
+                  new KeyboardBinding(UserActions.LoadBookmark8, new KeyCombination(Key.D8, ctrl: true)),
+                  new KeyboardBinding(UserActions.LoadBookmark9, new KeyCombination(Key.D9, ctrl: true)),
+                  new KeyboardBinding(UserActions.LoadBookmark0, new KeyCombination(Key.D0, ctrl: true)),
+
+                  new KeyboardBinding(UserActions.SaveBookmark1, new KeyCombination(Key.D1, ctrl: true, shift: true)),
+                  new KeyboardBinding(UserActions.SaveBookmark2, new KeyCombination(Key.D2, ctrl: true, shift: true)),
+                  new KeyboardBinding(UserActions.SaveBookmark3, new KeyCombination(Key.D3, ctrl: true, shift: true)),
+                  new KeyboardBinding(UserActions.SaveBookmark4, new KeyCombination(Key.D4, ctrl: true, shift: true)),
+                  new KeyboardBinding(UserActions.SaveBookmark5, new KeyCombination(Key.D5, ctrl: true, shift: true)),
+                  new KeyboardBinding(UserActions.SaveBookmark6, new KeyCombination(Key.D6, ctrl: true, shift: true)),
+                  new KeyboardBinding(UserActions.SaveBookmark7, new KeyCombination(Key.D7, ctrl: true, shift: true)),
+                  new KeyboardBinding(UserActions.SaveBookmark8, new KeyCombination(Key.D8, ctrl: true, shift: true)),
+                  new KeyboardBinding(UserActions.SaveBookmark9, new KeyCombination(Key.D9, ctrl: true, shift: true)),
+                  new KeyboardBinding(UserActions.SaveBookmark0, new KeyCombination(Key.D0, ctrl: true, shift: true)),
+
+                  new KeyboardBinding(UserActions.LoadLayout0, new KeyCombination(Key.F1)),
+                  new KeyboardBinding(UserActions.LoadLayout1, new KeyCombination(Key.F2)),
+                  new KeyboardBinding(UserActions.LoadLayout2, new KeyCombination(Key.F3)),
+                  new KeyboardBinding(UserActions.LoadLayout3, new KeyCombination(Key.F4)),
+                  new KeyboardBinding(UserActions.LoadLayout4, new KeyCombination(Key.F5)),
+                  new KeyboardBinding(UserActions.LoadLayout5, new KeyCombination(Key.F6)),
+                  new KeyboardBinding(UserActions.LoadLayout6, new KeyCombination(Key.F7)),
+                  new KeyboardBinding(UserActions.LoadLayout7, new KeyCombination(Key.F8)),
+                  new KeyboardBinding(UserActions.LoadLayout8, new KeyCombination(Key.F9)),
+                  new KeyboardBinding(UserActions.LoadLayout9, new KeyCombination(Key.F10)),
+
+                  new KeyboardBinding(UserActions.SaveLayout0, new KeyCombination(Key.F1, ctrl: true)),
+                  new KeyboardBinding(UserActions.SaveLayout1, new KeyCombination(Key.F2, ctrl: true)),
+                  new KeyboardBinding(UserActions.SaveLayout2, new KeyCombination(Key.F3, ctrl: true)),
+                  new KeyboardBinding(UserActions.SaveLayout3, new KeyCombination(Key.F4, ctrl: true)),
+                  new KeyboardBinding(UserActions.SaveLayout4, new KeyCombination(Key.F5, ctrl: true)),
+                  new KeyboardBinding(UserActions.SaveLayout5, new KeyCombination(Key.F6, ctrl: true)),
+                  new KeyboardBinding(UserActions.SaveLayout6, new KeyCombination(Key.F7, ctrl: true)),
+                  new KeyboardBinding(UserActions.SaveLayout7, new KeyCombination(Key.F8, ctrl: true)),
+                  new KeyboardBinding(UserActions.SaveLayout8, new KeyCombination(Key.F9, ctrl: true)),
+                  new KeyboardBinding(UserActions.SaveLayout9, new KeyCombination(Key.F10, ctrl: true)),
+              };
+
+    private static bool _anyKeysPressed;
 }