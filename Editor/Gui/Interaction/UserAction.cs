﻿#nullable enable

namespace T3.Editor.Gui.Interaction;

/// <summary>
/// UserAction represents single atomic commands that can be mapped to keyboard shortcuts
/// This enum list order will be the same as displayed in the shortcut editor. 
/// </summary>
public enum UserActions
{
    None,
    TapBeatSync,
    TapBeatSyncMeasure,
    // General
    Undo,
    Redo,
    Save,
    FocusSelection,
    DeleteSelection,
    CopyToClipboard,
    PasteFromClipboard,
    PasteValues,
    New,

    // Playback
    PlaybackForward,
    PlaybackForwardHalfSpeed,
    PlaybackBackwards,
    PlaybackNextFrame,
    PlaybackPreviousFrame,
    PlaybackStop,
    PlaybackToggle,
    PlaybackJumpBack,
    PlaybackJumpToNextKeyframe,
    PlaybackJumpToPreviousKeyframe,
    PlaybackJumpToEndTime,
    PlaybackJumpToStartTime,

    // Timeline
    SetStartTime,
    SetEndTime,
    InsertKeyframe,
    InsertKeyframeWithIncrement,
    ToggleAnimationPinning,

    // Graph
    PinToOutputWindow,
    DisplayImageAsBackground,
    ClearBackgroundImage,
    Duplicate,
    LayoutSelection,
    ToggleDisabled,
    ToggleBypassed,
    AddAnnotation,
    AddComment,
    RenameChild,
    ToggleSnapshotControl,

    // Navigation
    ScrollLeft,
    ScrollRight,
    ScrollUp,
    ScrollDown,
    ZoomIn,
    ZoomOut,
<<<<<<< HEAD
=======

    AlignSelectionLeft,
    
>>>>>>> 5070a539
    NavigateBackwards,
    NavigateForward,
    SelectToAbove,
    SelectToRight,
    SelectToBelow,
    SelectToLeft,
    SearchGraph,
    OpenOperator,
    CloseOperator,

    //camera controls
    CameraLeft,
    CameraRight,
    CameraForward,
    CameraBackward,
    CameraUp,
    CameraDown,
    CameraReset,
    CameraFocusSelection,

    // Layout and window management
    ToggleAllUiElements,
    ToggleVariationsWindow,
    ToggleFullscreen,
    ToggleFocusMode,

    // Layouts (0-9)
    LoadLayout0, LoadLayout1, LoadLayout2, LoadLayout3, LoadLayout4,
    LoadLayout5, LoadLayout6, LoadLayout7, LoadLayout8, LoadLayout9,
    SaveLayout0, SaveLayout1, SaveLayout2, SaveLayout3, SaveLayout4,
    SaveLayout5, SaveLayout6, SaveLayout7, SaveLayout8, SaveLayout9,

    // Bookmarks (0-9)
    LoadBookmark0, LoadBookmark1, LoadBookmark2, LoadBookmark3, LoadBookmark4,
    LoadBookmark5, LoadBookmark6, LoadBookmark7, LoadBookmark8, LoadBookmark9,
    SaveBookmark0, SaveBookmark1, SaveBookmark2, SaveBookmark3, SaveBookmark4,
    SaveBookmark5, SaveBookmark6, SaveBookmark7, SaveBookmark8, SaveBookmark9,
    
    // ReSharper disable once InconsistentNaming
    __Count,     
}

internal static class UserActionRegistry
{
    private static readonly HashSet<UserActions> _deferredActions = new();

    public static bool WasActionQueued(UserActions action)
    {
        return _deferredActions.Remove(action);
    }

    public static void QueueAction(UserActions action)
    {
        _deferredActions.Add(action);
    }
<<<<<<< HEAD
=======

    private static readonly List<KeyboardBinding> _bindings
        = new()
              {
                  // Global
                  new KeyboardBinding(UserActions.Save, new KeyCombination(Key.S, ctrl: true)),
                  new KeyboardBinding(UserActions.FocusSelection, new KeyCombination(Key.F)) { _needsWindowHover = true },
                  new KeyboardBinding(UserActions.Duplicate, new KeyCombination(Key.D, ctrl: true)) { _needsWindowFocus = true },
                  new KeyboardBinding(UserActions.DeleteSelection, new KeyCombination(Key.Delete)) { _needsWindowFocus = true },
                  new KeyboardBinding(UserActions.DeleteSelection, new KeyCombination(Key.Backspace)) { _needsWindowFocus = true },
                  new KeyboardBinding(UserActions.CopyToClipboard, new KeyCombination(Key.C, ctrl: true)) { _needsWindowFocus = true },
                  new KeyboardBinding(UserActions.PasteFromClipboard, new KeyCombination(Key.V, ctrl: true)) { _needsWindowFocus = true },
                  new KeyboardBinding(UserActions.PasteValues, new KeyCombination(Key.V, ctrl: true, shift:true)) { _needsWindowFocus = true },

                  // Playback
                  new KeyboardBinding(UserActions.PlaybackForward, new KeyCombination(Key.L)),
                  new KeyboardBinding(UserActions.PlaybackForwardHalfSpeed, new KeyCombination(Key.L, shift: true)),
                  new KeyboardBinding(UserActions.PlaybackBackwards, new KeyCombination(Key.J)),
                  new KeyboardBinding(UserActions.PlaybackStop, new KeyCombination(Key.K)),
                  new KeyboardBinding(UserActions.PlaybackToggle, new KeyCombination(Key.Space)), // TODO: Fixme!
                  new KeyboardBinding(UserActions.PlaybackPreviousFrame, new KeyCombination(Key.CursorLeft, shift: true)),
                  new KeyboardBinding(UserActions.PlaybackNextFrame, new KeyCombination(Key.CursorRight, shift: true)),
                  new KeyboardBinding(UserActions.PlaybackJumpToStartTime, new KeyCombination(Key.Home)),
                  new KeyboardBinding(UserActions.PlaybackJumpToNextKeyframe, new KeyCombination(Key.Period)),
                  new KeyboardBinding(UserActions.PlaybackJumpToPreviousKeyframe, new KeyCombination(Key.Comma)),

                  new KeyboardBinding(UserActions.Undo, new KeyCombination(Key.Z, ctrl: true)),
                  new KeyboardBinding(UserActions.Redo, new KeyCombination(Key.Z, ctrl: true, shift: true)),

                  // Timeline
                  new KeyboardBinding(UserActions.InsertKeyframe, new KeyCombination(Key.C)) { _needsWindowFocus = true },
                  new KeyboardBinding(UserActions.InsertKeyframeWithIncrement, new KeyCombination(Key.C, shift: true)),
                  new KeyboardBinding(UserActions.ToggleAnimationPinning, new KeyCombination(Key.K, shift: true)),

                  new KeyboardBinding(UserActions.SetStartTime, new KeyCombination(Key.B)),
                  new KeyboardBinding(UserActions.SetEndTime, new KeyCombination(Key.N)),
                  new KeyboardBinding(UserActions.TapBeatSync, new KeyCombination(Key.Z)),
                  new KeyboardBinding(UserActions.TapBeatSyncMeasure, new KeyCombination(Key.X)),
                  
                  // Graph window
                  new KeyboardBinding(UserActions.ToggleDisabled, new KeyCombination(Key.D, shift: true)) { _needsWindowFocus = true },
                  new KeyboardBinding(UserActions.ToggleBypassed, new KeyCombination(Key.B, shift: true)) { _needsWindowFocus = true },
                  new KeyboardBinding(UserActions.PinToOutputWindow, new KeyCombination(Key.P)) { _needsWindowFocus = true },
                  new KeyboardBinding(UserActions.DisplayImageAsBackground, new KeyCombination(Key.P, ctrl: true)) { _needsWindowFocus = false },
                  new KeyboardBinding(UserActions.ClearBackgroundImage, new KeyCombination(Key.P, ctrl: true, shift: true)) { _needsWindowFocus = true },
                  new KeyboardBinding(UserActions.LayoutSelection, new KeyCombination(Key.G)),

                  new KeyboardBinding(UserActions.AddAnnotation, new KeyCombination(Key.A, shift: true)) { _needsWindowFocus = true },
                  new KeyboardBinding(UserActions.AddComment, new KeyCombination(Key.C, shift: true, ctrl:true)) { _needsWindowFocus = true },
                  new KeyboardBinding(UserActions.ToggleVariationsWindow, new KeyCombination(Key.V, alt: true)) { _needsWindowFocus = false },
                  new KeyboardBinding(UserActions.SearchGraph, new KeyCombination(Key.F, ctrl: true)) { _needsWindowFocus = false },
                  new KeyboardBinding(UserActions.OpenOperator, new KeyCombination(Key.I)) { _needsWindowFocus = true },
                  new KeyboardBinding(UserActions.CloseOperator, new KeyCombination(Key.U)) { _needsWindowFocus = true },
                  new KeyboardBinding(UserActions.RenameChild, new KeyCombination(Key.Return)) { _needsWindowFocus = true },

                  new KeyboardBinding(UserActions.NavigateBackwards, new KeyCombination(Key.CursorLeft, alt: true)) { _needsWindowFocus = false },
                  new KeyboardBinding(UserActions.NavigateForward, new KeyCombination(Key.CursorRight, alt: true)) { _needsWindowFocus = false },

                  new KeyboardBinding(UserActions.SelectToAbove, new KeyCombination(Key.CursorUp)) { _needsWindowFocus = true },
                  new KeyboardBinding(UserActions.SelectToRight, new KeyCombination(Key.CursorRight)) { _needsWindowFocus = true },
                  new KeyboardBinding(UserActions.SelectToBelow, new KeyCombination(Key.CursorDown)) { _needsWindowFocus = true },
                  new KeyboardBinding(UserActions.SelectToLeft, new KeyCombination(Key.CursorLeft)) { _needsWindowFocus = true },

                  new KeyboardBinding(UserActions.AlignSelectionLeft, new KeyCombination(Key.A, alt:true)) { _needsWindowFocus = true },
                  
                  // Layout and window management
                  new KeyboardBinding(UserActions.ToggleAllUiElements, new KeyCombination(Key.Esc, shift: true)),
                  new KeyboardBinding(UserActions.ToggleFullscreen, new KeyCombination(Key.F11)),
                  new KeyboardBinding(UserActions.ToggleFocusMode, new KeyCombination(Key.F12)),

                  new KeyboardBinding(UserActions.LoadBookmark1, new KeyCombination(Key.D1, ctrl: true)),
                  new KeyboardBinding(UserActions.LoadBookmark2, new KeyCombination(Key.D2, ctrl: true)),
                  new KeyboardBinding(UserActions.LoadBookmark3, new KeyCombination(Key.D3, ctrl: true)),
                  new KeyboardBinding(UserActions.LoadBookmark4, new KeyCombination(Key.D4, ctrl: true)),
                  new KeyboardBinding(UserActions.LoadBookmark5, new KeyCombination(Key.D5, ctrl: true)),
                  new KeyboardBinding(UserActions.LoadBookmark6, new KeyCombination(Key.D6, ctrl: true)),
                  new KeyboardBinding(UserActions.LoadBookmark7, new KeyCombination(Key.D7, ctrl: true)),
                  new KeyboardBinding(UserActions.LoadBookmark8, new KeyCombination(Key.D8, ctrl: true)),
                  new KeyboardBinding(UserActions.LoadBookmark9, new KeyCombination(Key.D9, ctrl: true)),
                  new KeyboardBinding(UserActions.LoadBookmark0, new KeyCombination(Key.D0, ctrl: true)),

                  new KeyboardBinding(UserActions.SaveBookmark1, new KeyCombination(Key.D1, ctrl: true, shift: true)),
                  new KeyboardBinding(UserActions.SaveBookmark2, new KeyCombination(Key.D2, ctrl: true, shift: true)),
                  new KeyboardBinding(UserActions.SaveBookmark3, new KeyCombination(Key.D3, ctrl: true, shift: true)),
                  new KeyboardBinding(UserActions.SaveBookmark4, new KeyCombination(Key.D4, ctrl: true, shift: true)),
                  new KeyboardBinding(UserActions.SaveBookmark5, new KeyCombination(Key.D5, ctrl: true, shift: true)),
                  new KeyboardBinding(UserActions.SaveBookmark6, new KeyCombination(Key.D6, ctrl: true, shift: true)),
                  new KeyboardBinding(UserActions.SaveBookmark7, new KeyCombination(Key.D7, ctrl: true, shift: true)),
                  new KeyboardBinding(UserActions.SaveBookmark8, new KeyCombination(Key.D8, ctrl: true, shift: true)),
                  new KeyboardBinding(UserActions.SaveBookmark9, new KeyCombination(Key.D9, ctrl: true, shift: true)),
                  new KeyboardBinding(UserActions.SaveBookmark0, new KeyCombination(Key.D0, ctrl: true, shift: true)),

                  new KeyboardBinding(UserActions.LoadLayout0, new KeyCombination(Key.F1)),
                  new KeyboardBinding(UserActions.LoadLayout1, new KeyCombination(Key.F2)),
                  new KeyboardBinding(UserActions.LoadLayout2, new KeyCombination(Key.F3)),
                  new KeyboardBinding(UserActions.LoadLayout3, new KeyCombination(Key.F4)),
                  new KeyboardBinding(UserActions.LoadLayout4, new KeyCombination(Key.F5)),
                  new KeyboardBinding(UserActions.LoadLayout5, new KeyCombination(Key.F6)),
                  new KeyboardBinding(UserActions.LoadLayout6, new KeyCombination(Key.F7)),
                  new KeyboardBinding(UserActions.LoadLayout7, new KeyCombination(Key.F8)),
                  new KeyboardBinding(UserActions.LoadLayout8, new KeyCombination(Key.F9)),
                  new KeyboardBinding(UserActions.LoadLayout9, new KeyCombination(Key.F10)),

                  new KeyboardBinding(UserActions.SaveLayout0, new KeyCombination(Key.F1, ctrl: true)),
                  new KeyboardBinding(UserActions.SaveLayout1, new KeyCombination(Key.F2, ctrl: true)),
                  new KeyboardBinding(UserActions.SaveLayout2, new KeyCombination(Key.F3, ctrl: true)),
                  new KeyboardBinding(UserActions.SaveLayout3, new KeyCombination(Key.F4, ctrl: true)),
                  new KeyboardBinding(UserActions.SaveLayout4, new KeyCombination(Key.F5, ctrl: true)),
                  new KeyboardBinding(UserActions.SaveLayout5, new KeyCombination(Key.F6, ctrl: true)),
                  new KeyboardBinding(UserActions.SaveLayout6, new KeyCombination(Key.F7, ctrl: true)),
                  new KeyboardBinding(UserActions.SaveLayout7, new KeyCombination(Key.F8, ctrl: true)),
                  new KeyboardBinding(UserActions.SaveLayout8, new KeyCombination(Key.F9, ctrl: true)),
                  new KeyboardBinding(UserActions.SaveLayout9, new KeyCombination(Key.F10, ctrl: true)),
              };

    private static bool _anyKeysPressed;
>>>>>>> 5070a539
}<|MERGE_RESOLUTION|>--- conflicted
+++ resolved
@@ -1,246 +1,124 @@
-﻿#nullable enable
-
-namespace T3.Editor.Gui.Interaction;
-
-/// <summary>
-/// UserAction represents single atomic commands that can be mapped to keyboard shortcuts
-/// This enum list order will be the same as displayed in the shortcut editor. 
-/// </summary>
-public enum UserActions
-{
-    None,
-    TapBeatSync,
-    TapBeatSyncMeasure,
-    // General
-    Undo,
-    Redo,
-    Save,
-    FocusSelection,
-    DeleteSelection,
-    CopyToClipboard,
-    PasteFromClipboard,
-    PasteValues,
-    New,
-
-    // Playback
-    PlaybackForward,
-    PlaybackForwardHalfSpeed,
-    PlaybackBackwards,
-    PlaybackNextFrame,
-    PlaybackPreviousFrame,
-    PlaybackStop,
-    PlaybackToggle,
-    PlaybackJumpBack,
-    PlaybackJumpToNextKeyframe,
-    PlaybackJumpToPreviousKeyframe,
-    PlaybackJumpToEndTime,
-    PlaybackJumpToStartTime,
-
-    // Timeline
-    SetStartTime,
-    SetEndTime,
-    InsertKeyframe,
-    InsertKeyframeWithIncrement,
-    ToggleAnimationPinning,
-
-    // Graph
-    PinToOutputWindow,
-    DisplayImageAsBackground,
-    ClearBackgroundImage,
-    Duplicate,
-    LayoutSelection,
-    ToggleDisabled,
-    ToggleBypassed,
-    AddAnnotation,
-    AddComment,
-    RenameChild,
-    ToggleSnapshotControl,
-
-    // Navigation
-    ScrollLeft,
-    ScrollRight,
-    ScrollUp,
-    ScrollDown,
-    ZoomIn,
-    ZoomOut,
-<<<<<<< HEAD
-=======
-
-    AlignSelectionLeft,
-    
->>>>>>> 5070a539
-    NavigateBackwards,
-    NavigateForward,
-    SelectToAbove,
-    SelectToRight,
-    SelectToBelow,
-    SelectToLeft,
-    SearchGraph,
-    OpenOperator,
-    CloseOperator,
-
-    //camera controls
-    CameraLeft,
-    CameraRight,
-    CameraForward,
-    CameraBackward,
-    CameraUp,
-    CameraDown,
-    CameraReset,
-    CameraFocusSelection,
-
-    // Layout and window management
-    ToggleAllUiElements,
-    ToggleVariationsWindow,
-    ToggleFullscreen,
-    ToggleFocusMode,
-
-    // Layouts (0-9)
-    LoadLayout0, LoadLayout1, LoadLayout2, LoadLayout3, LoadLayout4,
-    LoadLayout5, LoadLayout6, LoadLayout7, LoadLayout8, LoadLayout9,
-    SaveLayout0, SaveLayout1, SaveLayout2, SaveLayout3, SaveLayout4,
-    SaveLayout5, SaveLayout6, SaveLayout7, SaveLayout8, SaveLayout9,
-
-    // Bookmarks (0-9)
-    LoadBookmark0, LoadBookmark1, LoadBookmark2, LoadBookmark3, LoadBookmark4,
-    LoadBookmark5, LoadBookmark6, LoadBookmark7, LoadBookmark8, LoadBookmark9,
-    SaveBookmark0, SaveBookmark1, SaveBookmark2, SaveBookmark3, SaveBookmark4,
-    SaveBookmark5, SaveBookmark6, SaveBookmark7, SaveBookmark8, SaveBookmark9,
-    
-    // ReSharper disable once InconsistentNaming
-    __Count,     
-}
-
-internal static class UserActionRegistry
-{
-    private static readonly HashSet<UserActions> _deferredActions = new();
-
-    public static bool WasActionQueued(UserActions action)
-    {
-        return _deferredActions.Remove(action);
-    }
-
-    public static void QueueAction(UserActions action)
-    {
-        _deferredActions.Add(action);
-    }
-<<<<<<< HEAD
-=======
-
-    private static readonly List<KeyboardBinding> _bindings
-        = new()
-              {
-                  // Global
-                  new KeyboardBinding(UserActions.Save, new KeyCombination(Key.S, ctrl: true)),
-                  new KeyboardBinding(UserActions.FocusSelection, new KeyCombination(Key.F)) { _needsWindowHover = true },
-                  new KeyboardBinding(UserActions.Duplicate, new KeyCombination(Key.D, ctrl: true)) { _needsWindowFocus = true },
-                  new KeyboardBinding(UserActions.DeleteSelection, new KeyCombination(Key.Delete)) { _needsWindowFocus = true },
-                  new KeyboardBinding(UserActions.DeleteSelection, new KeyCombination(Key.Backspace)) { _needsWindowFocus = true },
-                  new KeyboardBinding(UserActions.CopyToClipboard, new KeyCombination(Key.C, ctrl: true)) { _needsWindowFocus = true },
-                  new KeyboardBinding(UserActions.PasteFromClipboard, new KeyCombination(Key.V, ctrl: true)) { _needsWindowFocus = true },
-                  new KeyboardBinding(UserActions.PasteValues, new KeyCombination(Key.V, ctrl: true, shift:true)) { _needsWindowFocus = true },
-
-                  // Playback
-                  new KeyboardBinding(UserActions.PlaybackForward, new KeyCombination(Key.L)),
-                  new KeyboardBinding(UserActions.PlaybackForwardHalfSpeed, new KeyCombination(Key.L, shift: true)),
-                  new KeyboardBinding(UserActions.PlaybackBackwards, new KeyCombination(Key.J)),
-                  new KeyboardBinding(UserActions.PlaybackStop, new KeyCombination(Key.K)),
-                  new KeyboardBinding(UserActions.PlaybackToggle, new KeyCombination(Key.Space)), // TODO: Fixme!
-                  new KeyboardBinding(UserActions.PlaybackPreviousFrame, new KeyCombination(Key.CursorLeft, shift: true)),
-                  new KeyboardBinding(UserActions.PlaybackNextFrame, new KeyCombination(Key.CursorRight, shift: true)),
-                  new KeyboardBinding(UserActions.PlaybackJumpToStartTime, new KeyCombination(Key.Home)),
-                  new KeyboardBinding(UserActions.PlaybackJumpToNextKeyframe, new KeyCombination(Key.Period)),
-                  new KeyboardBinding(UserActions.PlaybackJumpToPreviousKeyframe, new KeyCombination(Key.Comma)),
-
-                  new KeyboardBinding(UserActions.Undo, new KeyCombination(Key.Z, ctrl: true)),
-                  new KeyboardBinding(UserActions.Redo, new KeyCombination(Key.Z, ctrl: true, shift: true)),
-
-                  // Timeline
-                  new KeyboardBinding(UserActions.InsertKeyframe, new KeyCombination(Key.C)) { _needsWindowFocus = true },
-                  new KeyboardBinding(UserActions.InsertKeyframeWithIncrement, new KeyCombination(Key.C, shift: true)),
-                  new KeyboardBinding(UserActions.ToggleAnimationPinning, new KeyCombination(Key.K, shift: true)),
-
-                  new KeyboardBinding(UserActions.SetStartTime, new KeyCombination(Key.B)),
-                  new KeyboardBinding(UserActions.SetEndTime, new KeyCombination(Key.N)),
-                  new KeyboardBinding(UserActions.TapBeatSync, new KeyCombination(Key.Z)),
-                  new KeyboardBinding(UserActions.TapBeatSyncMeasure, new KeyCombination(Key.X)),
-                  
-                  // Graph window
-                  new KeyboardBinding(UserActions.ToggleDisabled, new KeyCombination(Key.D, shift: true)) { _needsWindowFocus = true },
-                  new KeyboardBinding(UserActions.ToggleBypassed, new KeyCombination(Key.B, shift: true)) { _needsWindowFocus = true },
-                  new KeyboardBinding(UserActions.PinToOutputWindow, new KeyCombination(Key.P)) { _needsWindowFocus = true },
-                  new KeyboardBinding(UserActions.DisplayImageAsBackground, new KeyCombination(Key.P, ctrl: true)) { _needsWindowFocus = false },
-                  new KeyboardBinding(UserActions.ClearBackgroundImage, new KeyCombination(Key.P, ctrl: true, shift: true)) { _needsWindowFocus = true },
-                  new KeyboardBinding(UserActions.LayoutSelection, new KeyCombination(Key.G)),
-
-                  new KeyboardBinding(UserActions.AddAnnotation, new KeyCombination(Key.A, shift: true)) { _needsWindowFocus = true },
-                  new KeyboardBinding(UserActions.AddComment, new KeyCombination(Key.C, shift: true, ctrl:true)) { _needsWindowFocus = true },
-                  new KeyboardBinding(UserActions.ToggleVariationsWindow, new KeyCombination(Key.V, alt: true)) { _needsWindowFocus = false },
-                  new KeyboardBinding(UserActions.SearchGraph, new KeyCombination(Key.F, ctrl: true)) { _needsWindowFocus = false },
-                  new KeyboardBinding(UserActions.OpenOperator, new KeyCombination(Key.I)) { _needsWindowFocus = true },
-                  new KeyboardBinding(UserActions.CloseOperator, new KeyCombination(Key.U)) { _needsWindowFocus = true },
-                  new KeyboardBinding(UserActions.RenameChild, new KeyCombination(Key.Return)) { _needsWindowFocus = true },
-
-                  new KeyboardBinding(UserActions.NavigateBackwards, new KeyCombination(Key.CursorLeft, alt: true)) { _needsWindowFocus = false },
-                  new KeyboardBinding(UserActions.NavigateForward, new KeyCombination(Key.CursorRight, alt: true)) { _needsWindowFocus = false },
-
-                  new KeyboardBinding(UserActions.SelectToAbove, new KeyCombination(Key.CursorUp)) { _needsWindowFocus = true },
-                  new KeyboardBinding(UserActions.SelectToRight, new KeyCombination(Key.CursorRight)) { _needsWindowFocus = true },
-                  new KeyboardBinding(UserActions.SelectToBelow, new KeyCombination(Key.CursorDown)) { _needsWindowFocus = true },
-                  new KeyboardBinding(UserActions.SelectToLeft, new KeyCombination(Key.CursorLeft)) { _needsWindowFocus = true },
-
-                  new KeyboardBinding(UserActions.AlignSelectionLeft, new KeyCombination(Key.A, alt:true)) { _needsWindowFocus = true },
-                  
-                  // Layout and window management
-                  new KeyboardBinding(UserActions.ToggleAllUiElements, new KeyCombination(Key.Esc, shift: true)),
-                  new KeyboardBinding(UserActions.ToggleFullscreen, new KeyCombination(Key.F11)),
-                  new KeyboardBinding(UserActions.ToggleFocusMode, new KeyCombination(Key.F12)),
-
-                  new KeyboardBinding(UserActions.LoadBookmark1, new KeyCombination(Key.D1, ctrl: true)),
-                  new KeyboardBinding(UserActions.LoadBookmark2, new KeyCombination(Key.D2, ctrl: true)),
-                  new KeyboardBinding(UserActions.LoadBookmark3, new KeyCombination(Key.D3, ctrl: true)),
-                  new KeyboardBinding(UserActions.LoadBookmark4, new KeyCombination(Key.D4, ctrl: true)),
-                  new KeyboardBinding(UserActions.LoadBookmark5, new KeyCombination(Key.D5, ctrl: true)),
-                  new KeyboardBinding(UserActions.LoadBookmark6, new KeyCombination(Key.D6, ctrl: true)),
-                  new KeyboardBinding(UserActions.LoadBookmark7, new KeyCombination(Key.D7, ctrl: true)),
-                  new KeyboardBinding(UserActions.LoadBookmark8, new KeyCombination(Key.D8, ctrl: true)),
-                  new KeyboardBinding(UserActions.LoadBookmark9, new KeyCombination(Key.D9, ctrl: true)),
-                  new KeyboardBinding(UserActions.LoadBookmark0, new KeyCombination(Key.D0, ctrl: true)),
-
-                  new KeyboardBinding(UserActions.SaveBookmark1, new KeyCombination(Key.D1, ctrl: true, shift: true)),
-                  new KeyboardBinding(UserActions.SaveBookmark2, new KeyCombination(Key.D2, ctrl: true, shift: true)),
-                  new KeyboardBinding(UserActions.SaveBookmark3, new KeyCombination(Key.D3, ctrl: true, shift: true)),
-                  new KeyboardBinding(UserActions.SaveBookmark4, new KeyCombination(Key.D4, ctrl: true, shift: true)),
-                  new KeyboardBinding(UserActions.SaveBookmark5, new KeyCombination(Key.D5, ctrl: true, shift: true)),
-                  new KeyboardBinding(UserActions.SaveBookmark6, new KeyCombination(Key.D6, ctrl: true, shift: true)),
-                  new KeyboardBinding(UserActions.SaveBookmark7, new KeyCombination(Key.D7, ctrl: true, shift: true)),
-                  new KeyboardBinding(UserActions.SaveBookmark8, new KeyCombination(Key.D8, ctrl: true, shift: true)),
-                  new KeyboardBinding(UserActions.SaveBookmark9, new KeyCombination(Key.D9, ctrl: true, shift: true)),
-                  new KeyboardBinding(UserActions.SaveBookmark0, new KeyCombination(Key.D0, ctrl: true, shift: true)),
-
-                  new KeyboardBinding(UserActions.LoadLayout0, new KeyCombination(Key.F1)),
-                  new KeyboardBinding(UserActions.LoadLayout1, new KeyCombination(Key.F2)),
-                  new KeyboardBinding(UserActions.LoadLayout2, new KeyCombination(Key.F3)),
-                  new KeyboardBinding(UserActions.LoadLayout3, new KeyCombination(Key.F4)),
-                  new KeyboardBinding(UserActions.LoadLayout4, new KeyCombination(Key.F5)),
-                  new KeyboardBinding(UserActions.LoadLayout5, new KeyCombination(Key.F6)),
-                  new KeyboardBinding(UserActions.LoadLayout6, new KeyCombination(Key.F7)),
-                  new KeyboardBinding(UserActions.LoadLayout7, new KeyCombination(Key.F8)),
-                  new KeyboardBinding(UserActions.LoadLayout8, new KeyCombination(Key.F9)),
-                  new KeyboardBinding(UserActions.LoadLayout9, new KeyCombination(Key.F10)),
-
-                  new KeyboardBinding(UserActions.SaveLayout0, new KeyCombination(Key.F1, ctrl: true)),
-                  new KeyboardBinding(UserActions.SaveLayout1, new KeyCombination(Key.F2, ctrl: true)),
-                  new KeyboardBinding(UserActions.SaveLayout2, new KeyCombination(Key.F3, ctrl: true)),
-                  new KeyboardBinding(UserActions.SaveLayout3, new KeyCombination(Key.F4, ctrl: true)),
-                  new KeyboardBinding(UserActions.SaveLayout4, new KeyCombination(Key.F5, ctrl: true)),
-                  new KeyboardBinding(UserActions.SaveLayout5, new KeyCombination(Key.F6, ctrl: true)),
-                  new KeyboardBinding(UserActions.SaveLayout6, new KeyCombination(Key.F7, ctrl: true)),
-                  new KeyboardBinding(UserActions.SaveLayout7, new KeyCombination(Key.F8, ctrl: true)),
-                  new KeyboardBinding(UserActions.SaveLayout8, new KeyCombination(Key.F9, ctrl: true)),
-                  new KeyboardBinding(UserActions.SaveLayout9, new KeyCombination(Key.F10, ctrl: true)),
-              };
-
-    private static bool _anyKeysPressed;
->>>>>>> 5070a539
+﻿#nullable enable
+
+namespace T3.Editor.Gui.Interaction;
+
+/// <summary>
+/// UserAction represents single atomic commands that can be mapped to keyboard shortcuts
+/// This enum list order will be the same as displayed in the shortcut editor. 
+/// </summary>
+public enum UserActions
+{
+    None,
+    TapBeatSync,
+    TapBeatSyncMeasure,
+    // General
+    Undo,
+    Redo,
+    Save,
+    FocusSelection,
+    DeleteSelection,
+    CopyToClipboard,
+    PasteFromClipboard,
+    PasteValues,
+    New,
+
+    // Playback
+    PlaybackForward,
+    PlaybackForwardHalfSpeed,
+    PlaybackBackwards,
+    PlaybackNextFrame,
+    PlaybackPreviousFrame,
+    PlaybackStop,
+    PlaybackToggle,
+    PlaybackJumpBack,
+    PlaybackJumpToNextKeyframe,
+    PlaybackJumpToPreviousKeyframe,
+    PlaybackJumpToEndTime,
+    PlaybackJumpToStartTime,
+
+    // Timeline
+    SetStartTime,
+    SetEndTime,
+    InsertKeyframe,
+    InsertKeyframeWithIncrement,
+    ToggleAnimationPinning,
+
+    // Graph
+    PinToOutputWindow,
+    DisplayImageAsBackground,
+    ClearBackgroundImage,
+    Duplicate,
+    LayoutSelection,
+    ToggleDisabled,
+    ToggleBypassed,
+    AddAnnotation,
+    AddComment,
+    RenameChild,
+    ToggleSnapshotControl,
+
+    // Navigation
+    ScrollLeft,
+    ScrollRight,
+    ScrollUp,
+    ScrollDown,
+    ZoomIn,
+    ZoomOut,
+
+    AlignSelectionLeft,
+    
+    NavigateBackwards,
+    NavigateForward,
+    SelectToAbove,
+    SelectToRight,
+    SelectToBelow,
+    SelectToLeft,
+    SearchGraph,
+    OpenOperator,
+    CloseOperator,
+
+    //camera controls
+    CameraLeft,
+    CameraRight,
+    CameraForward,
+    CameraBackward,
+    CameraUp,
+    CameraDown,
+    CameraReset,
+    CameraFocusSelection,
+
+    // Layout and window management
+    ToggleAllUiElements,
+    ToggleVariationsWindow,
+    ToggleFullscreen,
+    ToggleFocusMode,
+
+    // Layouts (0-9)
+    LoadLayout0, LoadLayout1, LoadLayout2, LoadLayout3, LoadLayout4,
+    LoadLayout5, LoadLayout6, LoadLayout7, LoadLayout8, LoadLayout9,
+    SaveLayout0, SaveLayout1, SaveLayout2, SaveLayout3, SaveLayout4,
+    SaveLayout5, SaveLayout6, SaveLayout7, SaveLayout8, SaveLayout9,
+
+    // Bookmarks (0-9)
+    LoadBookmark0, LoadBookmark1, LoadBookmark2, LoadBookmark3, LoadBookmark4,
+    LoadBookmark5, LoadBookmark6, LoadBookmark7, LoadBookmark8, LoadBookmark9,
+    SaveBookmark0, SaveBookmark1, SaveBookmark2, SaveBookmark3, SaveBookmark4,
+    SaveBookmark5, SaveBookmark6, SaveBookmark7, SaveBookmark8, SaveBookmark9,
+    
+    // ReSharper disable once InconsistentNaming
+    __Count,     
+}
+
+internal static class UserActionRegistry
+{
+    private static readonly HashSet<UserActions> _deferredActions = new();
+
+    public static bool WasActionQueued(UserActions action)
+    {
+        return _deferredActions.Remove(action);
+    }
+
+    public static void QueueAction(UserActions action)
+    {
+        _deferredActions.Add(action);
+    }
 }