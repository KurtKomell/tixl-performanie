<<<<<<< HEAD
﻿using System.Diagnostics;
using Operators.Utils;
using T3.Core.Animation;
using T3.Core.IO;
=======
﻿using System;
using System.Collections.Generic;
using System.Diagnostics;
using System.Linq;
>>>>>>> 85046bd4
using T3.Core.Operator;
using T3.Editor.Gui.Graph;
using T3.Editor.Gui.Graph.Interaction;
using T3.Editor.Gui.Interaction.Midi;
using T3.Editor.Gui.Interaction.Variations.Model;
using T3.Editor.Gui.Windows;
using T3.Editor.Gui.Windows.Variations;
using T3.Editor.UiModel;

namespace T3.Editor.Gui.Interaction.Variations;

/// <summary>
/// Applies actions on variations to the currently active pool.
/// </summary>
/// <remarks>
/// Variations are a sets of symbolChild.input-parameters combinations defined for an Symbol.
/// These input slots can also include the symbols out inputs which thus can be used for defining
/// and applying "presets" to instances of that symbol.
///
/// Most variations will modify(!) the parent symbol. This is great while working within a single symbol
/// and tweaking and blending parameters. However it's potentially unintended (or dangerous) if the
/// modified symbol has many instances. That's why applying symbol-variations is not allowed for Symbols
/// in the lib-namespace.  
/// </remarks>
internal static class VariationHandling
{
    public static SymbolVariationPool ActivePoolForSnapshots { get; private set; }
    public static Instance ActiveInstanceForSnapshots { get; private set; }

    public static SymbolVariationPool ActivePoolForPresets { get; private set; }
    public static Instance ActiveInstanceForPresets { get; private set; }

    /// <summary>
    /// Update variation handling
    /// </summary>
<<<<<<< HEAD
    /// <remarks>
    /// Variations are a sets of symbolChild.input-parameters combinations defined for an Symbol.
    /// These input slots can also include the symbols out inputs which thus can be used for defining
    /// and applying "presets" to instances of that symbol.
    ///
    /// Most variations will modify(!) the parent symbol. This is great while working within a single symbol
    /// and tweaking an blending parameters. However it's potentially unintended (or dangerous) if the
    /// modified symbol has many instances. That's why applying symbol-variations is not allowed for Symbols
    /// in the lib-namespace.  
    /// </remarks>
    internal static class VariationHandling
=======
    public static void Update()
>>>>>>> 85046bd4
    {
        // Sync with composition selected in UI
        var primaryGraphWindow = GraphWindow.GetPrimaryGraphWindow();
        if (primaryGraphWindow == null)
            return;

        var singleSelectedInstance = NodeSelection.GetSelectedInstance();
        if (singleSelectedInstance != null)
        {
            var selectedSymbolId = singleSelectedInstance.Symbol.Id;
            ActivePoolForPresets = GetOrLoadVariations(selectedSymbolId);
            ActivePoolForSnapshots = GetOrLoadVariations(singleSelectedInstance.Parent.Symbol.Id);
            ActiveInstanceForPresets = singleSelectedInstance;
            ActiveInstanceForSnapshots = singleSelectedInstance.Parent;
        }
        else
        {
<<<<<<< HEAD
            // Sync with composition selected in UI
            var primaryGraphWindow = GraphWindow.Focused;
            if (primaryGraphWindow == null)
=======
            ActivePoolForPresets = null;

            var activeCompositionInstance = primaryGraphWindow.GraphCanvas.CompositionOp;
            if (activeCompositionInstance == null)
>>>>>>> 85046bd4
                return;
            
            var nodeSelection = primaryGraphWindow.GraphCanvas.NodeSelection;

            ActiveInstanceForSnapshots = activeCompositionInstance;

<<<<<<< HEAD
            var singleSelectedInstance = nodeSelection.GetSelectedInstanceWithoutComposition();
            if (singleSelectedInstance != null && singleSelectedInstance.Parent != null)
=======
            // Prevent variations for library operators
            if (activeCompositionInstance.Symbol.Namespace.StartsWith("lib."))
>>>>>>> 85046bd4
            {
                ActivePoolForSnapshots = null;
            }
            else
            {
<<<<<<< HEAD
                ActivePoolForPresets = null;
                
                var activeCompositionInstance = primaryGraphWindow.CompositionOp;
                
                ActiveInstanceForSnapshots = activeCompositionInstance;
                
                
                // Prevent variations for library operators
                if (activeCompositionInstance.Symbol.Namespace.StartsWith("lib."))
                {
                    ActivePoolForSnapshots = null;
                }
                else
                {
                    ActivePoolForSnapshots = GetOrLoadVariations(activeCompositionInstance.Symbol.Id);
                }

                if (!nodeSelection.IsAnythingSelected())
                {
                    ActiveInstanceForPresets = ActiveInstanceForSnapshots;
                }
=======
                ActivePoolForSnapshots = GetOrLoadVariations(activeCompositionInstance.Symbol.Id);
>>>>>>> 85046bd4
            }

            if (!NodeSelection.IsAnythingSelected())
            {
                ActiveInstanceForPresets = ActiveInstanceForSnapshots;
            }
<<<<<<< HEAD

            var newOpVariation = new SymbolVariationPool(symbolId);
            _variationPoolForOperators[newOpVariation.SymbolId] = newOpVariation;
            return newOpVariation;
=======
>>>>>>> 85046bd4
        }

        CompatibleMidiDeviceHandling.UpdateConnectedDevices();
        BlendActions.SmoothVariationBlending.UpdateBlend();
    }

    public static SymbolVariationPool GetOrLoadVariations(Guid symbolId)
    {
        if (_variationPoolForOperators.TryGetValue(symbolId, out var variationForComposition))
        {
            return variationForComposition;
        }

        var newOpVariation = SymbolVariationPool.InitVariationPoolForSymbol(symbolId);
        _variationPoolForOperators[newOpVariation.SymbolId] = newOpVariation;
        return newOpVariation;
    }

    private const int AutoIndex = -1;

    public static Variation CreateOrUpdateSnapshotVariation(int activationIndex = AutoIndex)
    {
        // Only allow for snapshots.
        if (ActivePoolForSnapshots == null || ActiveInstanceForSnapshots == null)
        {
            return null;
        }

        // Delete previous snapshot for that index.
        if (activationIndex != AutoIndex && SymbolVariationPool.TryGetSnapshot(activationIndex, out var existingVariation))
        {
            ActivePoolForSnapshots.DeleteVariation(existingVariation);
        }

        _affectedInstances.Clear();

        AddSnapshotEnabledChildrenToList(ActiveInstanceForSnapshots, _affectedInstances);

        var newVariation = ActivePoolForSnapshots.CreateVariationForCompositionInstances(_affectedInstances);
        if (newVariation == null)
            return null;

        newVariation.PosOnCanvas = VariationBaseCanvas.FindFreePositionForNewThumbnail(ActivePoolForSnapshots.Variations);
        if (activationIndex != AutoIndex)
            newVariation.ActivationIndex = activationIndex;

        newVariation.State = Variation.States.Active;
        ActivePoolForSnapshots.SaveVariationsToFile();
        return newVariation;
    }

    // TODO: Implement undo/redo!
    public static void RemoveInstancesFromVariations(List<Instance> instances, List<Variation> variations)
    {
        if (ActivePoolForSnapshots == null || ActiveInstanceForSnapshots == null)
        {
            return;
        }

        foreach (var variation in variations)
        {
            foreach (var instance in instances)
            {
                if (!variation.ParameterSetsForChildIds.ContainsKey(instance.SymbolChildId))
                    continue;

                variation.ParameterSetsForChildIds.Remove(instance.SymbolChildId);
            }
        }

<<<<<<< HEAD
        private const int AutoIndex=-1;
        public static Variation CreateOrUpdateSnapshotVariation(int activationIndex = AutoIndex )
        {
            // Only allow for snapshots.
            if (ActivePoolForSnapshots == null || ActiveInstanceForSnapshots == null)
            {
                return null;
            }
            
            // Delete previous snapshot for that index.
            if (activationIndex != AutoIndex && SymbolVariationPool.TryGetSnapshot(activationIndex, out var existingVariation))
            {
                ActivePoolForSnapshots.DeleteVariation(existingVariation);
            }
            
            _affectedInstances.Clear();
            
            AddSnapshotEnabledChildrenToList(ActiveInstanceForSnapshots, _affectedInstances);
            
            var newVariation = ActivePoolForSnapshots.CreateVariationForCompositionInstances(_affectedInstances);
            if (newVariation == null)
                return null;
            
            newVariation.PosOnCanvas = VariationBaseCanvas.FindFreePositionForNewThumbnail(ActivePoolForSnapshots.AllVariations);
            if (activationIndex != AutoIndex)
                newVariation.ActivationIndex = activationIndex;
=======
        ActivePoolForSnapshots.SaveVariationsToFile();
    }
>>>>>>> 85046bd4

    private static void AddSnapshotEnabledChildrenToList(Instance instance, List<Instance> list)
    {
        var compositionUi = SymbolUiRegistry.Entries[instance.Symbol.Id];
        foreach (var childInstance in instance.Children)
        {
            var symbolChildUi = compositionUi.ChildUis.SingleOrDefault(cui => cui.Id == childInstance.SymbolChildId);
            Debug.Assert(symbolChildUi != null);

            if (symbolChildUi.SnapshotGroupIndex == 0)
                continue;

            list.Add(childInstance);
        }
    }

    private static IEnumerable<Instance> GetSnapshotEnabledChildren(Instance instance)
    {
        var compositionUi = SymbolUiRegistry.Entries[instance.Symbol.Id];
        foreach (var childInstance in instance.Children)
        {
<<<<<<< HEAD
            var compositionUi = instance.GetSymbolUi();
            foreach (var childInstance in instance.Children.Values)
            {
                var symbolChildUi = compositionUi.ChildUis[childInstance.SymbolChildId];
                
                if (symbolChildUi.SnapshotGroupIndex == 0)
                    continue;

                list.Add(childInstance);
            }
        }
        
        private static readonly List<Instance> _affectedInstances = new(100);
=======
            var symbolChildUi = compositionUi.ChildUis.SingleOrDefault(cui => cui.Id == childInstance.SymbolChildId);
            Debug.Assert(symbolChildUi != null);

            if (symbolChildUi.SnapshotGroupIndex == 0)
                continue;

            yield return childInstance;
        }
>>>>>>> 85046bd4
    }
    
    private static readonly Dictionary<Guid, SymbolVariationPool> _variationPoolForOperators = new();
    private static readonly List<Instance> _affectedInstances = new(100);
}<|MERGE_RESOLUTION|>--- conflicted
+++ resolved
@@ -1,295 +1,184 @@
-<<<<<<< HEAD
-﻿using System.Diagnostics;
-using Operators.Utils;
-using T3.Core.Animation;
-using T3.Core.IO;
-=======
-﻿using System;
-using System.Collections.Generic;
-using System.Diagnostics;
-using System.Linq;
->>>>>>> 85046bd4
-using T3.Core.Operator;
-using T3.Editor.Gui.Graph;
-using T3.Editor.Gui.Graph.Interaction;
-using T3.Editor.Gui.Interaction.Midi;
-using T3.Editor.Gui.Interaction.Variations.Model;
-using T3.Editor.Gui.Windows;
-using T3.Editor.Gui.Windows.Variations;
-using T3.Editor.UiModel;
-
-namespace T3.Editor.Gui.Interaction.Variations;
-
-/// <summary>
-/// Applies actions on variations to the currently active pool.
-/// </summary>
-/// <remarks>
-/// Variations are a sets of symbolChild.input-parameters combinations defined for an Symbol.
-/// These input slots can also include the symbols out inputs which thus can be used for defining
-/// and applying "presets" to instances of that symbol.
-///
-/// Most variations will modify(!) the parent symbol. This is great while working within a single symbol
-/// and tweaking and blending parameters. However it's potentially unintended (or dangerous) if the
-/// modified symbol has many instances. That's why applying symbol-variations is not allowed for Symbols
-/// in the lib-namespace.  
-/// </remarks>
-internal static class VariationHandling
-{
-    public static SymbolVariationPool ActivePoolForSnapshots { get; private set; }
-    public static Instance ActiveInstanceForSnapshots { get; private set; }
-
-    public static SymbolVariationPool ActivePoolForPresets { get; private set; }
-    public static Instance ActiveInstanceForPresets { get; private set; }
-
-    /// <summary>
-    /// Update variation handling
-    /// </summary>
-<<<<<<< HEAD
-    /// <remarks>
-    /// Variations are a sets of symbolChild.input-parameters combinations defined for an Symbol.
-    /// These input slots can also include the symbols out inputs which thus can be used for defining
-    /// and applying "presets" to instances of that symbol.
-    ///
-    /// Most variations will modify(!) the parent symbol. This is great while working within a single symbol
-    /// and tweaking an blending parameters. However it's potentially unintended (or dangerous) if the
-    /// modified symbol has many instances. That's why applying symbol-variations is not allowed for Symbols
-    /// in the lib-namespace.  
-    /// </remarks>
-    internal static class VariationHandling
-=======
-    public static void Update()
->>>>>>> 85046bd4
-    {
-        // Sync with composition selected in UI
-        var primaryGraphWindow = GraphWindow.GetPrimaryGraphWindow();
-        if (primaryGraphWindow == null)
-            return;
-
-        var singleSelectedInstance = NodeSelection.GetSelectedInstance();
-        if (singleSelectedInstance != null)
-        {
-            var selectedSymbolId = singleSelectedInstance.Symbol.Id;
-            ActivePoolForPresets = GetOrLoadVariations(selectedSymbolId);
-            ActivePoolForSnapshots = GetOrLoadVariations(singleSelectedInstance.Parent.Symbol.Id);
-            ActiveInstanceForPresets = singleSelectedInstance;
-            ActiveInstanceForSnapshots = singleSelectedInstance.Parent;
-        }
-        else
-        {
-<<<<<<< HEAD
-            // Sync with composition selected in UI
-            var primaryGraphWindow = GraphWindow.Focused;
-            if (primaryGraphWindow == null)
-=======
-            ActivePoolForPresets = null;
-
-            var activeCompositionInstance = primaryGraphWindow.GraphCanvas.CompositionOp;
-            if (activeCompositionInstance == null)
->>>>>>> 85046bd4
-                return;
-            
-            var nodeSelection = primaryGraphWindow.GraphCanvas.NodeSelection;
-
-            ActiveInstanceForSnapshots = activeCompositionInstance;
-
-<<<<<<< HEAD
-            var singleSelectedInstance = nodeSelection.GetSelectedInstanceWithoutComposition();
-            if (singleSelectedInstance != null && singleSelectedInstance.Parent != null)
-=======
-            // Prevent variations for library operators
-            if (activeCompositionInstance.Symbol.Namespace.StartsWith("lib."))
->>>>>>> 85046bd4
-            {
-                ActivePoolForSnapshots = null;
-            }
-            else
-            {
-<<<<<<< HEAD
-                ActivePoolForPresets = null;
-                
-                var activeCompositionInstance = primaryGraphWindow.CompositionOp;
-                
-                ActiveInstanceForSnapshots = activeCompositionInstance;
-                
-                
-                // Prevent variations for library operators
-                if (activeCompositionInstance.Symbol.Namespace.StartsWith("lib."))
-                {
-                    ActivePoolForSnapshots = null;
-                }
-                else
-                {
-                    ActivePoolForSnapshots = GetOrLoadVariations(activeCompositionInstance.Symbol.Id);
-                }
-
-                if (!nodeSelection.IsAnythingSelected())
-                {
-                    ActiveInstanceForPresets = ActiveInstanceForSnapshots;
-                }
-=======
-                ActivePoolForSnapshots = GetOrLoadVariations(activeCompositionInstance.Symbol.Id);
->>>>>>> 85046bd4
-            }
-
-            if (!NodeSelection.IsAnythingSelected())
-            {
-                ActiveInstanceForPresets = ActiveInstanceForSnapshots;
-            }
-<<<<<<< HEAD
-
-            var newOpVariation = new SymbolVariationPool(symbolId);
-            _variationPoolForOperators[newOpVariation.SymbolId] = newOpVariation;
-            return newOpVariation;
-=======
->>>>>>> 85046bd4
-        }
-
-        CompatibleMidiDeviceHandling.UpdateConnectedDevices();
-        BlendActions.SmoothVariationBlending.UpdateBlend();
-    }
-
-    public static SymbolVariationPool GetOrLoadVariations(Guid symbolId)
-    {
-        if (_variationPoolForOperators.TryGetValue(symbolId, out var variationForComposition))
-        {
-            return variationForComposition;
-        }
-
-        var newOpVariation = SymbolVariationPool.InitVariationPoolForSymbol(symbolId);
-        _variationPoolForOperators[newOpVariation.SymbolId] = newOpVariation;
-        return newOpVariation;
-    }
-
-    private const int AutoIndex = -1;
-
-    public static Variation CreateOrUpdateSnapshotVariation(int activationIndex = AutoIndex)
-    {
-        // Only allow for snapshots.
-        if (ActivePoolForSnapshots == null || ActiveInstanceForSnapshots == null)
-        {
-            return null;
-        }
-
-        // Delete previous snapshot for that index.
-        if (activationIndex != AutoIndex && SymbolVariationPool.TryGetSnapshot(activationIndex, out var existingVariation))
-        {
-            ActivePoolForSnapshots.DeleteVariation(existingVariation);
-        }
-
-        _affectedInstances.Clear();
-
-        AddSnapshotEnabledChildrenToList(ActiveInstanceForSnapshots, _affectedInstances);
-
-        var newVariation = ActivePoolForSnapshots.CreateVariationForCompositionInstances(_affectedInstances);
-        if (newVariation == null)
-            return null;
-
-        newVariation.PosOnCanvas = VariationBaseCanvas.FindFreePositionForNewThumbnail(ActivePoolForSnapshots.Variations);
-        if (activationIndex != AutoIndex)
-            newVariation.ActivationIndex = activationIndex;
-
-        newVariation.State = Variation.States.Active;
-        ActivePoolForSnapshots.SaveVariationsToFile();
-        return newVariation;
-    }
-
-    // TODO: Implement undo/redo!
-    public static void RemoveInstancesFromVariations(List<Instance> instances, List<Variation> variations)
-    {
-        if (ActivePoolForSnapshots == null || ActiveInstanceForSnapshots == null)
-        {
-            return;
-        }
-
-        foreach (var variation in variations)
-        {
-            foreach (var instance in instances)
-            {
-                if (!variation.ParameterSetsForChildIds.ContainsKey(instance.SymbolChildId))
-                    continue;
-
-                variation.ParameterSetsForChildIds.Remove(instance.SymbolChildId);
-            }
-        }
-
-<<<<<<< HEAD
-        private const int AutoIndex=-1;
-        public static Variation CreateOrUpdateSnapshotVariation(int activationIndex = AutoIndex )
-        {
-            // Only allow for snapshots.
-            if (ActivePoolForSnapshots == null || ActiveInstanceForSnapshots == null)
-            {
-                return null;
-            }
-            
-            // Delete previous snapshot for that index.
-            if (activationIndex != AutoIndex && SymbolVariationPool.TryGetSnapshot(activationIndex, out var existingVariation))
-            {
-                ActivePoolForSnapshots.DeleteVariation(existingVariation);
-            }
-            
-            _affectedInstances.Clear();
-            
-            AddSnapshotEnabledChildrenToList(ActiveInstanceForSnapshots, _affectedInstances);
-            
-            var newVariation = ActivePoolForSnapshots.CreateVariationForCompositionInstances(_affectedInstances);
-            if (newVariation == null)
-                return null;
-            
-            newVariation.PosOnCanvas = VariationBaseCanvas.FindFreePositionForNewThumbnail(ActivePoolForSnapshots.AllVariations);
-            if (activationIndex != AutoIndex)
-                newVariation.ActivationIndex = activationIndex;
-=======
-        ActivePoolForSnapshots.SaveVariationsToFile();
-    }
->>>>>>> 85046bd4
-
-    private static void AddSnapshotEnabledChildrenToList(Instance instance, List<Instance> list)
-    {
-        var compositionUi = SymbolUiRegistry.Entries[instance.Symbol.Id];
-        foreach (var childInstance in instance.Children)
-        {
-            var symbolChildUi = compositionUi.ChildUis.SingleOrDefault(cui => cui.Id == childInstance.SymbolChildId);
-            Debug.Assert(symbolChildUi != null);
-
-            if (symbolChildUi.SnapshotGroupIndex == 0)
-                continue;
-
-            list.Add(childInstance);
-        }
-    }
-
-    private static IEnumerable<Instance> GetSnapshotEnabledChildren(Instance instance)
-    {
-        var compositionUi = SymbolUiRegistry.Entries[instance.Symbol.Id];
-        foreach (var childInstance in instance.Children)
-        {
-<<<<<<< HEAD
-            var compositionUi = instance.GetSymbolUi();
-            foreach (var childInstance in instance.Children.Values)
-            {
-                var symbolChildUi = compositionUi.ChildUis[childInstance.SymbolChildId];
-                
-                if (symbolChildUi.SnapshotGroupIndex == 0)
-                    continue;
-
-                list.Add(childInstance);
-            }
-        }
-        
-        private static readonly List<Instance> _affectedInstances = new(100);
-=======
-            var symbolChildUi = compositionUi.ChildUis.SingleOrDefault(cui => cui.Id == childInstance.SymbolChildId);
-            Debug.Assert(symbolChildUi != null);
-
-            if (symbolChildUi.SnapshotGroupIndex == 0)
-                continue;
-
-            yield return childInstance;
-        }
->>>>>>> 85046bd4
-    }
-    
-    private static readonly Dictionary<Guid, SymbolVariationPool> _variationPoolForOperators = new();
-    private static readonly List<Instance> _affectedInstances = new(100);
+﻿using System;
+using System.Collections.Generic;
+using System.Diagnostics;
+using System.Linq;
+using T3.Core.Operator;
+using T3.Editor.Gui.Graph;
+using T3.Editor.Gui.Graph.Interaction;
+using T3.Editor.Gui.Interaction.Midi;
+using T3.Editor.Gui.Interaction.Variations.Model;
+using T3.Editor.Gui.Windows.Variations;
+using T3.Editor.UiModel;
+
+namespace T3.Editor.Gui.Interaction.Variations;
+
+/// <summary>
+/// Applies actions on variations to the currently active pool.
+/// </summary>
+/// <remarks>
+/// Variations are a sets of symbolChild.input-parameters combinations defined for an Symbol.
+/// These input slots can also include the symbols out inputs which thus can be used for defining
+/// and applying "presets" to instances of that symbol.
+///
+/// Most variations will modify(!) the parent symbol. This is great while working within a single symbol
+/// and tweaking and blending parameters. However it's potentially unintended (or dangerous) if the
+/// modified symbol has many instances. That's why applying symbol-variations is not allowed for Symbols
+/// in the lib-namespace.  
+/// </remarks>
+internal static class VariationHandling
+{
+    public static SymbolVariationPool ActivePoolForSnapshots { get; private set; }
+    public static Instance ActiveInstanceForSnapshots { get; private set; }
+
+    public static SymbolVariationPool ActivePoolForPresets { get; private set; }
+    public static Instance ActiveInstanceForPresets { get; private set; }
+
+    /// <summary>
+    /// Update variation handling
+    /// </summary>
+    public static void Update()
+    {
+        // Sync with composition selected in UI
+        var primaryGraphWindow = GraphWindow.GetPrimaryGraphWindow();
+        if (primaryGraphWindow == null)
+            return;
+
+        var singleSelectedInstance = NodeSelection.GetSelectedInstance();
+        if (singleSelectedInstance != null)
+        {
+            var selectedSymbolId = singleSelectedInstance.Symbol.Id;
+            ActivePoolForPresets = GetOrLoadVariations(selectedSymbolId);
+            ActivePoolForSnapshots = GetOrLoadVariations(singleSelectedInstance.Parent.Symbol.Id);
+            ActiveInstanceForPresets = singleSelectedInstance;
+            ActiveInstanceForSnapshots = singleSelectedInstance.Parent;
+        }
+        else
+        {
+            ActivePoolForPresets = null;
+
+            var activeCompositionInstance = primaryGraphWindow.GraphCanvas.CompositionOp;
+            if (activeCompositionInstance == null)
+                return;
+
+            ActiveInstanceForSnapshots = activeCompositionInstance;
+
+            // Prevent variations for library operators
+            if (activeCompositionInstance.Symbol.Namespace.StartsWith("lib."))
+            {
+                ActivePoolForSnapshots = null;
+            }
+            else
+            {
+                ActivePoolForSnapshots = GetOrLoadVariations(activeCompositionInstance.Symbol.Id);
+            }
+
+            if (!NodeSelection.IsAnythingSelected())
+            {
+                ActiveInstanceForPresets = ActiveInstanceForSnapshots;
+            }
+        }
+
+        CompatibleMidiDeviceHandling.UpdateConnectedDevices();
+        BlendActions.SmoothVariationBlending.UpdateBlend();
+    }
+
+    public static SymbolVariationPool GetOrLoadVariations(Guid symbolId)
+    {
+        if (_variationPoolForOperators.TryGetValue(symbolId, out var variationForComposition))
+        {
+            return variationForComposition;
+        }
+
+        var newOpVariation = SymbolVariationPool.InitVariationPoolForSymbol(symbolId);
+        _variationPoolForOperators[newOpVariation.SymbolId] = newOpVariation;
+        return newOpVariation;
+    }
+
+    private const int AutoIndex = -1;
+
+    public static Variation CreateOrUpdateSnapshotVariation(int activationIndex = AutoIndex)
+    {
+        // Only allow for snapshots.
+        if (ActivePoolForSnapshots == null || ActiveInstanceForSnapshots == null)
+        {
+            return null;
+        }
+
+        // Delete previous snapshot for that index.
+        if (activationIndex != AutoIndex && SymbolVariationPool.TryGetSnapshot(activationIndex, out var existingVariation))
+        {
+            ActivePoolForSnapshots.DeleteVariation(existingVariation);
+        }
+
+        _affectedInstances.Clear();
+
+        AddSnapshotEnabledChildrenToList(ActiveInstanceForSnapshots, _affectedInstances);
+
+        var newVariation = ActivePoolForSnapshots.CreateVariationForCompositionInstances(_affectedInstances);
+        if (newVariation == null)
+            return null;
+
+        newVariation.PosOnCanvas = VariationBaseCanvas.FindFreePositionForNewThumbnail(ActivePoolForSnapshots.Variations);
+        if (activationIndex != AutoIndex)
+            newVariation.ActivationIndex = activationIndex;
+
+        newVariation.State = Variation.States.Active;
+        ActivePoolForSnapshots.SaveVariationsToFile();
+        return newVariation;
+    }
+
+    // TODO: Implement undo/redo!
+    public static void RemoveInstancesFromVariations(List<Instance> instances, List<Variation> variations)
+    {
+        if (ActivePoolForSnapshots == null || ActiveInstanceForSnapshots == null)
+        {
+            return;
+        }
+
+        foreach (var variation in variations)
+        {
+            foreach (var instance in instances)
+            {
+                if (!variation.ParameterSetsForChildIds.ContainsKey(instance.SymbolChildId))
+                    continue;
+
+                variation.ParameterSetsForChildIds.Remove(instance.SymbolChildId);
+            }
+        }
+
+        ActivePoolForSnapshots.SaveVariationsToFile();
+    }
+
+    private static void AddSnapshotEnabledChildrenToList(Instance instance, List<Instance> list)
+    {
+        var compositionUi = SymbolUiRegistry.Entries[instance.Symbol.Id];
+        foreach (var childInstance in instance.Children)
+        {
+            var symbolChildUi = compositionUi.ChildUis.SingleOrDefault(cui => cui.Id == childInstance.SymbolChildId);
+            Debug.Assert(symbolChildUi != null);
+
+            if (symbolChildUi.SnapshotGroupIndex == 0)
+                continue;
+
+            list.Add(childInstance);
+        }
+    }
+
+    private static IEnumerable<Instance> GetSnapshotEnabledChildren(Instance instance)
+    {
+        var compositionUi = SymbolUiRegistry.Entries[instance.Symbol.Id];
+        foreach (var childInstance in instance.Children)
+        {
+            var symbolChildUi = compositionUi.ChildUis.SingleOrDefault(cui => cui.Id == childInstance.SymbolChildId);
+            Debug.Assert(symbolChildUi != null);
+
+            if (symbolChildUi.SnapshotGroupIndex == 0)
+                continue;
+
+            yield return childInstance;
+        }
+    }
+    
+    private static readonly Dictionary<Guid, SymbolVariationPool> _variationPoolForOperators = new();
+    private static readonly List<Instance> _affectedInstances = new(100);
 }