--- conflicted
+++ resolved
@@ -1,200 +1,182 @@
-﻿using System;
-using System.Collections.Generic;
-using System.Diagnostics;
-using System.Linq;
-using T3.Core.Operator;
-using T3.Editor.Gui.Graph;
-using T3.Editor.Gui.Graph.Interaction;
-using T3.Editor.Gui.Interaction.Midi;
-using T3.Editor.Gui.Interaction.Variations.Model;
-using T3.Editor.Gui.Windows.Variations;
-using T3.Editor.UiModel;
-
-namespace T3.Editor.Gui.Interaction.Variations;
-
-/// <summary>
-/// Applies actions on variations to the currently active pool.
-/// </summary>
-/// <remarks>
-/// Variations are a sets of symbolChild.input-parameters combinations defined for an Symbol.
-/// These input slots can also include the symbols out inputs which thus can be used for defining
-/// and applying "presets" to instances of that symbol.
-///
-/// Most variations will modify(!) the parent symbol. This is great while working within a single symbol
-/// and tweaking and blending parameters. However it's potentially unintended (or dangerous) if the
-/// modified symbol has many instances. That's why applying symbol-variations is not allowed for Symbols
-/// in the lib-namespace.  
-/// </remarks>
-internal static class VariationHandling
-{
-    public static SymbolVariationPool ActivePoolForSnapshots { get; private set; }
-    public static Instance ActiveInstanceForSnapshots { get; private set; }
-
-    public static SymbolVariationPool ActivePoolForPresets { get; private set; }
-    public static Instance ActiveInstanceForPresets { get; private set; }
-
-    /// <summary>
-    /// Update variation handling
-    /// </summary>
-    public static void Update()
-    {
-        // Sync with composition selected in UI
-        var primaryGraphWindow = GraphWindow.Focused;
-        if (primaryGraphWindow == null)
-            return;
-
-        var nodeSelection = primaryGraphWindow.GraphCanvas.NodeSelection;
-        var singleSelectedInstance = nodeSelection.GetSelectedInstanceWithoutComposition();
-        
-        if (singleSelectedInstance != null)
-        {
-            var selectedSymbolId = singleSelectedInstance.Symbol.Id;
-            ActivePoolForPresets = GetOrLoadVariations(selectedSymbolId);
-            ActivePoolForSnapshots = GetOrLoadVariations(singleSelectedInstance.Parent.Symbol.Id);
-            ActiveInstanceForPresets = singleSelectedInstance;
-            ActiveInstanceForSnapshots = singleSelectedInstance.Parent;
-        }
-        else
-        {
-            ActivePoolForPresets = null;
-
-            var activeCompositionInstance = primaryGraphWindow.CompositionOp;
-            
-            ActiveInstanceForSnapshots = activeCompositionInstance;
-
-            // Prevent variations for library operators
-            if (activeCompositionInstance.Symbol.Namespace.StartsWith("lib."))
-            {
-                ActivePoolForSnapshots = null;
-            }
-            else
-            {
-                ActivePoolForSnapshots = GetOrLoadVariations(activeCompositionInstance.Symbol.Id);
-            }
-
-            if (!nodeSelection.IsAnythingSelected())
-            {
-                ActiveInstanceForPresets = ActiveInstanceForSnapshots;
-            }
-        }
-        
-        BlendActions.SmoothVariationBlending.UpdateBlend();
-    }
-
-    public static SymbolVariationPool GetOrLoadVariations(Guid symbolId)
-    {
-        if (_variationPoolForOperators.TryGetValue(symbolId, out var variationForComposition))
-        {
-            return variationForComposition;
-        }
-
-        var newOpVariationPool = new SymbolVariationPool(symbolId);
-        _variationPoolForOperators[newOpVariationPool.SymbolId] = newOpVariationPool;
-        return newOpVariationPool;
-    }
-
-    private const int AutoIndex = -1;
-
-    public static Variation CreateOrUpdateSnapshotVariation(int activationIndex = AutoIndex)
-    {
-        // Only allow for snapshots.
-        if (ActivePoolForSnapshots == null || ActiveInstanceForSnapshots == null)
-        {
-            return null;
-        }
-
-        // Delete previous snapshot for that index.
-        if (activationIndex != AutoIndex && SymbolVariationPool.TryGetSnapshot(activationIndex, out var existingVariation))
-        {
-            ActivePoolForSnapshots.DeleteVariation(existingVariation);
-        }
-
-        _affectedInstances.Clear();
-
-        AddSnapshotEnabledChildrenToList(ActiveInstanceForSnapshots, _affectedInstances);
-
-        var newVariation = ActivePoolForSnapshots.CreateVariationForCompositionInstances(_affectedInstances);
-        if (newVariation == null)
-            return null;
-
-        newVariation.PosOnCanvas = VariationBaseCanvas.FindFreePositionForNewThumbnail(ActivePoolForSnapshots.AllVariations);
-        if (activationIndex != AutoIndex)
-            newVariation.ActivationIndex = activationIndex;
-
-        newVariation.State = Variation.States.Active;
-        ActivePoolForSnapshots.SaveVariationsToFile();
-        return newVariation;
-    }
-
-    // TODO: Implement undo/redo!
-    public static void RemoveInstancesFromVariations(IEnumerable<Guid> symbolChildIds, List<Variation> variations)
-    {
-        if (ActivePoolForSnapshots == null || ActiveInstanceForSnapshots == null)
-        {
-            return;
-        }
-
-        foreach (var id in symbolChildIds)
-        {
-            foreach (var variation in variations)
-            {
-                if (!variation.ParameterSetsForChildIds.ContainsKey(id))
-                    continue;
-
-                variation.ParameterSetsForChildIds.Remove(id);
-            }
-        }
-
-        ActivePoolForSnapshots.SaveVariationsToFile();
-    }
-
-    private static void AddSnapshotEnabledChildrenToList(Instance instance, List<Instance> list)
-    {
-        var compositionUi = instance.GetSymbolUi();
-        foreach (var childInstance in instance.Children.Values)
-        {
-            var symbolChildUi = compositionUi.ChildUis[childInstance.SymbolChildId];            // Debug.Assert(symbolChildUi != null);
-
-            if (!symbolChildUi.EnabledForSnapshots)
-                continue;
-
-            list.Add(childInstance);
-        }
-    }
-
-<<<<<<< HEAD
-    // private static IEnumerable<Instance> GetSnapshotEnabledChildren(Instance instance)
-    // {
-    //     var compositionUi = SymbolUiRegistry.Entries[instance.Symbol.Id];
-    //     foreach (var childInstance in instance.Children)
-    //     {
-    //         var symbolChildUi = compositionUi.ChildUis.SingleOrDefault(cui => cui.Id == childInstance.SymbolChildId);
-    //         Debug.Assert(symbolChildUi != null);
-    //
-    //         if (symbolChildUi.SnapshotGroupIndex == 0)
-    //             continue;
-    //
-    //         yield return childInstance;
-    //     }
-    // }
-    
-=======
-    private static IEnumerable<Instance> GetSnapshotEnabledChildren(Instance instance)
-    {
-        var compositionUi = SymbolUiRegistry.Entries[instance.Symbol.Id];
-        foreach (var childInstance in instance.Children)
-        {
-            var symbolChildUi = compositionUi.ChildUis.SingleOrDefault(cui => cui.Id == childInstance.SymbolChildId);
-            Debug.Assert(symbolChildUi != null);
-
-            if (!symbolChildUi.EnabledForSnapshots)
-                continue;
-
-            yield return childInstance;
-        }
-    }
-
->>>>>>> 09dd0633
-    private static readonly Dictionary<Guid, SymbolVariationPool> _variationPoolForOperators = new();
-    private static readonly List<Instance> _affectedInstances = new(100);
+﻿using System;
+using System.Collections.Generic;
+using System.Diagnostics;
+using System.Linq;
+using T3.Core.Operator;
+using T3.Editor.Gui.Graph;
+using T3.Editor.Gui.Graph.Interaction;
+using T3.Editor.Gui.Interaction.Midi;
+using T3.Editor.Gui.Interaction.Variations.Model;
+using T3.Editor.Gui.Windows.Variations;
+using T3.Editor.UiModel;
+
+namespace T3.Editor.Gui.Interaction.Variations;
+
+/// <summary>
+/// Applies actions on variations to the currently active pool.
+/// </summary>
+/// <remarks>
+/// Variations are a sets of symbolChild.input-parameters combinations defined for an Symbol.
+/// These input slots can also include the symbols out inputs which thus can be used for defining
+/// and applying "presets" to instances of that symbol.
+///
+/// Most variations will modify(!) the parent symbol. This is great while working within a single symbol
+/// and tweaking and blending parameters. However it's potentially unintended (or dangerous) if the
+/// modified symbol has many instances. That's why applying symbol-variations is not allowed for Symbols
+/// in the lib-namespace.  
+/// </remarks>
+internal static class VariationHandling
+{
+    public static SymbolVariationPool ActivePoolForSnapshots { get; private set; }
+    public static Instance ActiveInstanceForSnapshots { get; private set; }
+
+    public static SymbolVariationPool ActivePoolForPresets { get; private set; }
+    public static Instance ActiveInstanceForPresets { get; private set; }
+
+    /// <summary>
+    /// Update variation handling
+    /// </summary>
+    public static void Update()
+    {
+        // Sync with composition selected in UI
+        var primaryGraphWindow = GraphWindow.Focused;
+        if (primaryGraphWindow == null)
+            return;
+
+        var nodeSelection = primaryGraphWindow.GraphCanvas.NodeSelection;
+        var singleSelectedInstance = nodeSelection.GetSelectedInstanceWithoutComposition();
+        
+        if (singleSelectedInstance != null)
+        {
+            var selectedSymbolId = singleSelectedInstance.Symbol.Id;
+            ActivePoolForPresets = GetOrLoadVariations(selectedSymbolId);
+            ActivePoolForSnapshots = GetOrLoadVariations(singleSelectedInstance.Parent.Symbol.Id);
+            ActiveInstanceForPresets = singleSelectedInstance;
+            ActiveInstanceForSnapshots = singleSelectedInstance.Parent;
+        }
+        else
+        {
+            ActivePoolForPresets = null;
+
+            var activeCompositionInstance = primaryGraphWindow.CompositionOp;
+            
+            ActiveInstanceForSnapshots = activeCompositionInstance;
+
+            // Prevent variations for library operators
+            if (activeCompositionInstance.Symbol.Namespace.StartsWith("lib."))
+            {
+                ActivePoolForSnapshots = null;
+            }
+            else
+            {
+                ActivePoolForSnapshots = GetOrLoadVariations(activeCompositionInstance.Symbol.Id);
+            }
+
+            if (!nodeSelection.IsAnythingSelected())
+            {
+                ActiveInstanceForPresets = ActiveInstanceForSnapshots;
+            }
+        }
+        
+        BlendActions.SmoothVariationBlending.UpdateBlend();
+    }
+
+    public static SymbolVariationPool GetOrLoadVariations(Guid symbolId)
+    {
+        if (_variationPoolForOperators.TryGetValue(symbolId, out var variationForComposition))
+        {
+            return variationForComposition;
+        }
+
+        var newOpVariationPool = new SymbolVariationPool(symbolId);
+        _variationPoolForOperators[newOpVariationPool.SymbolId] = newOpVariationPool;
+        return newOpVariationPool;
+    }
+
+    private const int AutoIndex = -1;
+
+    public static Variation CreateOrUpdateSnapshotVariation(int activationIndex = AutoIndex)
+    {
+        // Only allow for snapshots.
+        if (ActivePoolForSnapshots == null || ActiveInstanceForSnapshots == null)
+        {
+            return null;
+        }
+
+        // Delete previous snapshot for that index.
+        if (activationIndex != AutoIndex && SymbolVariationPool.TryGetSnapshot(activationIndex, out var existingVariation))
+        {
+            ActivePoolForSnapshots.DeleteVariation(existingVariation);
+        }
+
+        _affectedInstances.Clear();
+
+        AddSnapshotEnabledChildrenToList(ActiveInstanceForSnapshots, _affectedInstances);
+
+        var newVariation = ActivePoolForSnapshots.CreateVariationForCompositionInstances(_affectedInstances);
+        if (newVariation == null)
+            return null;
+
+        newVariation.PosOnCanvas = VariationBaseCanvas.FindFreePositionForNewThumbnail(ActivePoolForSnapshots.AllVariations);
+        if (activationIndex != AutoIndex)
+            newVariation.ActivationIndex = activationIndex;
+
+        newVariation.State = Variation.States.Active;
+        ActivePoolForSnapshots.SaveVariationsToFile();
+        return newVariation;
+    }
+
+    // TODO: Implement undo/redo!
+    public static void RemoveInstancesFromVariations(IEnumerable<Guid> symbolChildIds, List<Variation> variations)
+    {
+        if (ActivePoolForSnapshots == null || ActiveInstanceForSnapshots == null)
+        {
+            return;
+        }
+
+        foreach (var id in symbolChildIds)
+        {
+            foreach (var variation in variations)
+            {
+                if (!variation.ParameterSetsForChildIds.ContainsKey(id))
+                    continue;
+
+                variation.ParameterSetsForChildIds.Remove(id);
+            }
+        }
+
+        ActivePoolForSnapshots.SaveVariationsToFile();
+    }
+
+    private static void AddSnapshotEnabledChildrenToList(Instance instance, List<Instance> list)
+    {
+        var compositionUi = instance.GetSymbolUi();
+        foreach (var childInstance in instance.Children.Values)
+        {
+            var symbolChildUi = compositionUi.ChildUis[childInstance.SymbolChildId];            // Debug.Assert(symbolChildUi != null);
+
+            if (!symbolChildUi.EnabledForSnapshots)
+                continue;
+
+            list.Add(childInstance);
+        }
+    }
+
+    // private static IEnumerable<Instance> GetSnapshotEnabledChildren(Instance instance)
+    // {
+    //     var compositionUi = SymbolUiRegistry.Entries[instance.Symbol.Id];
+    //     foreach (var childInstance in instance.Children)
+    //     {
+    //         var symbolChildUi = compositionUi.ChildUis.SingleOrDefault(cui => cui.Id == childInstance.SymbolChildId);
+    //         Debug.Assert(symbolChildUi != null);
+    //
+    //         if (symbolChildUi.SnapshotGroupIndex == 0)
+    //             continue;
+    //
+    //         yield return childInstance;
+    //     }
+    // }
+    
+    private static readonly Dictionary<Guid, SymbolVariationPool> _variationPoolForOperators = new();
+    private static readonly List<Instance> _affectedInstances = new(100);
 }