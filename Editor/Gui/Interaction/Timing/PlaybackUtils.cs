﻿using System.Diagnostics.CodeAnalysis;
using T3.Core.Animation;
using T3.Core.Audio;
using T3.Core.IO;
using T3.Core.Model;
using T3.Core.Operator;
using T3.Core.Resource;
using T3.Editor.Gui.Graph;
using T3.Editor.Gui.UiHelpers;
using T3.Editor.Gui.Windows;
using T3.Editor.Gui.Windows.Output;

namespace T3.Editor.Gui.Interaction.Timing
{
    public static class PlaybackUtils
    {
        public static IBpmProvider BpmProvider;
        public static ITapProvider TapProvider;

        private static readonly HashSet<AudioClipInfo> AudioClipInstances = new();
        
        public static void UpdatePlaybackAndSyncing()
        {
            var settings = FindPlaybackSettings(out var audioComposition);

            if (settings == null)
                return;

            WasapiAudioInput.StartFrame(settings);
            
            if (settings.AudioSource == PlaybackSettings.AudioSources.ProjectSoundTrack)
            {
                if (settings.GetMainSoundtrack(audioComposition, out var soundtrack))
                {
                    AudioEngine.UseAudioClip(soundtrack.Value, Playback.Current.TimeInSecs);
                }
            }

            bool hasBpmProvider = BpmProvider != null;

            if (settings.AudioSource == PlaybackSettings.AudioSources.ExternalDevice
                && settings.Syncing == PlaybackSettings.SyncModes.Tapping)
            {
                Playback.Current = T3Ui.DefaultBeatTimingPlayback;
                
                if (Playback.Current.Settings is { Syncing: PlaybackSettings.SyncModes.Tapping })
                {
                    if (TapProvider != null)
                    {
                        if(TapProvider.BeatTapTriggered)
                            BeatTiming.TriggerSyncTap();
                        
                        if (TapProvider.ResyncTriggered)
                            BeatTiming.TriggerResyncMeasure();
                        
                        BeatTiming.SlideSyncTime = TapProvider.SlideSyncTime;
                    }

<<<<<<< HEAD
=======
                    //BeatTiming.SlideSyncTime = ForwardBeatTaps.SlideSyncTime;
>>>>>>> 09dd0633
                    Playback.Current.Settings.Bpm = (float)Playback.Current.Bpm;
                    
                    if (hasBpmProvider && BpmProvider.TryGetNewBpmRate(out var newBpmRate2))
                    {
                        Log.Warning("SetBpm in BeatTapping mode has effect.");
                        // settings.Bpm = newBpmRate2;
                    }
                    
                    BeatTiming.Update();
                }                
            }
            else
            {
                Playback.Current = T3Ui.DefaultTimelinePlayback;
            }
            
            // Process callback from [SetBpm] operator
            if (hasBpmProvider && BpmProvider.TryGetNewBpmRate(out var newBpmRate))
            {
                settings.Bpm = newBpmRate;
            }

            Playback.Current.Bpm = settings.Bpm;
            Playback.Current.Update(UserSettings.Config.EnableIdleMotion);
            Playback.Current.Settings = settings;
        }

        private static PlaybackSettings? FindPlaybackSettings(out IResourceConsumer? owner)
        {
            var primaryGraphWindow = GraphWindow.Focused;
            var composition = primaryGraphWindow?.CompositionOp;

            if (FindPlaybackSettingsForInstance(composition, out var instance, out var settings))
            {
                owner = instance;
                return settings;
            }
            
            
            var outputWindow = OutputWindow.GetPrimaryOutputWindow();

            if (outputWindow == null)
            {
                owner = null;
                return null;
            }

            if (outputWindow.Pinning.TryGetPinnedOrSelectedInstance(out var pinnedOutput, out _))
            {
                if (FindPlaybackSettingsForInstance(pinnedOutput, out var instanceWithSettings, out var settingsFromPinned))
                {
                    owner = instanceWithSettings;
                    return settingsFromPinned;
                }

                owner = null;
                return GetDefaultPlaybackSettings(composition?.Symbol.SymbolPackage);
            }

            owner = null;
            return null;
        }

        /// <summary>
        /// Scans the current composition path and its parents for a soundtrack 
        /// </summary>
        public static bool TryFindingSoundtrack([NotNullWhen(true)] out AudioClipInfo? soundtrack, out IResourceConsumer composition)
        {
            var settings = FindPlaybackSettings(out composition);
            if (settings != null)
                return settings.GetMainSoundtrack(composition, out soundtrack);
            
            soundtrack = null;
            return false;
        }

        /// <summary>
        /// Try to find playback settings for an instance.
        /// </summary>
        /// <returns>false if falling back to default settings</returns>
        public static bool FindPlaybackSettingsForInstance(Instance startInstance, out Instance instanceWithSettings, out PlaybackSettings settings)
        {
            instanceWithSettings = startInstance;
            while (true)
            {
                if (instanceWithSettings == null)
                {
                    settings = GetDefaultPlaybackSettings(startInstance?.Symbol.SymbolPackage);
                    instanceWithSettings = null;
                    return false;
                }
                
                settings = instanceWithSettings.Symbol.PlaybackSettings;
                if (settings != null && settings.Enabled)
                {
                    return true;
                }
                
                instanceWithSettings = instanceWithSettings.Parent;
            }
        }

        private static PlaybackSettings GetDefaultPlaybackSettings(SymbolPackage package) => new()
                                                                                {
                                                                                          Enabled = false,
                                                                                          Bpm = 120,
                                                                                          AudioSource = PlaybackSettings.AudioSources.ProjectSoundTrack,
                                                                                          Syncing = PlaybackSettings.SyncModes.Timeline,
                                                                                          AudioInputDeviceName = null,
                                                                                          AudioGainFactor = 1,
                                                                                          AudioDecayFactor = 1,
                                                                                      };
    }
}<|MERGE_RESOLUTION|>--- conflicted
+++ resolved
@@ -1,176 +1,176 @@
-﻿using System.Diagnostics.CodeAnalysis;
-using T3.Core.Animation;
-using T3.Core.Audio;
-using T3.Core.IO;
-using T3.Core.Model;
-using T3.Core.Operator;
-using T3.Core.Resource;
-using T3.Editor.Gui.Graph;
-using T3.Editor.Gui.UiHelpers;
-using T3.Editor.Gui.Windows;
-using T3.Editor.Gui.Windows.Output;
-
-namespace T3.Editor.Gui.Interaction.Timing
-{
-    public static class PlaybackUtils
-    {
-        public static IBpmProvider BpmProvider;
-        public static ITapProvider TapProvider;
-
-        private static readonly HashSet<AudioClipInfo> AudioClipInstances = new();
-        
-        public static void UpdatePlaybackAndSyncing()
-        {
-            var settings = FindPlaybackSettings(out var audioComposition);
-
-            if (settings == null)
-                return;
-
-            WasapiAudioInput.StartFrame(settings);
-            
-            if (settings.AudioSource == PlaybackSettings.AudioSources.ProjectSoundTrack)
-            {
-                if (settings.GetMainSoundtrack(audioComposition, out var soundtrack))
-                {
-                    AudioEngine.UseAudioClip(soundtrack.Value, Playback.Current.TimeInSecs);
-                }
-            }
-
-            bool hasBpmProvider = BpmProvider != null;
-
-            if (settings.AudioSource == PlaybackSettings.AudioSources.ExternalDevice
-                && settings.Syncing == PlaybackSettings.SyncModes.Tapping)
-            {
-                Playback.Current = T3Ui.DefaultBeatTimingPlayback;
-                
-                if (Playback.Current.Settings is { Syncing: PlaybackSettings.SyncModes.Tapping })
-                {
-                    if (TapProvider != null)
-                    {
-                        if(TapProvider.BeatTapTriggered)
-                            BeatTiming.TriggerSyncTap();
-                        
-                        if (TapProvider.ResyncTriggered)
-                            BeatTiming.TriggerResyncMeasure();
-                        
-                        BeatTiming.SlideSyncTime = TapProvider.SlideSyncTime;
-                    }
-
-<<<<<<< HEAD
-=======
-                    //BeatTiming.SlideSyncTime = ForwardBeatTaps.SlideSyncTime;
->>>>>>> 09dd0633
-                    Playback.Current.Settings.Bpm = (float)Playback.Current.Bpm;
-                    
-                    if (hasBpmProvider && BpmProvider.TryGetNewBpmRate(out var newBpmRate2))
-                    {
-                        Log.Warning("SetBpm in BeatTapping mode has effect.");
-                        // settings.Bpm = newBpmRate2;
-                    }
-                    
-                    BeatTiming.Update();
-                }                
-            }
-            else
-            {
-                Playback.Current = T3Ui.DefaultTimelinePlayback;
-            }
-            
-            // Process callback from [SetBpm] operator
-            if (hasBpmProvider && BpmProvider.TryGetNewBpmRate(out var newBpmRate))
-            {
-                settings.Bpm = newBpmRate;
-            }
-
-            Playback.Current.Bpm = settings.Bpm;
-            Playback.Current.Update(UserSettings.Config.EnableIdleMotion);
-            Playback.Current.Settings = settings;
-        }
-
-        private static PlaybackSettings? FindPlaybackSettings(out IResourceConsumer? owner)
-        {
-            var primaryGraphWindow = GraphWindow.Focused;
-            var composition = primaryGraphWindow?.CompositionOp;
-
-            if (FindPlaybackSettingsForInstance(composition, out var instance, out var settings))
-            {
-                owner = instance;
-                return settings;
-            }
-            
-            
-            var outputWindow = OutputWindow.GetPrimaryOutputWindow();
-
-            if (outputWindow == null)
-            {
-                owner = null;
-                return null;
-            }
-
-            if (outputWindow.Pinning.TryGetPinnedOrSelectedInstance(out var pinnedOutput, out _))
-            {
-                if (FindPlaybackSettingsForInstance(pinnedOutput, out var instanceWithSettings, out var settingsFromPinned))
-                {
-                    owner = instanceWithSettings;
-                    return settingsFromPinned;
-                }
-
-                owner = null;
-                return GetDefaultPlaybackSettings(composition?.Symbol.SymbolPackage);
-            }
-
-            owner = null;
-            return null;
-        }
-
-        /// <summary>
-        /// Scans the current composition path and its parents for a soundtrack 
-        /// </summary>
-        public static bool TryFindingSoundtrack([NotNullWhen(true)] out AudioClipInfo? soundtrack, out IResourceConsumer composition)
-        {
-            var settings = FindPlaybackSettings(out composition);
-            if (settings != null)
-                return settings.GetMainSoundtrack(composition, out soundtrack);
-            
-            soundtrack = null;
-            return false;
-        }
-
-        /// <summary>
-        /// Try to find playback settings for an instance.
-        /// </summary>
-        /// <returns>false if falling back to default settings</returns>
-        public static bool FindPlaybackSettingsForInstance(Instance startInstance, out Instance instanceWithSettings, out PlaybackSettings settings)
-        {
-            instanceWithSettings = startInstance;
-            while (true)
-            {
-                if (instanceWithSettings == null)
-                {
-                    settings = GetDefaultPlaybackSettings(startInstance?.Symbol.SymbolPackage);
-                    instanceWithSettings = null;
-                    return false;
-                }
-                
-                settings = instanceWithSettings.Symbol.PlaybackSettings;
-                if (settings != null && settings.Enabled)
-                {
-                    return true;
-                }
-                
-                instanceWithSettings = instanceWithSettings.Parent;
-            }
-        }
-
-        private static PlaybackSettings GetDefaultPlaybackSettings(SymbolPackage package) => new()
-                                                                                {
-                                                                                          Enabled = false,
-                                                                                          Bpm = 120,
-                                                                                          AudioSource = PlaybackSettings.AudioSources.ProjectSoundTrack,
-                                                                                          Syncing = PlaybackSettings.SyncModes.Timeline,
-                                                                                          AudioInputDeviceName = null,
-                                                                                          AudioGainFactor = 1,
-                                                                                          AudioDecayFactor = 1,
-                                                                                      };
-    }
+﻿using System.Diagnostics.CodeAnalysis;
+using T3.Core.Animation;
+using T3.Core.Audio;
+using T3.Core.IO;
+using T3.Core.Model;
+using T3.Core.Operator;
+using T3.Core.Resource;
+using T3.Editor.Gui.Graph;
+using T3.Editor.Gui.UiHelpers;
+using T3.Editor.Gui.Windows;
+using T3.Editor.Gui.Windows.Output;
+
+namespace T3.Editor.Gui.Interaction.Timing
+{
+    public static class PlaybackUtils
+    {
+        public static IBpmProvider BpmProvider;
+        public static ITapProvider TapProvider;
+
+        private static readonly HashSet<AudioClipInfo> AudioClipInstances = new();
+        
+        public static void UpdatePlaybackAndSyncing()
+        {
+            var settings = FindPlaybackSettings(out var audioComposition);
+
+            if (settings == null)
+                return;
+
+            WasapiAudioInput.StartFrame(settings);
+            
+            if (settings.AudioSource == PlaybackSettings.AudioSources.ProjectSoundTrack)
+            {
+                if (settings.GetMainSoundtrack(audioComposition, out var soundtrack))
+                {
+                    AudioEngine.UseAudioClip(soundtrack.Value, Playback.Current.TimeInSecs);
+                }
+            }
+
+            bool hasBpmProvider = BpmProvider != null;
+
+            if (settings.AudioSource == PlaybackSettings.AudioSources.ExternalDevice
+                && settings.Syncing == PlaybackSettings.SyncModes.Tapping)
+            {
+                Playback.Current = T3Ui.DefaultBeatTimingPlayback;
+                
+                if (Playback.Current.Settings is { Syncing: PlaybackSettings.SyncModes.Tapping })
+                {
+                    if (TapProvider != null)
+                    {
+                        if(TapProvider.BeatTapTriggered)
+                            BeatTiming.TriggerSyncTap();
+                        
+                        if (TapProvider.ResyncTriggered)
+                            BeatTiming.TriggerResyncMeasure();
+                        
+                        BeatTiming.SlideSyncTime = TapProvider.SlideSyncTime;
+                    }
+
+                    if (ForwardBeatTaps.ResyncTriggered)
+                        BeatTiming.TriggerResyncMeasure();
+
+                    //BeatTiming.SlideSyncTime = ForwardBeatTaps.SlideSyncTime;
+                    Playback.Current.Settings.Bpm = (float)Playback.Current.Bpm;
+                    
+                    if (hasBpmProvider && BpmProvider.TryGetNewBpmRate(out var newBpmRate2))
+                    {
+                        Log.Warning("SetBpm in BeatTapping mode has effect.");
+                        // settings.Bpm = newBpmRate2;
+                    }
+                    
+                    BeatTiming.Update();
+                }                
+            }
+            else
+            {
+                Playback.Current = T3Ui.DefaultTimelinePlayback;
+            }
+            
+            // Process callback from [SetBpm] operator
+            if (hasBpmProvider && BpmProvider.TryGetNewBpmRate(out var newBpmRate))
+            {
+                settings.Bpm = newBpmRate;
+            }
+
+            Playback.Current.Bpm = settings.Bpm;
+            Playback.Current.Update(UserSettings.Config.EnableIdleMotion);
+            Playback.Current.Settings = settings;
+        }
+
+        private static PlaybackSettings? FindPlaybackSettings(out IResourceConsumer? owner)
+        {
+            var primaryGraphWindow = GraphWindow.Focused;
+            var composition = primaryGraphWindow?.CompositionOp;
+
+            if (FindPlaybackSettingsForInstance(composition, out var instance, out var settings))
+            {
+                owner = instance;
+                return settings;
+            }
+            
+            
+            var outputWindow = OutputWindow.GetPrimaryOutputWindow();
+
+            if (outputWindow == null)
+            {
+                owner = null;
+                return null;
+            }
+
+            if (outputWindow.Pinning.TryGetPinnedOrSelectedInstance(out var pinnedOutput, out _))
+            {
+                if (FindPlaybackSettingsForInstance(pinnedOutput, out var instanceWithSettings, out var settingsFromPinned))
+                {
+                    owner = instanceWithSettings;
+                    return settingsFromPinned;
+                }
+
+                owner = null;
+                return GetDefaultPlaybackSettings(composition?.Symbol.SymbolPackage);
+            }
+
+            owner = null;
+            return null;
+        }
+
+        /// <summary>
+        /// Scans the current composition path and its parents for a soundtrack 
+        /// </summary>
+        public static bool TryFindingSoundtrack([NotNullWhen(true)] out AudioClipInfo? soundtrack, out IResourceConsumer composition)
+        {
+            var settings = FindPlaybackSettings(out composition);
+            if (settings != null)
+                return settings.GetMainSoundtrack(composition, out soundtrack);
+            
+            soundtrack = null;
+            return false;
+        }
+
+        /// <summary>
+        /// Try to find playback settings for an instance.
+        /// </summary>
+        /// <returns>false if falling back to default settings</returns>
+        public static bool FindPlaybackSettingsForInstance(Instance startInstance, out Instance instanceWithSettings, out PlaybackSettings settings)
+        {
+            instanceWithSettings = startInstance;
+            while (true)
+            {
+                if (instanceWithSettings == null)
+                {
+                    settings = GetDefaultPlaybackSettings(startInstance?.Symbol.SymbolPackage);
+                    instanceWithSettings = null;
+                    return false;
+                }
+                
+                settings = instanceWithSettings.Symbol.PlaybackSettings;
+                if (settings != null && settings.Enabled)
+                {
+                    return true;
+                }
+                
+                instanceWithSettings = instanceWithSettings.Parent;
+            }
+        }
+
+        private static PlaybackSettings GetDefaultPlaybackSettings(SymbolPackage package) => new()
+                                                                                {
+                                                                                          Enabled = false,
+                                                                                          Bpm = 120,
+                                                                                          AudioSource = PlaybackSettings.AudioSources.ProjectSoundTrack,
+                                                                                          Syncing = PlaybackSettings.SyncModes.Timeline,
+                                                                                          AudioInputDeviceName = null,
+                                                                                          AudioGainFactor = 1,
+                                                                                          AudioDecayFactor = 1,
+                                                                                      };
+    }
 }