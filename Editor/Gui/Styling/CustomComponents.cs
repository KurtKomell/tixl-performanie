--- conflicted
+++ resolved
@@ -1,841 +1,827 @@
-using System.Text.RegularExpressions;
-using ImGuiNET;
-using T3.Core.DataTypes.Vector;
-using T3.Core.IO;
-<<<<<<< HEAD
-using T3.Core.Operator;
-using T3.Core.SystemUi;
-=======
-using T3.Core.Logging;
->>>>>>> c6a5878d
-using T3.Core.Utils;
-using T3.Editor.Gui.Graph;
-using T3.Editor.Gui.Interaction;
-using T3.Editor.Gui.UiHelpers;
-using T3.Editor.UiModel;
-using T3.SystemUi;
-
-namespace T3.Editor.Gui.Styling
-{
-    internal static class CustomComponents
-    {
-        /// <summary>
-        /// This needs to be called once a frame
-        /// </summary>
-        public static void BeginFrame()
-        {
-            var frameDuration = 1 / ImGui.GetIO().Framerate;
-            if (FrameStats.Last.SomethingWithTooltipHovered)
-            {
-                _toolTipHoverDelay -= frameDuration;
-                _timeSinceTooltipHover = 0;
-            }
-            else
-            {
-                _timeSinceTooltipHover += frameDuration;
-                if(_timeSinceTooltipHover > 0.2)
-                    _toolTipHoverDelay = 0.6f;
-            }
-        }
-        
-        public static bool JogDial(string label, ref double delta, Vector2 size)
-        {
-            ImGui.PushStyleVar(ImGuiStyleVar.ButtonTextAlign, new Vector2(1, 0.5f));
-            var isActive = ImGui.Button(label + "###dummy", size);
-            ImGui.PopStyleVar();
-            var io = ImGui.GetIO();
-            if (ImGui.IsItemActive())
-            {
-                var center = (ImGui.GetItemRectMin() + ImGui.GetItemRectMax()) * 0.5f;
-                ImGui.SetMouseCursor(ImGuiMouseCursor.Hand);
-                ImGui.GetForegroundDrawList().AddCircle(center, 100, UiColors.Gray, 50);
-                isActive = true;
-
-                var pLast = io.MousePos - io.MouseDelta - center;
-                var pNow = io.MousePos - center;
-                var aLast = Math.Atan2(pLast.X, pLast.Y);
-                var aNow = Math.Atan2(pNow.X, pNow.Y);
-                delta = aLast - aNow;
-                if (delta > 1.5)
-                {
-                    delta -= 2 * Math.PI;
-                }
-                else if (delta < -1.5)
-                {
-                    delta += 2 * Math.PI;
-                }
-            }
-
-            return isActive;
-        }
-
-        /// <summary>Draw a splitter</summary>
-        /// <remarks>
-        /// Take from https://github.com/ocornut/imgui/issues/319#issuecomment-147364392
-        /// </remarks>
-        public static bool SplitFromBottom(ref float offsetFromBottom)
-        {
-            const float thickness = 3;
-            var hasBeenDragged = false;
-
-            var backupPos = ImGui.GetCursorPos();
-
-            var size = ImGui.GetWindowContentRegionMax() - ImGui.GetWindowContentRegionMin();
-            var contentMin = ImGui.GetWindowContentRegionMin() + ImGui.GetWindowPos();
-
-            var pos = new Vector2(contentMin.X, contentMin.Y + size.Y - offsetFromBottom - thickness-1);
-            ImGui.SetCursorScreenPos(pos);
-
-            ImGui.PushStyleColor(ImGuiCol.Button, UiColors.BackgroundGaps.Rgba);
-            ImGui.PushStyleColor(ImGuiCol.ButtonActive, UiColors.BackgroundActive.Rgba);
-            ImGui.PushStyleColor(ImGuiCol.ButtonHovered, UiColors.BackgroundActive.Rgba);
-
-            ImGui.Button("##Splitter", new Vector2(-1, thickness));
-
-            ImGui.PopStyleColor(3);
-
-            // Disabled for now, since Setting MouseCursor wasn't working reliably
-            // if (ImGui.IsItemHovered() )
-            // {
-            //     //ImGui.SetMouseCursor(ImGuiMouseCursor.ResizeNS);
-            // }
-
-            if (ImGui.IsItemActive())
-            {
-                if (Math.Abs(ImGui.GetIO().MouseDelta.Y) > 0)
-                {
-                    hasBeenDragged = true;
-                    offsetFromBottom =
-                        (offsetFromBottom - ImGui.GetIO().MouseDelta.Y)
-                       .Clamp(0, size.Y - thickness);
-                }
-            }
-
-            ImGui.SetCursorPos(backupPos);
-            return hasBeenDragged;
-        }
-
-        public static bool ToggleButton(string label, ref bool isSelected, Vector2 size, bool trigger = false)
-        {
-            var wasSelected = isSelected;
-            var clicked = false;
-            if (isSelected)
-            {
-                ImGui.PushStyleColor(ImGuiCol.Button, UiColors.Text.Rgba);
-                ImGui.PushStyleColor(ImGuiCol.ButtonHovered, UiColors.Text.Rgba);
-                ImGui.PushStyleColor(ImGuiCol.ButtonActive, UiColors.Text.Rgba);
-                ImGui.PushStyleColor(ImGuiCol.Text, UiColors.WindowBackground.Rgba);
-            }
-
-            if (ImGui.Button(label, size) || trigger)
-            {
-                isSelected = !isSelected;
-                clicked = true;
-            }
-
-            if (wasSelected)
-            {
-                ImGui.PopStyleColor(4);
-            }
-
-            return clicked;
-        }
-
-        public static bool ToggleIconButton(Icon icon, string label, ref bool isSelected, Vector2 size, bool trigger = false)
-        {
-            var clicked = false;
-
-            var stateTextColor = isSelected
-                                 ? UiColors.StatusActivated.Rgba
-                                 : UiColors.TextDisabled.Rgba;
-            ImGui.PushStyleColor(ImGuiCol.Text, stateTextColor);
-
-            var padding = string.IsNullOrEmpty(label) ? new Vector2(0.1f, 0.5f) : new Vector2(0.5f, 0.5f);
-            ImGui.PushStyleVar(ImGuiStyleVar.ButtonTextAlign, padding);
-            ImGui.PushStyleVar(ImGuiStyleVar.FramePadding, Vector2.Zero);
-
-            ImGui.PushFont(Icons.IconFont);
-
-            if (ImGui.Button($"{(char)icon}##label", size))
-            {
-                isSelected = !isSelected;
-                clicked = true;
-            }
-
-            ImGui.PopFont();
-
-            ImGui.PopStyleVar(2);
-            ImGui.PopStyleColor(1);
-
-            return clicked;
-        }
-
-        public enum ButtonStates
-        {
-            Normal,
-            Dimmed,
-            Disabled,
-            Activated,
-            NeedsAttention,
-        }
-
-        public static bool FloatingIconButton(Icon icon, Vector2 size)
-        {
-            if (size == Vector2.Zero)
-            {
-                var h = ImGui.GetFrameHeight();
-                size = new Vector2(h,h);
-            }
-            ImGui.PushFont(Icons.IconFont);
-            ImGui.PushStyleVar(ImGuiStyleVar.ButtonTextAlign, new Vector2(0.5f, 0.5f));
-            ImGui.PushStyleVar(ImGuiStyleVar.FramePadding, Vector2.Zero);
-            ImGui.PushStyleColor(ImGuiCol.Button, Color.Transparent.Rgba);
-            ImGui.PushStyleColor(ImGuiCol.ButtonActive, Color.Transparent.Rgba);
-            ImGui.PushStyleColor(ImGuiCol.ButtonHovered, Color.Transparent.Rgba);
-            
-            var clicked = ImGui.Button( ((char)icon).ToString(), size);
-            
-            ImGui.PopStyleColor(3);
-            ImGui.PopStyleVar(2);
-            ImGui.PopFont();
-            return clicked;
-        }
-
-        public static bool StateButton(string label, ButtonStates state = ButtonStates.Normal)
-        {
-            ImGui.PushStyleColor(ImGuiCol.ButtonActive, UiColors.BackgroundButtonActivated.Rgba);
-
-            if (state != ButtonStates.Normal)
-            {
-                ImGui.PushStyleColor(ImGuiCol.Text, GetStateColor(state).Rgba);
-                if (state == ButtonStates.Activated)
-                {
-                    ImGui.PushStyleColor(ImGuiCol.Button, UiColors.BackgroundButtonActivated.Rgba);
-                    ImGui.PushStyleColor(ImGuiCol.ButtonHovered, UiColors.BackgroundButtonActivated.Fade(0.8f).Rgba);
-                }
-            }
-
-            ImGui.AlignTextToFramePadding();
-            var clicked = ImGui.Button(label);
-
-            if (state != ButtonStates.Normal)
-                ImGui.PopStyleColor();
-            
-            if (state == ButtonStates.Activated)
-                ImGui.PopStyleColor(2);
-
-            ImGui.PopStyleColor(1);
-            return clicked;
-        }
-        
-        public static bool IconButton(Icon icon, Vector2 size, ButtonStates state = ButtonStates.Normal, bool triggered =false)
-        {
-            if (size == Vector2.Zero)
-            {
-                var h = ImGui.GetFrameHeight();
-                size = new Vector2(h,h);
-            }
-            ImGui.PushFont(Icons.IconFont);
-            ImGui.PushStyleVar(ImGuiStyleVar.ButtonTextAlign, new Vector2(0.5f, 0.5f));
-            ImGui.PushStyleVar(ImGuiStyleVar.FramePadding, Vector2.Zero);
-            
-            ImGui.PushStyleColor(ImGuiCol.ButtonActive, UiColors.BackgroundButtonActivated.Rgba);
-            
-            if (state != ButtonStates.Normal)
-            {
-                ImGui.PushStyleColor(ImGuiCol.Text, GetStateColor(state).Rgba);
-                if (state == ButtonStates.Activated)
-                {
-                    ImGui.PushStyleColor(ImGuiCol.Button, UiColors.BackgroundButtonActivated.Rgba);
-                    ImGui.PushStyleColor(ImGuiCol.ButtonHovered, UiColors.BackgroundButtonActivated.Fade(0.8f).Rgba);
-                }
-            }
-
-            var clicked = ImGui.Button("" + (char)icon, size) || triggered;
-
-            if (state != ButtonStates.Normal)
-                ImGui.PopStyleColor();
-            
-            if (state == ButtonStates.Activated)
-                ImGui.PopStyleColor(2);
-
-            ImGui.PopStyleColor(1);
-            ImGui.PopStyleVar(2);
-            ImGui.PopFont();
-            return clicked;
-        }
-
-        public static bool IconButton(string id, Icon icon, float width, ImDrawFlags corners= ImDrawFlags.RoundCornersNone, ButtonStates state = ButtonStates.Normal, bool triggered =false)
-        {
-            var iconColor = GetStateColor(state);
-
-            var size = new Vector2(width, ImGui.GetFrameHeight());
-            if (width == 0)
-                size.X = size.Y;
-            
-            triggered |= ImGui.InvisibleButton(id, size);
-            
-            var dl = ImGui.GetWindowDrawList();
-            dl.AddRectFilled(ImGui.GetItemRectMin(), ImGui.GetItemRectMax(), GetButtonStateBackgroundColor(),7, corners);            
-            
-            Icons.DrawIconOnLastItem(icon, iconColor);
-            return triggered;
-        }
-
-        private static Color GetStateColor(ButtonStates state)
-        {
-            return state switch
-                       {
-                           ButtonStates.Dimmed         => UiColors.TextMuted.Fade(0.5f),
-                           ButtonStates.Disabled       => UiColors.TextDisabled,
-                           ButtonStates.Activated      => UiColors.StatusActivated,
-                           ButtonStates.NeedsAttention => UiColors.StatusAttention,
-                           _                           => UiColors.Text
-                       };
-        }
-
-        private static Color GetButtonStateBackgroundColor()
-        {
-            Color backgroundColor;
-
-            if (ImGui.IsItemActive())
-            {
-                backgroundColor = ImGuiCol.ButtonActive.GetStyleColor();
-            }
-            else if (ImGui.IsItemHovered())
-            {
-                backgroundColor = ImGuiCol.ButtonHovered.GetStyleColor();
-            }
-            else
-            {
-                backgroundColor = ImGuiCol.Button.GetStyleColor();
-            }
-
-            return backgroundColor;
-        }
-
-        public static void ContextMenuForItem(Action drawMenuItems, string title = null, string id = "context_menu",
-                                              ImGuiPopupFlags flags = ImGuiPopupFlags.MouseButtonRight)
-        {
-
-            // prevent context menu from opening when dragging
-            {
-                var wasDraggingRight = ImGui.GetMouseDragDelta(ImGuiMouseButton.Right).Length() > UserSettings.Config.ClickThreshold;
-                if (wasDraggingRight)
-                    return;
-            }
-            
-            ImGui.PushStyleVar(ImGuiStyleVar.ItemSpacing, new Vector2(6, 6));
-
-            if (ImGui.BeginPopupContextItem(id, flags))
-            {
-                FrameStats.Current.IsItemContextMenuOpen = true;
-                if (title != null)
-                {
-                    ImGui.PushFont(Fonts.FontSmall);
-                    ImGui.PushStyleColor(ImGuiCol.Text, UiColors.Gray.Rgba);
-                    ImGui.TextUnformatted(title);
-                    ImGui.PopStyleColor();
-                    ImGui.PopFont();
-                }
-
-                drawMenuItems?.Invoke();
-                ImGui.EndPopup();
-            }
-
-            ImGui.PopStyleVar(1);
-        }
-
-        public static void DrawContextMenuForScrollCanvas(Action drawMenuContent, ref bool contextMenuIsOpen)
-        {
-            if (!contextMenuIsOpen)
-            {
-                if (FrameStats.Current.IsItemContextMenuOpen)
-                    return;
-                
-                var wasDraggingRight = ImGui.GetMouseDragDelta(ImGuiMouseButton.Right).Length() > UserSettings.Config.ClickThreshold;
-                if (wasDraggingRight)
-                    return;
-
-                if (!ImGui.IsWindowHovered(ImGuiHoveredFlags.AllowWhenBlockedByPopup))
-                    return;
-            }
-
-            ImGui.PushStyleVar(ImGuiStyleVar.ItemSpacing, new Vector2(6, 6));
-
-
-            if (ImGui.BeginPopupContextWindow("windows_context_menu"))
-            {
-                ImGui.GetMousePosOnOpeningCurrentPopup();
-                contextMenuIsOpen = true;
-
-                drawMenuContent.Invoke();
-                ImGui.EndPopup();
-            }
-            else
-            {
-                contextMenuIsOpen = false;
-            }
-
-            ImGui.PopStyleVar(1);
-        }
-
-        public static bool DisablableButton(string label, bool isEnabled, bool enableTriggerWithReturn = false)
-        {
-            if (isEnabled)
-            {
-                ImGui.PushFont(Fonts.FontBold);
-                if (ImGui.Button(label)
-                    || (enableTriggerWithReturn && ImGui.IsKeyPressed((ImGuiKey)Key.Return)))
-                {
-                    ImGui.PopFont();
-                    return true;
-                }
-
-                ImGui.PopFont();
-            }
-            else
-            {
-                ImGui.PushStyleColor(ImGuiCol.Button, new Vector4(0.3f, 0.3f, 0.3f, 0.1f));
-                ImGui.PushStyleColor(ImGuiCol.Text, new Vector4(1, 1, 1, 0.15f));
-                ImGui.Button(label);
-                ImGui.PopStyleColor(2);
-            }
-
-            return false;
-        }
-
-        public static void HelpText(string text)
-        {
-            ImGui.PushFont(Fonts.FontSmall);
-            ImGui.PushStyleColor(ImGuiCol.Text, UiColors.TextMuted.Rgba);
-            //ImGui.TextUnformatted(text);
-            ImGui.TextWrapped(text);
-            ImGui.PopStyleColor();
-            ImGui.PopFont();
-            ImGui.Dummy(new Vector2(0,4 * T3Ui.DisplayScaleFactor));
-        }
-
-        public static void SmallGroupHeader(string text)
-        {
-            FormInputs.AddVerticalSpace(5);
-            ImGui.PushFont(Fonts.FontSmall);
-            ImGui.PushStyleColor(ImGuiCol.Text, UiColors.TextMuted.Rgba);
-            ImGui.SetCursorPosX(4);
-            ImGui.TextUnformatted(text.ToUpperInvariant());
-            ImGui.PopStyleColor();
-            ImGui.PopFont();
-            FormInputs.AddVerticalSpace(2);
-        }
-
-        /// <summary>
-        /// A small label that can be used to structure context menus
-        /// </summary>
-        public static void HintLabel(string label)
-        {
-            ImGui.PushFont(Fonts.FontSmall);
-            ImGui.PushStyleColor(ImGuiCol.Text, UiColors.Gray.Rgba);
-            ImGui.TextUnformatted(label);
-            ImGui.PopStyleColor();
-            ImGui.PopFont();
-        }
-
-        public static void FillWithStripes(ImDrawListPtr drawList, ImRect areaOnScreen, float patternWidth = 16)
-        {
-            drawList.PushClipRect(areaOnScreen.Min, areaOnScreen.Max, true);
-            var lineColor = new Color(0f, 0f, 0f, 0.2f);
-            var stripeOffset = GraphWindow.Focused == null ? patternWidth : (patternWidth / 2 * GraphWindow.Focused.GraphCanvas.Scale.X);
-            var lineWidth = stripeOffset / 2.7f;
-
-            var h = areaOnScreen.GetHeight();
-            var stripeCount = (int)((areaOnScreen.GetWidth() + h + 3 * lineWidth) / stripeOffset);
-            var p = areaOnScreen.Min - new Vector2(h + lineWidth, +lineWidth);
-            var offset = new Vector2(h + 2 * lineWidth,
-                                     h + 2 * lineWidth);
-
-            for (var i = 0; i < stripeCount; i++)
-            {
-                drawList.AddLine(p, p + offset, lineColor, lineWidth);
-                p.X += stripeOffset;
-            }
-
-            drawList.PopClipRect();
-        }
-
-        public static bool EmptyWindowMessage(string message, string buttonLabel = null)
-        {
-            var center = (ImGui.GetWindowContentRegionMax() + ImGui.GetWindowContentRegionMin()) / 2 + ImGui.GetWindowPos();
-            var lines = message.Split('\n').ToArray();
-
-            var lineCount = lines.Length;
-            if (!string.IsNullOrEmpty(buttonLabel))
-                lineCount++;
-
-            var textLineHeight = ImGui.GetTextLineHeight();
-            var y = center.Y - lineCount * textLineHeight / 2;
-            var drawList = ImGui.GetWindowDrawList();
-
-            var emptyMessageColor = UiColors.TextMuted;
-
-            foreach (var line in lines)
-            {
-                if (!string.IsNullOrEmpty(line))
-                {
-                    var textSize = ImGui.CalcTextSize(line);
-                    var position = new Vector2(center.X - textSize.X / 2, y);
-                    drawList.AddText(position, emptyMessageColor, line);
-                }
-                y += textLineHeight;
-            }
-
-            if (!string.IsNullOrEmpty(buttonLabel))
-            {
-                y += 10;
-                var style = ImGui.GetStyle();
-                var textSize = ImGui.CalcTextSize(buttonLabel) + style.FramePadding;
-                var position = new Vector2(center.X - textSize.X / 2, y);
-                ImGui.SetCursorScreenPos(position);
-                return ImGui.Button(buttonLabel);
-            }
-
-            return false;
-        }
-
-        public static void TooltipForLastItem(Color color, string message, string additionalNotes = null, bool useHoverDelay = true)
-        {
-            if (!ImGui.IsItemHovered())
-                return;
-            
-            FrameStats.Current.SomethingWithTooltipHovered = true;
-            if (!useHoverDelay)
-                _toolTipHoverDelay = 0;
-
-            if (_toolTipHoverDelay > 0)
-                return;
-            
-            ImGui.BeginTooltip();
-            ImGui.PushTextWrapPos(300);
-            ImGui.TextColored(color, message);
-            if (!string.IsNullOrEmpty(additionalNotes))
-            {
-                ImGui.TextColored(color.Fade(0.7f), additionalNotes);
-            }
-
-            ImGui.PopTextWrapPos();
-
-            ImGui.EndTooltip();
-        }
-
-        public static void TooltipForLastItem(string message, string additionalNotes = null, bool useHoverDelay = true)
-        {
-            TooltipForLastItem(UiColors.Text, message, additionalNotes, useHoverDelay);
-        }
-
-        private static double _toolTipHoverDelay;
-        private static double _timeSinceTooltipHover;
-
-        // TODO: this should be merged with FormInputs.SegmentedEnumButton
-        public static bool DrawSegmentedToggle(ref int currentIndex, List<string> options)
-        {
-            var changed = false;
-            for (var index = 0; index < options.Count; index++)
-            {
-                var isActive = currentIndex == index;
-                var option = options[index];
-
-                ImGui.SameLine(0);
-                ImGui.PushFont(isActive ? Fonts.FontBold : Fonts.FontNormal);
-                ImGui.PushStyleColor(ImGuiCol.Button, Color.Transparent.Rgba);
-                ImGui.PushStyleColor(ImGuiCol.ButtonHovered, UiColors.ForegroundFull.Fade(0.1f).Rgba);
-                ImGui.PushStyleColor(ImGuiCol.Text, isActive ? UiColors.ForegroundFull : UiColors.ForegroundFull.Fade(0.5f).Rgba);
-
-                if (ImGui.Button(option))
-                {
-                    if (!isActive)
-                    {
-                        currentIndex = index;
-                        changed = true;
-                    }
-                }
-
-                ImGui.PopFont();
-                ImGui.PopStyleColor(3);
-            }
-
-            return changed;
-        }
-
-        public static bool AddSegmentedIconButton<T>(ref T selectedValue, List<Icon> icons) where T : struct, Enum
-        {
-            //DrawInputLabel(label);
-
-            var modified = false;
-            var selectedValueString = selectedValue.ToString();
-            var isFirst = true;
-            var enums = Enum.GetValues<T>();
-            //Debug.Assert(enums.Length != icons.Count,"Icon enum mismatch");
-                
-                
-            for (var index = 0; index < enums.Length; index++)
-            {
-                var icon = icons[index];
-                var value = enums[index];
-                var name = Enum.GetName(value);
-                if (!isFirst)
-                {
-                    ImGui.SameLine();
-                }
-
-                var isSelected = selectedValueString == value.ToString();
-                
-                var clicked = DrawIconToggle(name, icon, ref isSelected);
-                if (clicked)
-                {
-                    modified = true;
-                    selectedValue = value;
-                }
-
-                if (isSelected)
-                {
-                    var min = ImGui.GetItemRectMin();
-                    var max = ImGui.GetItemRectMax();
-                    var drawList = ImGui.GetWindowDrawList();
-                    drawList.AddRectFilled(new Vector2(min.X-2, max.Y), new Vector2(max.X +2, max.Y +2) , UiColors.StatusActivated);
-                    
-                }
-                
-                isFirst = false;
-            }
-
-            return modified;
-        }
-
-        public static bool DrawIconToggle(string name, Icon iconOff, Icon iconOn, ref bool isSelected, bool needsAttention = false, bool isEnabled= true)
-        {
-            var clicked = ImGui.InvisibleButton(name, new Vector2(17, 17));
-            if (!isEnabled)
-            {
-                Icons.DrawIconOnLastItem(isSelected ? iconOn : iconOff, isSelected ? (needsAttention ? UiColors.StatusAttention: UiColors.BackgroundActive) 
-                                                                            : UiColors.TextDisabled.Fade(0.5f));
-                return false;
-            }
-            
-            Icons.DrawIconOnLastItem(isSelected ? iconOn : iconOff, isSelected ? (needsAttention ? UiColors.StatusAttention: UiColors.BackgroundActive) : UiColors.TextMuted);
-            if (clicked)
-                isSelected = !isSelected;
-            
-            return clicked;
-        }
-        
-        public static bool DrawIconToggle(string name, Icon icon, ref bool isSelected, bool needsAttention = false)
-        {
-            var clicked = ImGui.InvisibleButton(name, new Vector2(17, 17));
-            Icons.DrawIconOnLastItem(icon, isSelected ? (needsAttention ? UiColors.StatusAttention: UiColors.BackgroundActive) : UiColors.TextMuted);
-            if (clicked)
-                isSelected = !isSelected;
-            
-            return clicked;
-        }
-
-        public static bool DrawInputFieldWithPlaceholder(string placeHolderLabel, ref string value, float width = 0, bool showClear= true,  ImGuiInputTextFlags inputFlags= ImGuiInputTextFlags.None)
-        {
-            var notEmpty = !string.IsNullOrEmpty(value);
-            var wasNull = value == null;
-            if (wasNull)
-                value = string.Empty;
-
-            ImGui.SetNextItemWidth(width - FormInputs.ParameterSpacing - (notEmpty ? ImGui.GetFrameHeight():0));
-            var modified = ImGui.InputText("##" + placeHolderLabel, ref value, 1000, inputFlags);
-            if (!modified && wasNull)
-                value = null;
-
-            if (notEmpty)
-            {
-                if (showClear)
-                {
-                    ImGui.SameLine(0,0);
-                    if (ImGui.Button("×" + "##" + placeHolderLabel))
-                    {
-                        value = null;
-                        modified = true;
-                    }
-                }
-            }
-            else
-            {
-                var drawList = ImGui.GetWindowDrawList();
-                var minPos = ImGui.GetItemRectMin();
-                var maxPos = ImGui.GetItemRectMax();
-                drawList.PushClipRect(minPos, maxPos);
-                drawList.AddText(minPos + new Vector2(8, 5), UiColors.ForegroundFull.Fade(0.25f), placeHolderLabel);
-                drawList.PopClipRect();
-            }
-
-            return modified;
-        }
-
-        /// <summary>
-        /// Draws a frame that indicates if the current window is focused.
-        /// This is useful for windows that have window specific keyboard short cuts.
-        /// Returns true if the window is focused
-        /// </summary>
-        public static void DrawWindowFocusFrame()
-        {
-            if (!ImGui.IsWindowFocused())
-                return;
-            
-            var min = ImGui.GetWindowPos();
-            ImGui.GetWindowDrawList().AddRect(min, min+ImGui.GetWindowSize() + new Vector2(0,0) , UiColors.ForegroundFull.Fade(0.2f));
-        }
-
-        public static string HumanReadablePascalCase(string f)
-        {
-            return Regex.Replace(f, "(\\B[A-Z])", " $1");
-        }
-<<<<<<< HEAD
-
-=======
-        
->>>>>>> c6a5878d
-        public static bool RoundedButton(string id, float width, ImDrawFlags roundedCorners)
-        {
-            var size = new Vector2(width, ImGui.GetFrameHeight());
-            if (width == 0)
-                size.X = size.Y;
-<<<<<<< HEAD
-
-            var clicked = ImGui.InvisibleButton(id, size);
-            var dl = ImGui.GetWindowDrawList();
-            var color = ImGui.IsItemHovered() ? ImGuiCol.ButtonHovered.GetStyleColor() : ImGuiCol.Button.GetStyleColor();
-            dl.AddRectFilled(ImGui.GetItemRectMin(), ImGui.GetItemRectMax(), color, 7, roundedCorners);
-            return clicked;
-        }
-
-        public static bool DrawDropdown<T>(ref T selectedValue, IEnumerable<T> values, string label, Func<T, string> getDisplayTextFunc,
-                                           bool labelOnSameLine = false,
-                                           string defaultDisplayText = null, string tooltip = null)
-        {
-            if (labelOnSameLine)
-            {
-                ImGui.PushFont(Fonts.FontNormal);
-                ImGui.TextUnformatted(label);
-                ImGui.SameLine();
-            }
-            else
-            {
-                ImGui.PushFont(Fonts.FontSmall);
-                ImGui.TextUnformatted(label);
-            }
-
-            ImGui.PopFont();
-
-            const string imguiLabelFmt = "##Select{0}{1}";
-            var imguiLabel = string.Format(imguiLabelFmt, label, nameof(T));
-
-            const string defaultDisplayTextFmt = "Select {0}";
-            defaultDisplayText ??= string.Format(defaultDisplayTextFmt, label);
-
-            var modified = false;
-
-            var previewValue = selectedValue == null ? defaultDisplayText : getDisplayTextFunc(selectedValue);
-            if (ImGui.BeginCombo(imguiLabel, previewValue, ImGuiComboFlags.HeightLarge))
-            {
-                foreach (var project in values)
-                {
-                    var equalityComparer = EqualityComparer<T>.Default;
-                    var isSelected = equalityComparer.Equals(project, selectedValue);
-                    if (!ImGui.Selectable(getDisplayTextFunc(project) ?? "Error", isSelected, ImGuiSelectableFlags.DontClosePopups))
-                        continue;
-
-                    ImGui.CloseCurrentPopup();
-                    selectedValue = project;
-                    modified = true;
-                }
-
-                ImGui.EndCombo();
-            }
-
-            if (tooltip != null && ImGui.IsItemHovered())
-            {
-                ImGui.BeginTooltip();
-                ImGui.PushFont(Fonts.FontSmall);
-                ImGui.TextUnformatted(tooltip);
-                ImGui.PopFont();
-                ImGui.EndTooltip();
-            }
-
-            return modified;
-        }
-
-        // Todo: this needs to be resized horizontally so the label shows correctly
-        internal static bool DrawProjectDropdown(ref EditableSymbolProject selectedValue)
-        {
-            return DrawDropdown(ref selectedValue, EditableSymbolProject.AllProjects.OrderBy(x => x.DisplayName), "Project", x => x.DisplayName,
-                                defaultDisplayText: "Select a project",
-                                tooltip: "Select a project to edit symbols in.",
-                                labelOnSameLine: false);
-        }
-
-        public static void DrawSymbolCodeContextMenuItem(Symbol symbol)
-        {
-            var symbolPackage = symbol.SymbolPackage;
-            var project = symbolPackage as EditableSymbolProject;
-            var enabled = project != null;
-            if(ImGui.MenuItem("Open C# code", enabled))
-            {
-                if (!project!.TryOpenCSharpInEditor(symbol))
-                {
-                    BlockingWindow.Instance.ShowMessageBox($"Failed to open C# code for {symbol.Name}\nCheck the logs for details.", "Error");
-                }
-=======
-            
-            var clicked= ImGui.InvisibleButton(id, size);
-            var dl = ImGui.GetWindowDrawList();
-            var color = ImGui.IsItemHovered() ? ImGuiCol.ButtonHovered.GetStyleColor() : ImGuiCol.Button.GetStyleColor();
-            dl.AddRectFilled(ImGui.GetItemRectMin(), ImGui.GetItemRectMax(), color,7, roundedCorners);
-            return clicked;
-        }
-        
-        
-        private static Vector2 _dragScrollStart;
-        public static bool IsDragScrolling => _draggedWindowObject != null;
-        //private static uint _scrollingId;
-        private static object _draggedWindowObject;
-
-        public static bool IsAnotherWindowDragScrolling(object windowObject)
-        {
-            return _draggedWindowObject != null && _draggedWindowObject != windowObject;
-        }
-        
-        public static void HandleDragScrolling(object windowObject)
-        {
-            //var currentId = ImGui.GetID("");
-
-            if (_draggedWindowObject == windowObject)
-            {
-                if (ImGui.IsMouseReleased(ImGuiMouseButton.Right))
-                {
-                    //IsDragScrolling = false;
-                    _draggedWindowObject = null;
-                }
-                
-                if (ImGui.IsMouseDragging(ImGuiMouseButton.Right))
-                {
-                    ImGui.SetScrollY(_dragScrollStart.Y - ImGui.GetMouseDragDelta(ImGuiMouseButton.Right).Y);
-                }
-
-                return;
-            }
-            
-            
-            if ( ImGui.IsWindowHovered() && !T3Ui.DragFieldWasHoveredLastFrame && ImGui.IsMouseClicked(ImGuiMouseButton.Right))
-            {
-                _dragScrollStart = new Vector2(ImGui.GetScrollX(),  ImGui.GetScrollY());
-                //IsDragScrolling = true;
-                _draggedWindowObject = windowObject;
->>>>>>> c6a5878d
-            }
-        }
-    }
-    
+using System.Text.RegularExpressions;
+using ImGuiNET;
+using T3.Core.DataTypes.Vector;
+using T3.Core.IO;
+using T3.Core.Operator;
+using T3.Core.SystemUi;
+using T3.Core.Utils;
+using T3.Editor.Gui.Graph;
+using T3.Editor.Gui.Interaction;
+using T3.Editor.Gui.UiHelpers;
+using T3.Editor.UiModel;
+using T3.SystemUi;
+
+namespace T3.Editor.Gui.Styling
+{
+    internal static class CustomComponents
+    {
+        /// <summary>
+        /// This needs to be called once a frame
+        /// </summary>
+        public static void BeginFrame()
+        {
+            var frameDuration = 1 / ImGui.GetIO().Framerate;
+            if (FrameStats.Last.SomethingWithTooltipHovered)
+            {
+                _toolTipHoverDelay -= frameDuration;
+                _timeSinceTooltipHover = 0;
+            }
+            else
+            {
+                _timeSinceTooltipHover += frameDuration;
+                if(_timeSinceTooltipHover > 0.2)
+                    _toolTipHoverDelay = 0.6f;
+            }
+        }
+        
+        public static bool JogDial(string label, ref double delta, Vector2 size)
+        {
+            ImGui.PushStyleVar(ImGuiStyleVar.ButtonTextAlign, new Vector2(1, 0.5f));
+            var isActive = ImGui.Button(label + "###dummy", size);
+            ImGui.PopStyleVar();
+            var io = ImGui.GetIO();
+            if (ImGui.IsItemActive())
+            {
+                var center = (ImGui.GetItemRectMin() + ImGui.GetItemRectMax()) * 0.5f;
+                ImGui.SetMouseCursor(ImGuiMouseCursor.Hand);
+                ImGui.GetForegroundDrawList().AddCircle(center, 100, UiColors.Gray, 50);
+                isActive = true;
+
+                var pLast = io.MousePos - io.MouseDelta - center;
+                var pNow = io.MousePos - center;
+                var aLast = Math.Atan2(pLast.X, pLast.Y);
+                var aNow = Math.Atan2(pNow.X, pNow.Y);
+                delta = aLast - aNow;
+                if (delta > 1.5)
+                {
+                    delta -= 2 * Math.PI;
+                }
+                else if (delta < -1.5)
+                {
+                    delta += 2 * Math.PI;
+                }
+            }
+
+            return isActive;
+        }
+
+        /// <summary>Draw a splitter</summary>
+        /// <remarks>
+        /// Take from https://github.com/ocornut/imgui/issues/319#issuecomment-147364392
+        /// </remarks>
+        public static bool SplitFromBottom(ref float offsetFromBottom)
+        {
+            const float thickness = 3;
+            var hasBeenDragged = false;
+
+            var backupPos = ImGui.GetCursorPos();
+
+            var size = ImGui.GetWindowContentRegionMax() - ImGui.GetWindowContentRegionMin();
+            var contentMin = ImGui.GetWindowContentRegionMin() + ImGui.GetWindowPos();
+
+            var pos = new Vector2(contentMin.X, contentMin.Y + size.Y - offsetFromBottom - thickness-1);
+            ImGui.SetCursorScreenPos(pos);
+
+            ImGui.PushStyleColor(ImGuiCol.Button, UiColors.BackgroundGaps.Rgba);
+            ImGui.PushStyleColor(ImGuiCol.ButtonActive, UiColors.BackgroundActive.Rgba);
+            ImGui.PushStyleColor(ImGuiCol.ButtonHovered, UiColors.BackgroundActive.Rgba);
+
+            ImGui.Button("##Splitter", new Vector2(-1, thickness));
+
+            ImGui.PopStyleColor(3);
+
+            // Disabled for now, since Setting MouseCursor wasn't working reliably
+            // if (ImGui.IsItemHovered() )
+            // {
+            //     //ImGui.SetMouseCursor(ImGuiMouseCursor.ResizeNS);
+            // }
+
+            if (ImGui.IsItemActive())
+            {
+                if (Math.Abs(ImGui.GetIO().MouseDelta.Y) > 0)
+                {
+                    hasBeenDragged = true;
+                    offsetFromBottom =
+                        (offsetFromBottom - ImGui.GetIO().MouseDelta.Y)
+                       .Clamp(0, size.Y - thickness);
+                }
+            }
+
+            ImGui.SetCursorPos(backupPos);
+            return hasBeenDragged;
+        }
+
+        public static bool ToggleButton(string label, ref bool isSelected, Vector2 size, bool trigger = false)
+        {
+            var wasSelected = isSelected;
+            var clicked = false;
+            if (isSelected)
+            {
+                ImGui.PushStyleColor(ImGuiCol.Button, UiColors.Text.Rgba);
+                ImGui.PushStyleColor(ImGuiCol.ButtonHovered, UiColors.Text.Rgba);
+                ImGui.PushStyleColor(ImGuiCol.ButtonActive, UiColors.Text.Rgba);
+                ImGui.PushStyleColor(ImGuiCol.Text, UiColors.WindowBackground.Rgba);
+            }
+
+            if (ImGui.Button(label, size) || trigger)
+            {
+                isSelected = !isSelected;
+                clicked = true;
+            }
+
+            if (wasSelected)
+            {
+                ImGui.PopStyleColor(4);
+            }
+
+            return clicked;
+        }
+
+        public static bool ToggleIconButton(Icon icon, string label, ref bool isSelected, Vector2 size, bool trigger = false)
+        {
+            var clicked = false;
+
+            var stateTextColor = isSelected
+                                 ? UiColors.StatusActivated.Rgba
+                                 : UiColors.TextDisabled.Rgba;
+            ImGui.PushStyleColor(ImGuiCol.Text, stateTextColor);
+
+            var padding = string.IsNullOrEmpty(label) ? new Vector2(0.1f, 0.5f) : new Vector2(0.5f, 0.5f);
+            ImGui.PushStyleVar(ImGuiStyleVar.ButtonTextAlign, padding);
+            ImGui.PushStyleVar(ImGuiStyleVar.FramePadding, Vector2.Zero);
+
+            ImGui.PushFont(Icons.IconFont);
+
+            if (ImGui.Button($"{(char)icon}##label", size))
+            {
+                isSelected = !isSelected;
+                clicked = true;
+            }
+
+            ImGui.PopFont();
+
+            ImGui.PopStyleVar(2);
+            ImGui.PopStyleColor(1);
+
+            return clicked;
+        }
+
+        public enum ButtonStates
+        {
+            Normal,
+            Dimmed,
+            Disabled,
+            Activated,
+            NeedsAttention,
+        }
+
+        public static bool FloatingIconButton(Icon icon, Vector2 size)
+        {
+            if (size == Vector2.Zero)
+            {
+                var h = ImGui.GetFrameHeight();
+                size = new Vector2(h,h);
+            }
+            ImGui.PushFont(Icons.IconFont);
+            ImGui.PushStyleVar(ImGuiStyleVar.ButtonTextAlign, new Vector2(0.5f, 0.5f));
+            ImGui.PushStyleVar(ImGuiStyleVar.FramePadding, Vector2.Zero);
+            ImGui.PushStyleColor(ImGuiCol.Button, Color.Transparent.Rgba);
+            ImGui.PushStyleColor(ImGuiCol.ButtonActive, Color.Transparent.Rgba);
+            ImGui.PushStyleColor(ImGuiCol.ButtonHovered, Color.Transparent.Rgba);
+            
+            var clicked = ImGui.Button( ((char)icon).ToString(), size);
+            
+            ImGui.PopStyleColor(3);
+            ImGui.PopStyleVar(2);
+            ImGui.PopFont();
+            return clicked;
+        }
+
+        public static bool StateButton(string label, ButtonStates state = ButtonStates.Normal)
+        {
+            ImGui.PushStyleColor(ImGuiCol.ButtonActive, UiColors.BackgroundButtonActivated.Rgba);
+
+            if (state != ButtonStates.Normal)
+            {
+                ImGui.PushStyleColor(ImGuiCol.Text, GetStateColor(state).Rgba);
+                if (state == ButtonStates.Activated)
+                {
+                    ImGui.PushStyleColor(ImGuiCol.Button, UiColors.BackgroundButtonActivated.Rgba);
+                    ImGui.PushStyleColor(ImGuiCol.ButtonHovered, UiColors.BackgroundButtonActivated.Fade(0.8f).Rgba);
+                }
+            }
+
+            ImGui.AlignTextToFramePadding();
+            var clicked = ImGui.Button(label);
+
+            if (state != ButtonStates.Normal)
+                ImGui.PopStyleColor();
+            
+            if (state == ButtonStates.Activated)
+                ImGui.PopStyleColor(2);
+
+            ImGui.PopStyleColor(1);
+            return clicked;
+        }
+        
+        public static bool IconButton(Icon icon, Vector2 size, ButtonStates state = ButtonStates.Normal, bool triggered =false)
+        {
+            if (size == Vector2.Zero)
+            {
+                var h = ImGui.GetFrameHeight();
+                size = new Vector2(h,h);
+            }
+            ImGui.PushFont(Icons.IconFont);
+            ImGui.PushStyleVar(ImGuiStyleVar.ButtonTextAlign, new Vector2(0.5f, 0.5f));
+            ImGui.PushStyleVar(ImGuiStyleVar.FramePadding, Vector2.Zero);
+            
+            ImGui.PushStyleColor(ImGuiCol.ButtonActive, UiColors.BackgroundButtonActivated.Rgba);
+            
+            if (state != ButtonStates.Normal)
+            {
+                ImGui.PushStyleColor(ImGuiCol.Text, GetStateColor(state).Rgba);
+                if (state == ButtonStates.Activated)
+                {
+                    ImGui.PushStyleColor(ImGuiCol.Button, UiColors.BackgroundButtonActivated.Rgba);
+                    ImGui.PushStyleColor(ImGuiCol.ButtonHovered, UiColors.BackgroundButtonActivated.Fade(0.8f).Rgba);
+                }
+            }
+
+            var clicked = ImGui.Button("" + (char)icon, size) || triggered;
+
+            if (state != ButtonStates.Normal)
+                ImGui.PopStyleColor();
+            
+            if (state == ButtonStates.Activated)
+                ImGui.PopStyleColor(2);
+
+            ImGui.PopStyleColor(1);
+            ImGui.PopStyleVar(2);
+            ImGui.PopFont();
+            return clicked;
+        }
+
+        public static bool IconButton(string id, Icon icon, float width, ImDrawFlags corners= ImDrawFlags.RoundCornersNone, ButtonStates state = ButtonStates.Normal, bool triggered =false)
+        {
+            var iconColor = GetStateColor(state);
+
+            var size = new Vector2(width, ImGui.GetFrameHeight());
+            if (width == 0)
+                size.X = size.Y;
+            
+            triggered |= ImGui.InvisibleButton(id, size);
+            
+            var dl = ImGui.GetWindowDrawList();
+            dl.AddRectFilled(ImGui.GetItemRectMin(), ImGui.GetItemRectMax(), GetButtonStateBackgroundColor(),7, corners);            
+            
+            Icons.DrawIconOnLastItem(icon, iconColor);
+            return triggered;
+        }
+
+        private static Color GetStateColor(ButtonStates state)
+        {
+            return state switch
+                       {
+                           ButtonStates.Dimmed         => UiColors.TextMuted.Fade(0.5f),
+                           ButtonStates.Disabled       => UiColors.TextDisabled,
+                           ButtonStates.Activated      => UiColors.StatusActivated,
+                           ButtonStates.NeedsAttention => UiColors.StatusAttention,
+                           _                           => UiColors.Text
+                       };
+        }
+
+        private static Color GetButtonStateBackgroundColor()
+        {
+            Color backgroundColor;
+
+            if (ImGui.IsItemActive())
+            {
+                backgroundColor = ImGuiCol.ButtonActive.GetStyleColor();
+            }
+            else if (ImGui.IsItemHovered())
+            {
+                backgroundColor = ImGuiCol.ButtonHovered.GetStyleColor();
+            }
+            else
+            {
+                backgroundColor = ImGuiCol.Button.GetStyleColor();
+            }
+
+            return backgroundColor;
+        }
+
+        public static void ContextMenuForItem(Action drawMenuItems, string title = null, string id = "context_menu",
+                                              ImGuiPopupFlags flags = ImGuiPopupFlags.MouseButtonRight)
+        {
+
+            // prevent context menu from opening when dragging
+            {
+                var wasDraggingRight = ImGui.GetMouseDragDelta(ImGuiMouseButton.Right).Length() > UserSettings.Config.ClickThreshold;
+                if (wasDraggingRight)
+                    return;
+            }
+            
+            ImGui.PushStyleVar(ImGuiStyleVar.ItemSpacing, new Vector2(6, 6));
+
+            if (ImGui.BeginPopupContextItem(id, flags))
+            {
+                FrameStats.Current.IsItemContextMenuOpen = true;
+                if (title != null)
+                {
+                    ImGui.PushFont(Fonts.FontSmall);
+                    ImGui.PushStyleColor(ImGuiCol.Text, UiColors.Gray.Rgba);
+                    ImGui.TextUnformatted(title);
+                    ImGui.PopStyleColor();
+                    ImGui.PopFont();
+                }
+
+                drawMenuItems?.Invoke();
+                ImGui.EndPopup();
+            }
+
+            ImGui.PopStyleVar(1);
+        }
+
+        public static void DrawContextMenuForScrollCanvas(Action drawMenuContent, ref bool contextMenuIsOpen)
+        {
+            if (!contextMenuIsOpen)
+            {
+                if (FrameStats.Current.IsItemContextMenuOpen)
+                    return;
+                
+                var wasDraggingRight = ImGui.GetMouseDragDelta(ImGuiMouseButton.Right).Length() > UserSettings.Config.ClickThreshold;
+                if (wasDraggingRight)
+                    return;
+
+                if (!ImGui.IsWindowHovered(ImGuiHoveredFlags.AllowWhenBlockedByPopup))
+                    return;
+            }
+
+            ImGui.PushStyleVar(ImGuiStyleVar.ItemSpacing, new Vector2(6, 6));
+
+
+            if (ImGui.BeginPopupContextWindow("windows_context_menu"))
+            {
+                ImGui.GetMousePosOnOpeningCurrentPopup();
+                contextMenuIsOpen = true;
+
+                drawMenuContent.Invoke();
+                ImGui.EndPopup();
+            }
+            else
+            {
+                contextMenuIsOpen = false;
+            }
+
+            ImGui.PopStyleVar(1);
+        }
+
+        public static bool DisablableButton(string label, bool isEnabled, bool enableTriggerWithReturn = false)
+        {
+            if (isEnabled)
+            {
+                ImGui.PushFont(Fonts.FontBold);
+                if (ImGui.Button(label)
+                    || (enableTriggerWithReturn && ImGui.IsKeyPressed((ImGuiKey)Key.Return)))
+                {
+                    ImGui.PopFont();
+                    return true;
+                }
+
+                ImGui.PopFont();
+            }
+            else
+            {
+                ImGui.PushStyleColor(ImGuiCol.Button, new Vector4(0.3f, 0.3f, 0.3f, 0.1f));
+                ImGui.PushStyleColor(ImGuiCol.Text, new Vector4(1, 1, 1, 0.15f));
+                ImGui.Button(label);
+                ImGui.PopStyleColor(2);
+            }
+
+            return false;
+        }
+
+        public static void HelpText(string text)
+        {
+            ImGui.PushFont(Fonts.FontSmall);
+            ImGui.PushStyleColor(ImGuiCol.Text, UiColors.TextMuted.Rgba);
+            //ImGui.TextUnformatted(text);
+            ImGui.TextWrapped(text);
+            ImGui.PopStyleColor();
+            ImGui.PopFont();
+            ImGui.Dummy(new Vector2(0,4 * T3Ui.DisplayScaleFactor));
+        }
+
+        public static void SmallGroupHeader(string text)
+        {
+            FormInputs.AddVerticalSpace(5);
+            ImGui.PushFont(Fonts.FontSmall);
+            ImGui.PushStyleColor(ImGuiCol.Text, UiColors.TextMuted.Rgba);
+            ImGui.SetCursorPosX(4);
+            ImGui.TextUnformatted(text.ToUpperInvariant());
+            ImGui.PopStyleColor();
+            ImGui.PopFont();
+            FormInputs.AddVerticalSpace(2);
+        }
+
+        /// <summary>
+        /// A small label that can be used to structure context menus
+        /// </summary>
+        public static void HintLabel(string label)
+        {
+            ImGui.PushFont(Fonts.FontSmall);
+            ImGui.PushStyleColor(ImGuiCol.Text, UiColors.Gray.Rgba);
+            ImGui.TextUnformatted(label);
+            ImGui.PopStyleColor();
+            ImGui.PopFont();
+        }
+
+        public static void FillWithStripes(ImDrawListPtr drawList, ImRect areaOnScreen, float patternWidth = 16)
+        {
+            drawList.PushClipRect(areaOnScreen.Min, areaOnScreen.Max, true);
+            var lineColor = new Color(0f, 0f, 0f, 0.2f);
+            var stripeOffset = GraphWindow.Focused == null ? patternWidth : (patternWidth / 2 * GraphWindow.Focused.GraphCanvas.Scale.X);
+            var lineWidth = stripeOffset / 2.7f;
+
+            var h = areaOnScreen.GetHeight();
+            var stripeCount = (int)((areaOnScreen.GetWidth() + h + 3 * lineWidth) / stripeOffset);
+            var p = areaOnScreen.Min - new Vector2(h + lineWidth, +lineWidth);
+            var offset = new Vector2(h + 2 * lineWidth,
+                                     h + 2 * lineWidth);
+
+            for (var i = 0; i < stripeCount; i++)
+            {
+                drawList.AddLine(p, p + offset, lineColor, lineWidth);
+                p.X += stripeOffset;
+            }
+
+            drawList.PopClipRect();
+        }
+
+        public static bool EmptyWindowMessage(string message, string buttonLabel = null)
+        {
+            var center = (ImGui.GetWindowContentRegionMax() + ImGui.GetWindowContentRegionMin()) / 2 + ImGui.GetWindowPos();
+            var lines = message.Split('\n').ToArray();
+
+            var lineCount = lines.Length;
+            if (!string.IsNullOrEmpty(buttonLabel))
+                lineCount++;
+
+            var textLineHeight = ImGui.GetTextLineHeight();
+            var y = center.Y - lineCount * textLineHeight / 2;
+            var drawList = ImGui.GetWindowDrawList();
+
+            var emptyMessageColor = UiColors.TextMuted;
+
+            foreach (var line in lines)
+            {
+                if (!string.IsNullOrEmpty(line))
+                {
+                    var textSize = ImGui.CalcTextSize(line);
+                    var position = new Vector2(center.X - textSize.X / 2, y);
+                    drawList.AddText(position, emptyMessageColor, line);
+                }
+                y += textLineHeight;
+            }
+
+            if (!string.IsNullOrEmpty(buttonLabel))
+            {
+                y += 10;
+                var style = ImGui.GetStyle();
+                var textSize = ImGui.CalcTextSize(buttonLabel) + style.FramePadding;
+                var position = new Vector2(center.X - textSize.X / 2, y);
+                ImGui.SetCursorScreenPos(position);
+                return ImGui.Button(buttonLabel);
+            }
+
+            return false;
+        }
+
+        public static void TooltipForLastItem(Color color, string message, string additionalNotes = null, bool useHoverDelay = true)
+        {
+            if (!ImGui.IsItemHovered())
+                return;
+            
+            FrameStats.Current.SomethingWithTooltipHovered = true;
+            if (!useHoverDelay)
+                _toolTipHoverDelay = 0;
+
+            if (_toolTipHoverDelay > 0)
+                return;
+            
+            ImGui.BeginTooltip();
+            ImGui.PushTextWrapPos(300);
+            ImGui.TextColored(color, message);
+            if (!string.IsNullOrEmpty(additionalNotes))
+            {
+                ImGui.TextColored(color.Fade(0.7f), additionalNotes);
+            }
+
+            ImGui.PopTextWrapPos();
+
+            ImGui.EndTooltip();
+        }
+
+        public static void TooltipForLastItem(string message, string additionalNotes = null, bool useHoverDelay = true)
+        {
+            TooltipForLastItem(UiColors.Text, message, additionalNotes, useHoverDelay);
+        }
+
+        private static double _toolTipHoverDelay;
+        private static double _timeSinceTooltipHover;
+
+        // TODO: this should be merged with FormInputs.SegmentedEnumButton
+        public static bool DrawSegmentedToggle(ref int currentIndex, List<string> options)
+        {
+            var changed = false;
+            for (var index = 0; index < options.Count; index++)
+            {
+                var isActive = currentIndex == index;
+                var option = options[index];
+
+                ImGui.SameLine(0);
+                ImGui.PushFont(isActive ? Fonts.FontBold : Fonts.FontNormal);
+                ImGui.PushStyleColor(ImGuiCol.Button, Color.Transparent.Rgba);
+                ImGui.PushStyleColor(ImGuiCol.ButtonHovered, UiColors.ForegroundFull.Fade(0.1f).Rgba);
+                ImGui.PushStyleColor(ImGuiCol.Text, isActive ? UiColors.ForegroundFull : UiColors.ForegroundFull.Fade(0.5f).Rgba);
+
+                if (ImGui.Button(option))
+                {
+                    if (!isActive)
+                    {
+                        currentIndex = index;
+                        changed = true;
+                    }
+                }
+
+                ImGui.PopFont();
+                ImGui.PopStyleColor(3);
+            }
+
+            return changed;
+        }
+
+        public static bool AddSegmentedIconButton<T>(ref T selectedValue, List<Icon> icons) where T : struct, Enum
+        {
+            //DrawInputLabel(label);
+
+            var modified = false;
+            var selectedValueString = selectedValue.ToString();
+            var isFirst = true;
+            var enums = Enum.GetValues<T>();
+            //Debug.Assert(enums.Length != icons.Count,"Icon enum mismatch");
+                
+                
+            for (var index = 0; index < enums.Length; index++)
+            {
+                var icon = icons[index];
+                var value = enums[index];
+                var name = Enum.GetName(value);
+                if (!isFirst)
+                {
+                    ImGui.SameLine();
+                }
+
+                var isSelected = selectedValueString == value.ToString();
+                
+                var clicked = DrawIconToggle(name, icon, ref isSelected);
+                if (clicked)
+                {
+                    modified = true;
+                    selectedValue = value;
+                }
+
+                if (isSelected)
+                {
+                    var min = ImGui.GetItemRectMin();
+                    var max = ImGui.GetItemRectMax();
+                    var drawList = ImGui.GetWindowDrawList();
+                    drawList.AddRectFilled(new Vector2(min.X-2, max.Y), new Vector2(max.X +2, max.Y +2) , UiColors.StatusActivated);
+                    
+                }
+                
+                isFirst = false;
+            }
+
+            return modified;
+        }
+
+        public static bool DrawIconToggle(string name, Icon iconOff, Icon iconOn, ref bool isSelected, bool needsAttention = false, bool isEnabled= true)
+        {
+            var clicked = ImGui.InvisibleButton(name, new Vector2(17, 17));
+            if (!isEnabled)
+            {
+                Icons.DrawIconOnLastItem(isSelected ? iconOn : iconOff, isSelected ? (needsAttention ? UiColors.StatusAttention: UiColors.BackgroundActive) 
+                                                                            : UiColors.TextDisabled.Fade(0.5f));
+                return false;
+            }
+            
+            Icons.DrawIconOnLastItem(isSelected ? iconOn : iconOff, isSelected ? (needsAttention ? UiColors.StatusAttention: UiColors.BackgroundActive) : UiColors.TextMuted);
+            if (clicked)
+                isSelected = !isSelected;
+            
+            return clicked;
+        }
+        
+        public static bool DrawIconToggle(string name, Icon icon, ref bool isSelected, bool needsAttention = false)
+        {
+            var clicked = ImGui.InvisibleButton(name, new Vector2(17, 17));
+            Icons.DrawIconOnLastItem(icon, isSelected ? (needsAttention ? UiColors.StatusAttention: UiColors.BackgroundActive) : UiColors.TextMuted);
+            if (clicked)
+                isSelected = !isSelected;
+            
+            return clicked;
+        }
+
+        public static bool DrawInputFieldWithPlaceholder(string placeHolderLabel, ref string value, float width = 0, bool showClear= true,  ImGuiInputTextFlags inputFlags= ImGuiInputTextFlags.None)
+        {
+            var notEmpty = !string.IsNullOrEmpty(value);
+            var wasNull = value == null;
+            if (wasNull)
+                value = string.Empty;
+
+            ImGui.SetNextItemWidth(width - FormInputs.ParameterSpacing - (notEmpty ? ImGui.GetFrameHeight():0));
+            var modified = ImGui.InputText("##" + placeHolderLabel, ref value, 1000, inputFlags);
+            if (!modified && wasNull)
+                value = null;
+
+            if (notEmpty)
+            {
+                if (showClear)
+                {
+                    ImGui.SameLine(0,0);
+                    if (ImGui.Button("×" + "##" + placeHolderLabel))
+                    {
+                        value = null;
+                        modified = true;
+                    }
+                }
+            }
+            else
+            {
+                var drawList = ImGui.GetWindowDrawList();
+                var minPos = ImGui.GetItemRectMin();
+                var maxPos = ImGui.GetItemRectMax();
+                drawList.PushClipRect(minPos, maxPos);
+                drawList.AddText(minPos + new Vector2(8, 5), UiColors.ForegroundFull.Fade(0.25f), placeHolderLabel);
+                drawList.PopClipRect();
+            }
+
+            return modified;
+        }
+
+        /// <summary>
+        /// Draws a frame that indicates if the current window is focused.
+        /// This is useful for windows that have window specific keyboard short cuts.
+        /// Returns true if the window is focused
+        /// </summary>
+        public static void DrawWindowFocusFrame()
+        {
+            if (!ImGui.IsWindowFocused())
+                return;
+            
+            var min = ImGui.GetWindowPos();
+            ImGui.GetWindowDrawList().AddRect(min, min+ImGui.GetWindowSize() + new Vector2(0,0) , UiColors.ForegroundFull.Fade(0.2f));
+        }
+
+        public static string HumanReadablePascalCase(string f)
+        {
+            return Regex.Replace(f, "(\\B[A-Z])", " $1");
+        }
+
+        public static bool RoundedButton(string id, float width, ImDrawFlags roundedCorners)
+        {
+            var size = new Vector2(width, ImGui.GetFrameHeight());
+            if (width == 0)
+                size.X = size.Y;
+            
+            var clicked= ImGui.InvisibleButton(id, size);
+            var dl = ImGui.GetWindowDrawList();
+            var color = ImGui.IsItemHovered() ? ImGuiCol.ButtonHovered.GetStyleColor() : ImGuiCol.Button.GetStyleColor();
+            dl.AddRectFilled(ImGui.GetItemRectMin(), ImGui.GetItemRectMax(), color,7, roundedCorners);
+            return clicked;
+        }
+        
+        
+        private static Vector2 _dragScrollStart;
+        public static bool IsDragScrolling => _draggedWindowObject != null;
+        //private static uint _scrollingId;
+        private static object _draggedWindowObject;
+
+        public static bool IsAnotherWindowDragScrolling(object windowObject)
+        {
+            return _draggedWindowObject != null && _draggedWindowObject != windowObject;
+        }
+        
+        public static void HandleDragScrolling(object windowObject)
+        {
+            //var currentId = ImGui.GetID("");
+
+            if (_draggedWindowObject == windowObject)
+            {
+                if (ImGui.IsMouseReleased(ImGuiMouseButton.Right))
+                {
+                    //IsDragScrolling = false;
+                    _draggedWindowObject = null;
+                }
+                
+                if (ImGui.IsMouseDragging(ImGuiMouseButton.Right))
+                {
+                    ImGui.SetScrollY(_dragScrollStart.Y - ImGui.GetMouseDragDelta(ImGuiMouseButton.Right).Y);
+                }
+
+                return;
+            }
+            
+            
+            if ( ImGui.IsWindowHovered() && !T3Ui.DragFieldWasHoveredLastFrame && ImGui.IsMouseClicked(ImGuiMouseButton.Right))
+            {
+                _dragScrollStart = new Vector2(ImGui.GetScrollX(),  ImGui.GetScrollY());
+                //IsDragScrolling = true;
+                _draggedWindowObject = windowObject;
+            }
+        }
+
+
+
+        public static bool DrawDropdown<T>(ref T selectedValue, IEnumerable<T> values, string label, Func<T, string> getDisplayTextFunc,
+                                           bool labelOnSameLine = false,
+                                           string defaultDisplayText = null, string tooltip = null)
+        {
+            if (labelOnSameLine)
+            {
+                ImGui.PushFont(Fonts.FontNormal);
+                ImGui.TextUnformatted(label);
+                ImGui.SameLine();
+            }
+            else
+            {
+                ImGui.PushFont(Fonts.FontSmall);
+                ImGui.TextUnformatted(label);
+            }
+
+            ImGui.PopFont();
+
+            const string imguiLabelFmt = "##Select{0}{1}";
+            var imguiLabel = string.Format(imguiLabelFmt, label, nameof(T));
+
+            const string defaultDisplayTextFmt = "Select {0}";
+            defaultDisplayText ??= string.Format(defaultDisplayTextFmt, label);
+
+            var modified = false;
+
+            var previewValue = selectedValue == null ? defaultDisplayText : getDisplayTextFunc(selectedValue);
+            if (ImGui.BeginCombo(imguiLabel, previewValue, ImGuiComboFlags.HeightLarge))
+            {
+                foreach (var project in values)
+                {
+                    var equalityComparer = EqualityComparer<T>.Default;
+                    var isSelected = equalityComparer.Equals(project, selectedValue);
+                    if (!ImGui.Selectable(getDisplayTextFunc(project) ?? "Error", isSelected, ImGuiSelectableFlags.DontClosePopups))
+                        continue;
+
+                    ImGui.CloseCurrentPopup();
+                    selectedValue = project;
+                    modified = true;
+                }
+
+                ImGui.EndCombo();
+            }
+
+            if (tooltip != null && ImGui.IsItemHovered())
+            {
+                ImGui.BeginTooltip();
+                ImGui.PushFont(Fonts.FontSmall);
+                ImGui.TextUnformatted(tooltip);
+                ImGui.PopFont();
+                ImGui.EndTooltip();
+            }
+
+            return modified;
+        }
+
+        // Todo: this needs to be resized horizontally so the label shows correctly
+        internal static bool DrawProjectDropdown(ref EditableSymbolProject selectedValue)
+        {
+            return DrawDropdown(ref selectedValue, EditableSymbolProject.AllProjects.OrderBy(x => x.DisplayName), "Project", x => x.DisplayName,
+                                defaultDisplayText: "Select a project",
+                                tooltip: "Select a project to edit symbols in.",
+                                labelOnSameLine: false);
+        }
+
+        public static void DrawSymbolCodeContextMenuItem(Symbol symbol)
+        {
+            var symbolPackage = symbol.SymbolPackage;
+            var project = symbolPackage as EditableSymbolProject;
+            var enabled = project != null;
+            if(ImGui.MenuItem("Open C# code", enabled))
+            {
+                if (!project!.TryOpenCSharpInEditor(symbol))
+                {
+                    BlockingWindow.Instance.ShowMessageBox($"Failed to open C# code for {symbol.Name}\nCheck the logs for details.", "Error");
+                }
+            }
+        }
+    }
+    
 }