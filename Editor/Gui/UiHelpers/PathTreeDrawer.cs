--- conflicted
+++ resolved
@@ -1,95 +1,88 @@
-<<<<<<< HEAD
-﻿using ImGuiNET;
-=======
-﻿using System.Collections.Generic;
-using System.Numerics;
-using ImGuiNET;
-using T3.Editor.Gui.Styling;
->>>>>>> 09dd0633
-
-namespace T3.Editor.Gui.UiHelpers;
-
-public class PathTreeDrawer
-{
-    public void Reset()
-    {
-        _collapsedIndex = 999;
-        _openPath.Clear();
-        _path.Clear();
-    }
-
-    /// <summary>
-    /// Check inserts tree nodes and computes visibility of level
-    /// </summary>
-    public bool DrawEntry(List<string> path, int maxLevel = 2)
-    {
-        if (path.Count == 0)
-            return false;
-            
-        var matchPathLevelCount = GetMatchingPathLevelCount(path);
-
-        _path = new List<string>(path);
-        if (matchPathLevelCount > _collapsedIndex)
-            return false;
-
-        var popLevelsCount =  _openPath.Count - matchPathLevelCount;
-        for (var index = 0; index < popLevelsCount; index++)
-        {
-            ImGui.PushStyleVar(ImGuiStyleVar.IndentSpacing, 10);
-            ImGui.TreePop();
-            ImGui.PopStyleVar();
-            _openPath.RemoveAt(_openPath.Count - 1);
-        }
-            
-        var maxPushLevelIndex = maxLevel;
-        for (var levelIndex = _openPath.Count; levelIndex < maxPushLevelIndex && levelIndex < path.Count; levelIndex++)
-        {
-            var label = path[levelIndex];
-            
-            ImGui.PushStyleColor(ImGuiCol.Text, UiColors.TextMuted.Rgba);
-            ImGui.PushStyleVar(ImGuiStyleVar.IndentSpacing, 10);
-            ImGui.PushStyleVar(ImGuiStyleVar.FramePadding, new Vector2(0,0));
-            ImGui.PushFont(Fonts.FontSmall);
-            var isOpen = ImGui.TreeNodeEx(label,ImGuiTreeNodeFlags.DefaultOpen);
-            ImGui.PopFont();
-            ImGui.PopStyleVar(2);
-            ImGui.PopStyleColor();
-            
-            if (!isOpen)
-            {
-                _collapsedIndex = levelIndex;
-                return false;
-            }
-                
-            _openPath.Add(label);
-            _collapsedIndex = 9999;
-        }
-
-
-        return true;
-    }
-
-    public void Complete()
-    {
-        for (int index = 0; index < _openPath.Count; index++)
-        {
-            ImGui.TreePop();
-        }
-        _openPath.Clear();
-    }
-
-    private int GetMatchingPathLevelCount(List<string> other)
-    {
-        var count = 0;
-        while (_path.Count > count && other.Count > count && _path[count] == other[count])
-            count++;
-
-        return count;
-    }
-
-    private List<string> _path = new();
-    private readonly List<string> _openPath = new();
-    private int _collapsedIndex = 2;
-    //private int _nestingLevel = 0;
-    //public int MaxLevel = 0;
+﻿using ImGuiNET;
+
+namespace T3.Editor.Gui.UiHelpers;
+
+public class PathTreeDrawer
+{
+    public void Reset()
+    {
+        _collapsedIndex = 999;
+        _openPath.Clear();
+        _path.Clear();
+    }
+
+    /// <summary>
+    /// Check inserts tree nodes and computes visibility of level
+    /// </summary>
+    public bool DrawEntry(List<string> path, int maxLevel = 2)
+    {
+        if (path.Count == 0)
+            return false;
+            
+        var matchPathLevelCount = GetMatchingPathLevelCount(path);
+
+        _path = new List<string>(path);
+        if (matchPathLevelCount > _collapsedIndex)
+            return false;
+
+        var popLevelsCount =  _openPath.Count - matchPathLevelCount;
+        for (var index = 0; index < popLevelsCount; index++)
+        {
+            ImGui.PushStyleVar(ImGuiStyleVar.IndentSpacing, 10);
+            ImGui.TreePop();
+            ImGui.PopStyleVar();
+            _openPath.RemoveAt(_openPath.Count - 1);
+        }
+            
+        var maxPushLevelIndex = maxLevel;
+        for (var levelIndex = _openPath.Count; levelIndex < maxPushLevelIndex && levelIndex < path.Count; levelIndex++)
+        {
+            var label = path[levelIndex];
+            
+            ImGui.PushStyleColor(ImGuiCol.Text, UiColors.TextMuted.Rgba);
+            ImGui.PushStyleVar(ImGuiStyleVar.IndentSpacing, 10);
+            ImGui.PushStyleVar(ImGuiStyleVar.FramePadding, new Vector2(0,0));
+            ImGui.PushFont(Fonts.FontSmall);
+            var isOpen = ImGui.TreeNodeEx(label,ImGuiTreeNodeFlags.DefaultOpen);
+            ImGui.PopFont();
+            ImGui.PopStyleVar(2);
+            ImGui.PopStyleColor();
+            
+            if (!isOpen)
+            {
+                _collapsedIndex = levelIndex;
+                return false;
+            }
+                
+            _openPath.Add(label);
+            _collapsedIndex = 9999;
+        }
+
+
+        return true;
+    }
+
+    public void Complete()
+    {
+        for (int index = 0; index < _openPath.Count; index++)
+        {
+            ImGui.TreePop();
+        }
+        _openPath.Clear();
+    }
+
+    private int GetMatchingPathLevelCount(List<string> other)
+    {
+        var count = 0;
+        while (_path.Count > count && other.Count > count && _path[count] == other[count])
+            count++;
+
+        return count;
+    }
+
+    private List<string> _path = new();
+    private readonly List<string> _openPath = new();
+    private int _collapsedIndex = 2;
+    //private int _nestingLevel = 0;
+    //public int MaxLevel = 0;
 }