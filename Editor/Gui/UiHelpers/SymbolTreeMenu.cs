--- conflicted
+++ resolved
@@ -1,260 +1,248 @@
-﻿using System.Runtime.InteropServices;
-using ImGuiNET;
-using T3.Core.Operator;
-using T3.Editor.Gui.Graph;
-using T3.Editor.Gui.Graph.Interaction;
-using T3.Editor.Gui.Graph.Interaction.Connections;
-using T3.Editor.Gui.InputUi;
-using T3.Editor.Gui.Styling;
-using T3.Editor.Gui.Windows;
-using T3.Editor.UiModel;
-
-namespace T3.Editor.Gui.UiHelpers;
-
-/// <summary>
-/// Shows a tree of all defined symbols sorted by namespace.
-/// This is used by <see cref="SymbolBrowser"/> and <see cref="T3Ui.DrawAppMenu"/>
-/// </summary>
-public static class SymbolTreeMenu
-{
-    public static void Draw()
-    {
-        _treeNode.PopulateCompleteTree();
-        DrawNodesRecursively(_treeNode);
-    }
-
-    private static void DrawNodesRecursively(NamespaceTreeNode subtree)
-    {
-        if (subtree.Name == NamespaceTreeNode.RootNodeId)
-        {
-            DrawContent(subtree);
-        }
-        else
-        {
-            ImGui.PushID(subtree.Name);
-            if (ImGui.BeginMenu(subtree.Name))
-            {
-                DrawContent(subtree);
-
-                ImGui.EndMenu();
-            }
-
-            ImGui.PopID();
-        }
-    }
-
-    private static void DrawContent(NamespaceTreeNode subtree)
-    {
-        foreach (var subspace in subtree.Children)
-        {
-            DrawNodesRecursively(subspace);
-        }
-
-        foreach (var symbol in subtree.Symbols)
-        {
-            DrawSymbolItem(symbol);
-        }
-    }
-
-    public static void DrawSymbolItem(Symbol symbol)
-    {
-        ImGui.PushID(symbol.Id.GetHashCode());
-        {
-            
-            var color = symbol.OutputDefinitions.Count > 0
-                            ? TypeUiRegistry.GetPropertiesForType(symbol.OutputDefinitions[0]?.ValueType).Color
-                            : UiColors.Gray;
-
-            var symbolUi = symbol.GetSymbolUi();
-
-            // var state = ParameterWindow.GetButtonStatesForSymbolTags(symbolUi.Tags);
-            // if (CustomComponents.IconButton(Icon.Bookmark, Vector2.Zero, state))
-            // {
-            //     
-            // }
-            if(ParameterWindow.DrawSymbolTagsButton(symbolUi)) 
-                symbolUi.FlagAsModified();
-            
-            ImGui.SameLine();
-            
-            ImGui.PushStyleColor(ImGuiCol.Button, ColorVariations.OperatorBackground.Apply(color).Rgba);
-            ImGui.PushStyleColor(ImGuiCol.ButtonHovered, ColorVariations.OperatorBackgroundHover.Apply(color).Rgba);
-            ImGui.PushStyleColor(ImGuiCol.ButtonActive, ColorVariations.OperatorBackgroundHover.Apply(color).Rgba);
-            ImGui.PushStyleColor(ImGuiCol.Text, ColorVariations.OperatorLabel.Apply(color).Rgba);
-
-            if (ImGui.Button(symbol.Name))
-            {
-                //_selectedSymbol = symbol;
-            }
-
-            if (ImGui.IsItemHovered())
-            {
-                ImGui.SetMouseCursor(ImGuiMouseCursor.ResizeAll);
-                
-                if (!string.IsNullOrEmpty(symbolUi.Description))
-                {
-                    ImGui.PushStyleVar(ImGuiStyleVar.WindowPadding, new Vector2(4,4));
-                    ImGui.BeginTooltip();
-                    ImGui.PushTextWrapPos(ImGui.GetFontSize() * 25.0f);
-                    ImGui.TextUnformatted(symbolUi.Description);
-                    ImGui.PopTextWrapPos();
-                    ImGui.PopStyleVar();
-                    ImGui.EndTooltip();
-                }                
-            }
-
-            ImGui.PopStyleColor(4);
-            HandleDragAndDropForSymbolItem(symbol);
-
-            CustomComponents.ContextMenuForItem(drawMenuItems: () => CustomComponents.DrawSymbolCodeContextMenuItem(symbol), 
-                                                title: symbol.Name,
-                                                id: "##symbolTreeSymbolContextMenu");
-
-            if (SymbolAnalysis.DetailsInitialized && SymbolAnalysis.InformationForSymbolIds.TryGetValue(symbol.Id, out var info))
-            {
-                ImGui.PushStyleColor(ImGuiCol.Text, UiColors.TextMuted.Rgba);
-                //
-                ListSymbolSetWithTooltip(250,Icon.Dependencies,"{0}", string.Empty, "requires...", info.RequiredSymbols);
-                
-                if (ListSymbolSetWithTooltip(300, Icon.Referenced, "{0}", " NOT USED",  "used by...", info.DependingSymbols))
-                {
-                    SymbolLibrary.SymbolUsageReference = symbol;
-                }
-
-                ImGui.PopStyleColor();
-            }
-
-
-            if (ExampleSymbolLinking.ExampleSymbolUis.TryGetValue(symbol.Id, out var examples))
-            {
-                ImGui.PushFont(Fonts.FontSmall);
-                ImGui.PushStyleVar(ImGuiStyleVar.Alpha, 0.5f * ImGui.GetStyle().Alpha);
-                for (var index = 0; index < examples.Count; index++)
-                {
-                    var exampleSymbolUi = examples[index];
-                    ImGui.SameLine();
-                    ImGui.Button($"EXAMPLE");
-                    HandleDragAndDropForSymbolItem(exampleSymbolUi.Symbol);
-                }
-
-                ImGui.PopStyleVar();
-                ImGui.PopFont();
-            }
-                
-        }
-        ImGui.PopID();
-    }
-
-    private static bool ListSymbolSetWithTooltip(float x, Icon icon, string setTitleFormat, string emptySetTitle, string toolTopTitle, HashSet<Symbol> symbolSet)
-    {
-        var activated = false;
-        ImGui.PushID(icon.ToString());
-        ImGui.SameLine(x,10);
-        if (symbolSet.Count > 0)
-        {
-            icon.Draw();
-            ImGui.SameLine(0, 5);
-        }
-
-        if (symbolSet.Count == 0)
-        {
-            ImGui.TextUnformatted(emptySetTitle);
-        }
-        else
-        {
-            ImGui.TextUnformatted(string.Format(setTitleFormat, symbolSet.Count));
-            if (ImGui.IsItemHovered())
-            {
-                ImGui.BeginTooltip();
-                ImGui.TextUnformatted(toolTopTitle);
-                FormInputs.AddVerticalSpace();
-                ListSymbols(symbolSet);
-                ImGui.EndTooltip();
-            }
-
-            if (ImGui.IsItemClicked())
-            {
-                activated = true;
-            }
-        }
-
-        ImGui.PopID();
-        //ImGui.SameLine();
-        return activated;
-    }
-
-    private static void ListSymbols(HashSet<Symbol> valueRequiredSymbols)
-    {
-        foreach (var required in valueRequiredSymbols
-                                .Select(rSymbol => rSymbol.Namespace + ". " + rSymbol.Name)
-                                .OrderBy(c => c))
-        {
-            ImGui.TextUnformatted(required);
-        }
-    }
-
-    private static bool IsSymbolCurrentCompositionOrAParent(Symbol symbol)
-    {
-        var graphWindow = GraphWindow.Focused;
-
-        if (graphWindow == null)
-            return true;
-
-        var comp = graphWindow.Components.CompositionOp;
-
-        if (comp.Symbol.Id == symbol.Id)
-        {
-            return true;
-        }
-
-        var instance = comp;
-        while (instance != null)
-        {
-            if (instance.Symbol.Id == symbol.Id)
-                return true;
-
-            instance = instance.Parent;
-        }
-
-        return false;
-    }
-
-    internal static void HandleDragAndDropForSymbolItem(Symbol symbol)
-    {
-        if (IsSymbolCurrentCompositionOrAParent(symbol))
-            return;
-
-        DragHandling.HandleDragSourceForLastItem(DragHandling.SymbolDraggingId, symbol.Id.ToString(), "Create instance");
-
-        if (!ImGui.IsItemDeactivated())
-            return;
-        
-        var wasClick = ImGui.GetMouseDragDelta().Length() < 4;
-        if (wasClick)
-        {
-            var window = GraphWindow.Focused;
-            if (window == null)
-            {
-<<<<<<< HEAD
-                var window = GraphWindow.Focused;
-                if (window == null)
-                {
-                    Log.Error($"No focused graph window found");
-                }
-                else if (window.Components.NodeSelection.GetSelectedChildUis().Count() == 1)
-                {
-                    ConnectionMaker.InsertSymbolInstance(window.Components, symbol);
-                }
-=======
-                Log.Error($"No focused graph window found");
-            }
-            else if (window.GraphCanvas.NodeSelection.GetSelectedChildUis().Count() == 1)
-            {
-                ConnectionMaker.InsertSymbolInstance(window, symbol);
->>>>>>> fafc2408
-            }
-        }
-    }
-
-    private static readonly NamespaceTreeNode _treeNode = new(NamespaceTreeNode.RootNodeId);
+﻿using System.Runtime.InteropServices;
+using ImGuiNET;
+using T3.Core.Operator;
+using T3.Editor.Gui.Graph;
+using T3.Editor.Gui.Graph.Interaction;
+using T3.Editor.Gui.Graph.Interaction.Connections;
+using T3.Editor.Gui.InputUi;
+using T3.Editor.Gui.Styling;
+using T3.Editor.Gui.Windows;
+using T3.Editor.UiModel;
+
+namespace T3.Editor.Gui.UiHelpers;
+
+/// <summary>
+/// Shows a tree of all defined symbols sorted by namespace.
+/// This is used by <see cref="SymbolBrowser"/> and <see cref="T3Ui.DrawAppMenu"/>
+/// </summary>
+public static class SymbolTreeMenu
+{
+    public static void Draw()
+    {
+        _treeNode.PopulateCompleteTree();
+        DrawNodesRecursively(_treeNode);
+    }
+
+    private static void DrawNodesRecursively(NamespaceTreeNode subtree)
+    {
+        if (subtree.Name == NamespaceTreeNode.RootNodeId)
+        {
+            DrawContent(subtree);
+        }
+        else
+        {
+            ImGui.PushID(subtree.Name);
+            if (ImGui.BeginMenu(subtree.Name))
+            {
+                DrawContent(subtree);
+
+                ImGui.EndMenu();
+            }
+
+            ImGui.PopID();
+        }
+    }
+
+    private static void DrawContent(NamespaceTreeNode subtree)
+    {
+        foreach (var subspace in subtree.Children)
+        {
+            DrawNodesRecursively(subspace);
+        }
+
+        foreach (var symbol in subtree.Symbols)
+        {
+            DrawSymbolItem(symbol);
+        }
+    }
+
+    public static void DrawSymbolItem(Symbol symbol)
+    {
+        ImGui.PushID(symbol.Id.GetHashCode());
+        {
+            
+            var color = symbol.OutputDefinitions.Count > 0
+                            ? TypeUiRegistry.GetPropertiesForType(symbol.OutputDefinitions[0]?.ValueType).Color
+                            : UiColors.Gray;
+
+            var symbolUi = symbol.GetSymbolUi();
+
+            // var state = ParameterWindow.GetButtonStatesForSymbolTags(symbolUi.Tags);
+            // if (CustomComponents.IconButton(Icon.Bookmark, Vector2.Zero, state))
+            // {
+            //     
+            // }
+            if(ParameterWindow.DrawSymbolTagsButton(symbolUi)) 
+                symbolUi.FlagAsModified();
+            
+            ImGui.SameLine();
+            
+            ImGui.PushStyleColor(ImGuiCol.Button, ColorVariations.OperatorBackground.Apply(color).Rgba);
+            ImGui.PushStyleColor(ImGuiCol.ButtonHovered, ColorVariations.OperatorBackgroundHover.Apply(color).Rgba);
+            ImGui.PushStyleColor(ImGuiCol.ButtonActive, ColorVariations.OperatorBackgroundHover.Apply(color).Rgba);
+            ImGui.PushStyleColor(ImGuiCol.Text, ColorVariations.OperatorLabel.Apply(color).Rgba);
+
+            if (ImGui.Button(symbol.Name))
+            {
+                //_selectedSymbol = symbol;
+            }
+
+            if (ImGui.IsItemHovered())
+            {
+                ImGui.SetMouseCursor(ImGuiMouseCursor.ResizeAll);
+                
+                if (!string.IsNullOrEmpty(symbolUi.Description))
+                {
+                    ImGui.PushStyleVar(ImGuiStyleVar.WindowPadding, new Vector2(4,4));
+                    ImGui.BeginTooltip();
+                    ImGui.PushTextWrapPos(ImGui.GetFontSize() * 25.0f);
+                    ImGui.TextUnformatted(symbolUi.Description);
+                    ImGui.PopTextWrapPos();
+                    ImGui.PopStyleVar();
+                    ImGui.EndTooltip();
+                }                
+            }
+
+            ImGui.PopStyleColor(4);
+            HandleDragAndDropForSymbolItem(symbol);
+
+            CustomComponents.ContextMenuForItem(drawMenuItems: () => CustomComponents.DrawSymbolCodeContextMenuItem(symbol), 
+                                                title: symbol.Name,
+                                                id: "##symbolTreeSymbolContextMenu");
+
+            if (SymbolAnalysis.DetailsInitialized && SymbolAnalysis.InformationForSymbolIds.TryGetValue(symbol.Id, out var info))
+            {
+                ImGui.PushStyleColor(ImGuiCol.Text, UiColors.TextMuted.Rgba);
+                //
+                ListSymbolSetWithTooltip(250,Icon.Dependencies,"{0}", string.Empty, "requires...", info.RequiredSymbols);
+                
+                if (ListSymbolSetWithTooltip(300, Icon.Referenced, "{0}", " NOT USED",  "used by...", info.DependingSymbols))
+                {
+                    SymbolLibrary.SymbolUsageReference = symbol;
+                }
+
+                ImGui.PopStyleColor();
+            }
+
+
+            if (ExampleSymbolLinking.ExampleSymbolUis.TryGetValue(symbol.Id, out var examples))
+            {
+                ImGui.PushFont(Fonts.FontSmall);
+                ImGui.PushStyleVar(ImGuiStyleVar.Alpha, 0.5f * ImGui.GetStyle().Alpha);
+                for (var index = 0; index < examples.Count; index++)
+                {
+                    var exampleSymbolUi = examples[index];
+                    ImGui.SameLine();
+                    ImGui.Button($"EXAMPLE");
+                    HandleDragAndDropForSymbolItem(exampleSymbolUi.Symbol);
+                }
+
+                ImGui.PopStyleVar();
+                ImGui.PopFont();
+            }
+                
+        }
+        ImGui.PopID();
+    }
+
+    private static bool ListSymbolSetWithTooltip(float x, Icon icon, string setTitleFormat, string emptySetTitle, string toolTopTitle, HashSet<Symbol> symbolSet)
+    {
+        var activated = false;
+        ImGui.PushID(icon.ToString());
+        ImGui.SameLine(x,10);
+        if (symbolSet.Count > 0)
+        {
+            icon.Draw();
+            ImGui.SameLine(0, 5);
+        }
+
+        if (symbolSet.Count == 0)
+        {
+            ImGui.TextUnformatted(emptySetTitle);
+        }
+        else
+        {
+            ImGui.TextUnformatted(string.Format(setTitleFormat, symbolSet.Count));
+            if (ImGui.IsItemHovered())
+            {
+                ImGui.BeginTooltip();
+                ImGui.TextUnformatted(toolTopTitle);
+                FormInputs.AddVerticalSpace();
+                ListSymbols(symbolSet);
+                ImGui.EndTooltip();
+            }
+
+            if (ImGui.IsItemClicked())
+            {
+                activated = true;
+            }
+        }
+
+        ImGui.PopID();
+        //ImGui.SameLine();
+        return activated;
+    }
+
+    private static void ListSymbols(HashSet<Symbol> valueRequiredSymbols)
+    {
+        foreach (var required in valueRequiredSymbols
+                                .Select(rSymbol => rSymbol.Namespace + ". " + rSymbol.Name)
+                                .OrderBy(c => c))
+        {
+            ImGui.TextUnformatted(required);
+        }
+    }
+
+    private static bool IsSymbolCurrentCompositionOrAParent(Symbol symbol)
+    {
+        var graphWindow = GraphWindow.Focused;
+
+        if (graphWindow == null)
+            return true;
+
+        var comp = graphWindow.Components.CompositionOp;
+
+        if (comp.Symbol.Id == symbol.Id)
+        {
+            return true;
+        }
+
+        var instance = comp;
+        while (instance != null)
+        {
+            if (instance.Symbol.Id == symbol.Id)
+                return true;
+
+            instance = instance.Parent;
+        }
+
+        return false;
+    }
+
+    internal static void HandleDragAndDropForSymbolItem(Symbol symbol)
+    {
+        if (IsSymbolCurrentCompositionOrAParent(symbol))
+            return;
+
+        DragHandling.HandleDragSourceForLastItem(DragHandling.SymbolDraggingId, symbol.Id.ToString(), "Create instance");
+
+        if (!ImGui.IsItemDeactivated())
+            return;
+        
+        var wasClick = ImGui.GetMouseDragDelta().Length() < 4;
+        if (wasClick)
+        {
+            var window = GraphWindow.Focused;
+            if (window == null)
+            {
+                Log.Error($"No focused graph window found");
+            }
+            else if (window.GraphCanvas.NodeSelection.GetSelectedChildUis().Count() == 1)
+            {
+                ConnectionMaker.InsertSymbolInstance(window, symbol);
+            }
+        }
+    }
+
+    private static readonly NamespaceTreeNode _treeNode = new(NamespaceTreeNode.RootNodeId);
 }