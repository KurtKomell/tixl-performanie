<<<<<<< HEAD
=======
using System.Collections.Generic;
using System.Linq;
using System.Numerics;
>>>>>>> c6a5878d
using ImGuiNET;
using T3.Core.Animation;
using T3.Core.DataTypes;
using T3.Core.Operator;
using T3.Core.Operator.Slots;
using T3.Editor.Gui.Commands;
using T3.Editor.Gui.Commands.Animation;
using T3.Editor.Gui.Graph;
using T3.Editor.Gui.Interaction;
using T3.Editor.Gui.Interaction.WithCurves;
using T3.Editor.Gui.Selection;
using T3.Editor.Gui.Styling;
using T3.Editor.Gui.Windows.TimeLine;
using T3.Editor.Gui.Windows.TimeLine.Raster;

namespace T3.Editor.Gui.InputUi.CombinedInputs
{
    /// <summary>
    /// Handles editing of Curve-Inputs in parameter windows and Graph CustomUi.
    /// </summary>
    /// <remarks>
    /// The view settings (selection, zoom, scale, etc) for each canvas are stored in a dictionary of <see cref="T3.Editor.Gui.InputUi.CombinedInputs.CurveInputEditing.CurveInteraction"/> instances.  
    /// </remarks>
    public static class CurveInputEditing
    {

        public static InputEditStateFlags DrawCanvasForCurve(ref Curve curveRef, Symbol.Child.Input input, bool cloneIfModified, Instance compositionOp,
                                                             T3Ui.EditingFlags flags = T3Ui.EditingFlags.None)
        {
            var keepScale = T3Ui.UiScaleFactor;
            T3Ui.UiScaleFactor = 1;

            
            var imGuiId = ImGui.GetID("");
            var curveForEditing = curveRef;
            if (cloneIfModified)
            {
                if (!_clonedDefaultCurves.TryGetValue(input.DefaultValue, out var clonedCurve))
                {
                    clonedCurve = curveRef.TypedClone();
                    _clonedDefaultCurves[input.DefaultValue] = clonedCurve;
                }

                curveForEditing = clonedCurve;
            }
            
            _interactionFlags = flags;
            if (!_interactionForCurve.TryGetValue(imGuiId, out var curveInteraction))
            {
                curveInteraction = new CurveInteraction()
                                       {
                                           Curves = new List<Curve>() { curveForEditing }
                                       };

                _interactionForCurve.Add(imGuiId, curveInteraction);
            }
            else if (curveInteraction.Curves.Count != 1 || curveInteraction.Curves[0] != curveForEditing)
            {
                curveInteraction.Curves.Clear();
                curveInteraction.Curves.Add(curveForEditing);
            }
            
            curveInteraction.EditState = InputEditStateFlags.Nothing;
            curveInteraction.Draw(compositionOp, SelectionFence);

            var modified = curveInteraction.EditState != InputEditStateFlags.Nothing;

            if (modified && cloneIfModified)
            {
                curveRef = curveForEditing;
                _clonedDefaultCurves.Remove(input.DefaultValue);
            }
           
            
            T3Ui.UiScaleFactor = keepScale;
            return curveInteraction.EditState;
        }

        /// <summary>
        /// Implement interaction of manipulating the individual keyframes
        /// </summary>
        public class CurveInteraction : CurveEditing
        {
            public List<Curve> Curves = new();
            private readonly SingleCurveEditCanvas _singleCurveCanvas = new() { ImGuiTitle = "canvas" + _interactionForCurve.Count };

            //public ScalableCanvas Canvas => _canvas;

            public InputEditStateFlags EditState { get; set; } = InputEditStateFlags.Nothing;

            public void Draw(Instance compositionOp, SelectionFence selectionFence)
            {
                _singleCurveCanvas.Draw(Curves[0], this, compositionOp, selectionFence);
            }


            #region implement editing ---------------------------------------------------------------
            protected override IEnumerable<Curve> GetAllCurves()
            {
                return Curves;
            }

            protected override void ViewAllOrSelectedKeys(bool alsoChangeTimeRange = false)
            {
                _singleCurveCanvas.NeedToAdjustScopeAfterFirstRendering = true;
            }



            protected override void DeleteSelectedKeyframes(Instance compositionOp)
            {
                foreach (var curve in GetAllCurves())
                {
                    foreach (var keyframe in curve.GetVDefinitions().ToList())
                    {
                        if (!SelectedKeyframes.Contains(keyframe))
                            continue;

                        curve.RemoveKeyframeAt(keyframe.U);
                        SelectedKeyframes.Remove(keyframe);
                    }
                }

                EditState = InputEditStateFlags.Modified;
            }

            protected internal override void HandleCurvePointDragging(in Guid compositionSymbolId, VDefinition vDef, bool isSelected)
            {
                if ((_interactionFlags & T3Ui.EditingFlags.PreventMouseInteractions) != 0)
                    return;

                // if (ImGui.IsItemHovered())
                // {
                //     ImGui.SetMouseCursor(ImGuiMouseCursor.ResizeAll);
                // }

                if (!ImGui.IsItemActive())
                {
                    if (ImGui.IsItemDeactivated())
                    {
                        if (_changeKeyframesCommand != null)
                        {
                            CompleteDragCommand();
                        }
                        else
                        {
                            // This happens when clicking on keyframes for selection...
                            //Log.Error("Deactivated keyframe dragging without valid command?");
                        }
                    }

                    return;
                }

                // Sadly, this hotkey interferes with the "Allow manipulation in graph custom ui hot key"
                // if (ImGui.GetIO().KeyCtrl)
                // {
                //     if (isSelected)
                //         SelectedKeyframes.Remove(vDef);
                //
                //     return;
                // }

                if (!isSelected)
                {
                    if (!ImGui.GetIO().KeyShift)
                    {
                        SelectedKeyframes.Clear();
                    }

                    SelectedKeyframes.Add(vDef);
                }

                if (!ImGui.IsMouseDragging(0, 2f))
                    return;

                if (_changeKeyframesCommand == null)
                {
                    StartDragCommand(compositionSymbolId);
                }

                var newDragPosition = _singleCurveCanvas.InverseTransformPositionFloat(ImGui.GetIO().MousePos);
                double u = newDragPosition.X;
                var enableSnapping = ImGui.GetIO().KeyShift;
                if(enableSnapping)
                    _singleCurveCanvas.SnapHandlerForU.CheckForSnapping(ref u, _singleCurveCanvas.Scale.X * 1.5f);

                double v = newDragPosition.Y;
                
                if(enableSnapping)
                    _singleCurveCanvas.SnapHandlerForV.CheckForSnapping(ref v, _singleCurveCanvas.Scale.Y * 1.5f);

                UpdateDragCommand(u - vDef.U, v - vDef.Value);

                EditState = InputEditStateFlags.Modified;
            }

            private ICommand StartDragCommand(Guid symbolId)
            {
                _changeKeyframesCommand = new ChangeKeyframesCommand(SelectedKeyframes, GetAllCurves());
                return _changeKeyframesCommand;
            }

            private void UpdateDragCommand(double dt, double dv)
            {
                foreach (var vDefinition in SelectedKeyframes)
                {
                    vDefinition.U += dt;
                    vDefinition.Value += dv;
                }

                RebuildCurveTables();
                EditState = InputEditStateFlags.Modified;
            }

            // FIXME: This needs to be called
            public void CompleteDragCommand()
            {
                if (_changeKeyframesCommand == null)
                    return;

                _changeKeyframesCommand.StoreCurrentValues();
                UndoRedoStack.Add(_changeKeyframesCommand);
                _changeKeyframesCommand = null;
                EditState = InputEditStateFlags.Finished;
            }

            private static ChangeKeyframesCommand _changeKeyframesCommand;
            #endregion

            #region handle selection ----------------------------------------------------------------
            private void HandleFenceSelection(SelectionFence selectionFence)
            {
                switch (selectionFence.UpdateAndDraw(out _))
                {
                    case SelectionFence.States.Updated:
                        var boundsInCanvas = _singleCurveCanvas.InverseTransformRect(selectionFence.BoundsInScreen).MakePositive();
                        SelectedKeyframes.Clear();
                        foreach (var point in GetAllKeyframes())
                        {
                            if (boundsInCanvas.Contains(new Vector2((float)point.U, (float)point.Value)))
                                SelectedKeyframes.Add(point);
                        }

                        break;

                    case SelectionFence.States.CompletedAsClick:
                        SelectedKeyframes.Clear();
                        break;
                }
            }

            #endregion

            /// <summary>
            /// Implement canvas for showing and manipulating curve
            /// </summary>
            internal class SingleCurveEditCanvas : CurveEditCanvas
            {
                public SingleCurveEditCanvas()
                {
                    SnapHandlerForU.AddSnapAttractor(_standardRaster);
                    SnapHandlerForV.AddSnapAttractor(_horizontalRaster);
                }

                public void Draw(Curve curve, CurveInteraction interaction, Instance compositionOp, SelectionFence selectionFence)
                {
                    var height = _interactionFlags.HasFlag(T3Ui.EditingFlags.ExpandVertically)
                                     ? ImGui.GetContentRegionAvail().Y
                                     : DefaultCurveParameterHeight;

                    var interactionFlags = T3Ui.EditingFlags.PreventZoomWithMouseWheel
                                     | T3Ui.EditingFlags.PreventMouseInteractions
                                     | T3Ui.EditingFlags.PreventPanningWithMouse;
                    
                    var interactionDisabled = (_interactionFlags & interactionFlags) != T3Ui.EditingFlags.None;
                    if (interactionDisabled)
                    {
                        var reenableThroughHotkey = ImGui.GetIO().KeyCtrl;
                        if (reenableThroughHotkey)
                        {
                            _interactionFlags &= ~interactionFlags;
                        }
                    }

                    var graphCanvas = GraphWindow.Focused?.GraphCanvas;
                    DrawCurveCanvas(graphCanvas, DrawCanvasContent, selectionFence, height, _interactionFlags);

                    void DrawCanvasContent(InteractionState interactionState)
                    {
                        var compositionSymbolId = compositionOp.Symbol.Id;
                        _standardRaster.Draw(this);
                        _horizontalRaster.Draw(this);
                        curve.UpdateTangents();
                        TimelineCurveEditArea.DrawCurveLine(curve, this, UiColors.Gray);

                        foreach (var keyframe in interaction.GetAllKeyframes().ToArray())
                        {
                            CurvePoint.Draw(compositionSymbolId, keyframe, this, interaction.SelectedKeyframes.Contains(keyframe), interaction);
                        }

<<<<<<< HEAD
                        //v
                        //ar min = ImGui.GetWindowPos() ;
                        //ImGui.GetWindowDrawList().AddText(min, Color.Green, " Curve #" + _objectIdGenerator.GetId(curve, out _));

                        interaction.HandleFenceSelection(selectionFence);
=======
                        interaction.HandleFenceSelection();
>>>>>>> c6a5878d

                        // Handle keyboard interaction 
                        if (ImGui.IsWindowHovered() && KeyboardBinding.Triggered(UserActions.FocusSelection))
                        {
                            interaction.ViewAllOrSelectedKeys();
                        }

                        if (ImGui.IsWindowHovered() && KeyboardBinding.Triggered(UserActions.DeleteSelection))
                        {
                            interaction.DeleteSelectedKeyframes(compositionOp);
                        }

                        interaction.DrawContextMenu(compositionOp);
                        HandleCreateNewKeyframes(curve);
                        if (NeedToAdjustScopeAfterFirstRendering)
                        {
                            var bounds = GetBoundsOnCanvas(interaction.GetAllKeyframes());
                            SetScopeToCanvasArea(bounds, flipY: true, GraphWindow.Focused?.GraphCanvas, 30, 15);
                            NeedToAdjustScopeAfterFirstRendering = false;
                        }
                    }
                }

                private const float DefaultCurveParameterHeight = 130;
                private readonly StandardValueRaster _standardRaster = new() { EnableSnapping = true };
                private readonly HorizontalRaster _horizontalRaster = new();
                public bool NeedToAdjustScopeAfterFirstRendering = true;
            }
        }

        private static readonly Dictionary<uint, CurveInteraction> _interactionForCurve = new(); 
        private static readonly Dictionary<InputValue, Curve> _clonedDefaultCurves = new();
        private static readonly SelectionFence SelectionFence = new();

        private static T3Ui.EditingFlags _interactionFlags;

        public enum MoveDirections
        {
            Undecided = 0,
            Vertical,
            Horizontal,
            Both
        }

        public static MoveDirections MoveDirection = MoveDirections.Undecided;
        public const float MoveDirectionThreshold = 2;
    }
}<|MERGE_RESOLUTION|>--- conflicted
+++ resolved
@@ -1,364 +1,354 @@
-<<<<<<< HEAD
-=======
-using System.Collections.Generic;
-using System.Linq;
-using System.Numerics;
->>>>>>> c6a5878d
-using ImGuiNET;
-using T3.Core.Animation;
-using T3.Core.DataTypes;
-using T3.Core.Operator;
-using T3.Core.Operator.Slots;
-using T3.Editor.Gui.Commands;
-using T3.Editor.Gui.Commands.Animation;
-using T3.Editor.Gui.Graph;
-using T3.Editor.Gui.Interaction;
-using T3.Editor.Gui.Interaction.WithCurves;
-using T3.Editor.Gui.Selection;
-using T3.Editor.Gui.Styling;
-using T3.Editor.Gui.Windows.TimeLine;
-using T3.Editor.Gui.Windows.TimeLine.Raster;
-
-namespace T3.Editor.Gui.InputUi.CombinedInputs
-{
-    /// <summary>
-    /// Handles editing of Curve-Inputs in parameter windows and Graph CustomUi.
-    /// </summary>
-    /// <remarks>
-    /// The view settings (selection, zoom, scale, etc) for each canvas are stored in a dictionary of <see cref="T3.Editor.Gui.InputUi.CombinedInputs.CurveInputEditing.CurveInteraction"/> instances.  
-    /// </remarks>
-    public static class CurveInputEditing
-    {
-
-        public static InputEditStateFlags DrawCanvasForCurve(ref Curve curveRef, Symbol.Child.Input input, bool cloneIfModified, Instance compositionOp,
-                                                             T3Ui.EditingFlags flags = T3Ui.EditingFlags.None)
-        {
-            var keepScale = T3Ui.UiScaleFactor;
-            T3Ui.UiScaleFactor = 1;
-
-            
-            var imGuiId = ImGui.GetID("");
-            var curveForEditing = curveRef;
-            if (cloneIfModified)
-            {
-                if (!_clonedDefaultCurves.TryGetValue(input.DefaultValue, out var clonedCurve))
-                {
-                    clonedCurve = curveRef.TypedClone();
-                    _clonedDefaultCurves[input.DefaultValue] = clonedCurve;
-                }
-
-                curveForEditing = clonedCurve;
-            }
-            
-            _interactionFlags = flags;
-            if (!_interactionForCurve.TryGetValue(imGuiId, out var curveInteraction))
-            {
-                curveInteraction = new CurveInteraction()
-                                       {
-                                           Curves = new List<Curve>() { curveForEditing }
-                                       };
-
-                _interactionForCurve.Add(imGuiId, curveInteraction);
-            }
-            else if (curveInteraction.Curves.Count != 1 || curveInteraction.Curves[0] != curveForEditing)
-            {
-                curveInteraction.Curves.Clear();
-                curveInteraction.Curves.Add(curveForEditing);
-            }
-            
-            curveInteraction.EditState = InputEditStateFlags.Nothing;
-            curveInteraction.Draw(compositionOp, SelectionFence);
-
-            var modified = curveInteraction.EditState != InputEditStateFlags.Nothing;
-
-            if (modified && cloneIfModified)
-            {
-                curveRef = curveForEditing;
-                _clonedDefaultCurves.Remove(input.DefaultValue);
-            }
-           
-            
-            T3Ui.UiScaleFactor = keepScale;
-            return curveInteraction.EditState;
-        }
-
-        /// <summary>
-        /// Implement interaction of manipulating the individual keyframes
-        /// </summary>
-        public class CurveInteraction : CurveEditing
-        {
-            public List<Curve> Curves = new();
-            private readonly SingleCurveEditCanvas _singleCurveCanvas = new() { ImGuiTitle = "canvas" + _interactionForCurve.Count };
-
-            //public ScalableCanvas Canvas => _canvas;
-
-            public InputEditStateFlags EditState { get; set; } = InputEditStateFlags.Nothing;
-
-            public void Draw(Instance compositionOp, SelectionFence selectionFence)
-            {
-                _singleCurveCanvas.Draw(Curves[0], this, compositionOp, selectionFence);
-            }
-
-
-            #region implement editing ---------------------------------------------------------------
-            protected override IEnumerable<Curve> GetAllCurves()
-            {
-                return Curves;
-            }
-
-            protected override void ViewAllOrSelectedKeys(bool alsoChangeTimeRange = false)
-            {
-                _singleCurveCanvas.NeedToAdjustScopeAfterFirstRendering = true;
-            }
-
-
-
-            protected override void DeleteSelectedKeyframes(Instance compositionOp)
-            {
-                foreach (var curve in GetAllCurves())
-                {
-                    foreach (var keyframe in curve.GetVDefinitions().ToList())
-                    {
-                        if (!SelectedKeyframes.Contains(keyframe))
-                            continue;
-
-                        curve.RemoveKeyframeAt(keyframe.U);
-                        SelectedKeyframes.Remove(keyframe);
-                    }
-                }
-
-                EditState = InputEditStateFlags.Modified;
-            }
-
-            protected internal override void HandleCurvePointDragging(in Guid compositionSymbolId, VDefinition vDef, bool isSelected)
-            {
-                if ((_interactionFlags & T3Ui.EditingFlags.PreventMouseInteractions) != 0)
-                    return;
-
-                // if (ImGui.IsItemHovered())
-                // {
-                //     ImGui.SetMouseCursor(ImGuiMouseCursor.ResizeAll);
-                // }
-
-                if (!ImGui.IsItemActive())
-                {
-                    if (ImGui.IsItemDeactivated())
-                    {
-                        if (_changeKeyframesCommand != null)
-                        {
-                            CompleteDragCommand();
-                        }
-                        else
-                        {
-                            // This happens when clicking on keyframes for selection...
-                            //Log.Error("Deactivated keyframe dragging without valid command?");
-                        }
-                    }
-
-                    return;
-                }
-
-                // Sadly, this hotkey interferes with the "Allow manipulation in graph custom ui hot key"
-                // if (ImGui.GetIO().KeyCtrl)
-                // {
-                //     if (isSelected)
-                //         SelectedKeyframes.Remove(vDef);
-                //
-                //     return;
-                // }
-
-                if (!isSelected)
-                {
-                    if (!ImGui.GetIO().KeyShift)
-                    {
-                        SelectedKeyframes.Clear();
-                    }
-
-                    SelectedKeyframes.Add(vDef);
-                }
-
-                if (!ImGui.IsMouseDragging(0, 2f))
-                    return;
-
-                if (_changeKeyframesCommand == null)
-                {
-                    StartDragCommand(compositionSymbolId);
-                }
-
-                var newDragPosition = _singleCurveCanvas.InverseTransformPositionFloat(ImGui.GetIO().MousePos);
-                double u = newDragPosition.X;
-                var enableSnapping = ImGui.GetIO().KeyShift;
-                if(enableSnapping)
-                    _singleCurveCanvas.SnapHandlerForU.CheckForSnapping(ref u, _singleCurveCanvas.Scale.X * 1.5f);
-
-                double v = newDragPosition.Y;
-                
-                if(enableSnapping)
-                    _singleCurveCanvas.SnapHandlerForV.CheckForSnapping(ref v, _singleCurveCanvas.Scale.Y * 1.5f);
-
-                UpdateDragCommand(u - vDef.U, v - vDef.Value);
-
-                EditState = InputEditStateFlags.Modified;
-            }
-
-            private ICommand StartDragCommand(Guid symbolId)
-            {
-                _changeKeyframesCommand = new ChangeKeyframesCommand(SelectedKeyframes, GetAllCurves());
-                return _changeKeyframesCommand;
-            }
-
-            private void UpdateDragCommand(double dt, double dv)
-            {
-                foreach (var vDefinition in SelectedKeyframes)
-                {
-                    vDefinition.U += dt;
-                    vDefinition.Value += dv;
-                }
-
-                RebuildCurveTables();
-                EditState = InputEditStateFlags.Modified;
-            }
-
-            // FIXME: This needs to be called
-            public void CompleteDragCommand()
-            {
-                if (_changeKeyframesCommand == null)
-                    return;
-
-                _changeKeyframesCommand.StoreCurrentValues();
-                UndoRedoStack.Add(_changeKeyframesCommand);
-                _changeKeyframesCommand = null;
-                EditState = InputEditStateFlags.Finished;
-            }
-
-            private static ChangeKeyframesCommand _changeKeyframesCommand;
-            #endregion
-
-            #region handle selection ----------------------------------------------------------------
-            private void HandleFenceSelection(SelectionFence selectionFence)
-            {
-                switch (selectionFence.UpdateAndDraw(out _))
-                {
-                    case SelectionFence.States.Updated:
-                        var boundsInCanvas = _singleCurveCanvas.InverseTransformRect(selectionFence.BoundsInScreen).MakePositive();
-                        SelectedKeyframes.Clear();
-                        foreach (var point in GetAllKeyframes())
-                        {
-                            if (boundsInCanvas.Contains(new Vector2((float)point.U, (float)point.Value)))
-                                SelectedKeyframes.Add(point);
-                        }
-
-                        break;
-
-                    case SelectionFence.States.CompletedAsClick:
-                        SelectedKeyframes.Clear();
-                        break;
-                }
-            }
-
-            #endregion
-
-            /// <summary>
-            /// Implement canvas for showing and manipulating curve
-            /// </summary>
-            internal class SingleCurveEditCanvas : CurveEditCanvas
-            {
-                public SingleCurveEditCanvas()
-                {
-                    SnapHandlerForU.AddSnapAttractor(_standardRaster);
-                    SnapHandlerForV.AddSnapAttractor(_horizontalRaster);
-                }
-
-                public void Draw(Curve curve, CurveInteraction interaction, Instance compositionOp, SelectionFence selectionFence)
-                {
-                    var height = _interactionFlags.HasFlag(T3Ui.EditingFlags.ExpandVertically)
-                                     ? ImGui.GetContentRegionAvail().Y
-                                     : DefaultCurveParameterHeight;
-
-                    var interactionFlags = T3Ui.EditingFlags.PreventZoomWithMouseWheel
-                                     | T3Ui.EditingFlags.PreventMouseInteractions
-                                     | T3Ui.EditingFlags.PreventPanningWithMouse;
-                    
-                    var interactionDisabled = (_interactionFlags & interactionFlags) != T3Ui.EditingFlags.None;
-                    if (interactionDisabled)
-                    {
-                        var reenableThroughHotkey = ImGui.GetIO().KeyCtrl;
-                        if (reenableThroughHotkey)
-                        {
-                            _interactionFlags &= ~interactionFlags;
-                        }
-                    }
-
-                    var graphCanvas = GraphWindow.Focused?.GraphCanvas;
-                    DrawCurveCanvas(graphCanvas, DrawCanvasContent, selectionFence, height, _interactionFlags);
-
-                    void DrawCanvasContent(InteractionState interactionState)
-                    {
-                        var compositionSymbolId = compositionOp.Symbol.Id;
-                        _standardRaster.Draw(this);
-                        _horizontalRaster.Draw(this);
-                        curve.UpdateTangents();
-                        TimelineCurveEditArea.DrawCurveLine(curve, this, UiColors.Gray);
-
-                        foreach (var keyframe in interaction.GetAllKeyframes().ToArray())
-                        {
-                            CurvePoint.Draw(compositionSymbolId, keyframe, this, interaction.SelectedKeyframes.Contains(keyframe), interaction);
-                        }
-
-<<<<<<< HEAD
-                        //v
-                        //ar min = ImGui.GetWindowPos() ;
-                        //ImGui.GetWindowDrawList().AddText(min, Color.Green, " Curve #" + _objectIdGenerator.GetId(curve, out _));
-
-                        interaction.HandleFenceSelection(selectionFence);
-=======
-                        interaction.HandleFenceSelection();
->>>>>>> c6a5878d
-
-                        // Handle keyboard interaction 
-                        if (ImGui.IsWindowHovered() && KeyboardBinding.Triggered(UserActions.FocusSelection))
-                        {
-                            interaction.ViewAllOrSelectedKeys();
-                        }
-
-                        if (ImGui.IsWindowHovered() && KeyboardBinding.Triggered(UserActions.DeleteSelection))
-                        {
-                            interaction.DeleteSelectedKeyframes(compositionOp);
-                        }
-
-                        interaction.DrawContextMenu(compositionOp);
-                        HandleCreateNewKeyframes(curve);
-                        if (NeedToAdjustScopeAfterFirstRendering)
-                        {
-                            var bounds = GetBoundsOnCanvas(interaction.GetAllKeyframes());
-                            SetScopeToCanvasArea(bounds, flipY: true, GraphWindow.Focused?.GraphCanvas, 30, 15);
-                            NeedToAdjustScopeAfterFirstRendering = false;
-                        }
-                    }
-                }
-
-                private const float DefaultCurveParameterHeight = 130;
-                private readonly StandardValueRaster _standardRaster = new() { EnableSnapping = true };
-                private readonly HorizontalRaster _horizontalRaster = new();
-                public bool NeedToAdjustScopeAfterFirstRendering = true;
-            }
-        }
-
-        private static readonly Dictionary<uint, CurveInteraction> _interactionForCurve = new(); 
-        private static readonly Dictionary<InputValue, Curve> _clonedDefaultCurves = new();
-        private static readonly SelectionFence SelectionFence = new();
-
-        private static T3Ui.EditingFlags _interactionFlags;
-
-        public enum MoveDirections
-        {
-            Undecided = 0,
-            Vertical,
-            Horizontal,
-            Both
-        }
-
-        public static MoveDirections MoveDirection = MoveDirections.Undecided;
-        public const float MoveDirectionThreshold = 2;
-    }
+using ImGuiNET;
+using T3.Core.Animation;
+using T3.Core.DataTypes;
+using T3.Core.Operator;
+using T3.Core.Operator.Slots;
+using T3.Editor.Gui.Commands;
+using T3.Editor.Gui.Commands.Animation;
+using T3.Editor.Gui.Graph;
+using T3.Editor.Gui.Interaction;
+using T3.Editor.Gui.Interaction.WithCurves;
+using T3.Editor.Gui.Selection;
+using T3.Editor.Gui.Styling;
+using T3.Editor.Gui.Windows.TimeLine;
+using T3.Editor.Gui.Windows.TimeLine.Raster;
+
+namespace T3.Editor.Gui.InputUi.CombinedInputs
+{
+    /// <summary>
+    /// Handles editing of Curve-Inputs in parameter windows and Graph CustomUi.
+    /// </summary>
+    /// <remarks>
+    /// The view settings (selection, zoom, scale, etc) for each canvas are stored in a dictionary of <see cref="T3.Editor.Gui.InputUi.CombinedInputs.CurveInputEditing.CurveInteraction"/> instances.  
+    /// </remarks>
+    public static class CurveInputEditing
+    {
+
+        public static InputEditStateFlags DrawCanvasForCurve(ref Curve curveRef, Symbol.Child.Input input, bool cloneIfModified, Instance compositionOp,
+                                                             T3Ui.EditingFlags flags = T3Ui.EditingFlags.None)
+        {
+            var keepScale = T3Ui.UiScaleFactor;
+            T3Ui.UiScaleFactor = 1;
+
+            
+            var imGuiId = ImGui.GetID("");
+            var curveForEditing = curveRef;
+            if (cloneIfModified)
+            {
+                if (!_clonedDefaultCurves.TryGetValue(input.DefaultValue, out var clonedCurve))
+                {
+                    clonedCurve = curveRef.TypedClone();
+                    _clonedDefaultCurves[input.DefaultValue] = clonedCurve;
+                }
+
+                curveForEditing = clonedCurve;
+            }
+            
+            _interactionFlags = flags;
+            if (!_interactionForCurve.TryGetValue(imGuiId, out var curveInteraction))
+            {
+                curveInteraction = new CurveInteraction()
+                                       {
+                                           Curves = new List<Curve>() { curveForEditing }
+                                       };
+
+                _interactionForCurve.Add(imGuiId, curveInteraction);
+            }
+            else if (curveInteraction.Curves.Count != 1 || curveInteraction.Curves[0] != curveForEditing)
+            {
+                curveInteraction.Curves.Clear();
+                curveInteraction.Curves.Add(curveForEditing);
+            }
+            
+            curveInteraction.EditState = InputEditStateFlags.Nothing;
+            curveInteraction.Draw(compositionOp, SelectionFence);
+
+            var modified = curveInteraction.EditState != InputEditStateFlags.Nothing;
+
+            if (modified && cloneIfModified)
+            {
+                curveRef = curveForEditing;
+                _clonedDefaultCurves.Remove(input.DefaultValue);
+            }
+           
+            
+            T3Ui.UiScaleFactor = keepScale;
+            return curveInteraction.EditState;
+        }
+
+        /// <summary>
+        /// Implement interaction of manipulating the individual keyframes
+        /// </summary>
+        public class CurveInteraction : CurveEditing
+        {
+            public List<Curve> Curves = new();
+            private readonly SingleCurveEditCanvas _singleCurveCanvas = new() { ImGuiTitle = "canvas" + _interactionForCurve.Count };
+
+            //public ScalableCanvas Canvas => _canvas;
+
+            public InputEditStateFlags EditState { get; set; } = InputEditStateFlags.Nothing;
+
+            public void Draw(Instance compositionOp, SelectionFence selectionFence)
+            {
+                _singleCurveCanvas.Draw(Curves[0], this, compositionOp, selectionFence);
+            }
+
+
+            #region implement editing ---------------------------------------------------------------
+            protected override IEnumerable<Curve> GetAllCurves()
+            {
+                return Curves;
+            }
+
+            protected override void ViewAllOrSelectedKeys(bool alsoChangeTimeRange = false)
+            {
+                _singleCurveCanvas.NeedToAdjustScopeAfterFirstRendering = true;
+            }
+
+
+
+            protected override void DeleteSelectedKeyframes(Instance compositionOp)
+            {
+                foreach (var curve in GetAllCurves())
+                {
+                    foreach (var keyframe in curve.GetVDefinitions().ToList())
+                    {
+                        if (!SelectedKeyframes.Contains(keyframe))
+                            continue;
+
+                        curve.RemoveKeyframeAt(keyframe.U);
+                        SelectedKeyframes.Remove(keyframe);
+                    }
+                }
+
+                EditState = InputEditStateFlags.Modified;
+            }
+
+            protected internal override void HandleCurvePointDragging(in Guid compositionSymbolId, VDefinition vDef, bool isSelected)
+            {
+                if ((_interactionFlags & T3Ui.EditingFlags.PreventMouseInteractions) != 0)
+                    return;
+
+                // if (ImGui.IsItemHovered())
+                // {
+                //     ImGui.SetMouseCursor(ImGuiMouseCursor.ResizeAll);
+                // }
+
+                if (!ImGui.IsItemActive())
+                {
+                    if (ImGui.IsItemDeactivated())
+                    {
+                        if (_changeKeyframesCommand != null)
+                        {
+                            CompleteDragCommand();
+                        }
+                        else
+                        {
+                            // This happens when clicking on keyframes for selection...
+                            //Log.Error("Deactivated keyframe dragging without valid command?");
+                        }
+                    }
+
+                    return;
+                }
+
+                // Sadly, this hotkey interferes with the "Allow manipulation in graph custom ui hot key"
+                // if (ImGui.GetIO().KeyCtrl)
+                // {
+                //     if (isSelected)
+                //         SelectedKeyframes.Remove(vDef);
+                //
+                //     return;
+                // }
+
+                if (!isSelected)
+                {
+                    if (!ImGui.GetIO().KeyShift)
+                    {
+                        SelectedKeyframes.Clear();
+                    }
+
+                    SelectedKeyframes.Add(vDef);
+                }
+
+                if (!ImGui.IsMouseDragging(0, 2f))
+                    return;
+
+                if (_changeKeyframesCommand == null)
+                {
+                    StartDragCommand(compositionSymbolId);
+                }
+
+                var newDragPosition = _singleCurveCanvas.InverseTransformPositionFloat(ImGui.GetIO().MousePos);
+                double u = newDragPosition.X;
+                var enableSnapping = ImGui.GetIO().KeyShift;
+                if(enableSnapping)
+                    _singleCurveCanvas.SnapHandlerForU.CheckForSnapping(ref u, _singleCurveCanvas.Scale.X * 1.5f);
+
+                double v = newDragPosition.Y;
+                
+                if(enableSnapping)
+                    _singleCurveCanvas.SnapHandlerForV.CheckForSnapping(ref v, _singleCurveCanvas.Scale.Y * 1.5f);
+
+                UpdateDragCommand(u - vDef.U, v - vDef.Value);
+
+                EditState = InputEditStateFlags.Modified;
+            }
+
+            private ICommand StartDragCommand(Guid symbolId)
+            {
+                _changeKeyframesCommand = new ChangeKeyframesCommand(SelectedKeyframes, GetAllCurves());
+                return _changeKeyframesCommand;
+            }
+
+            private void UpdateDragCommand(double dt, double dv)
+            {
+                foreach (var vDefinition in SelectedKeyframes)
+                {
+                    vDefinition.U += dt;
+                    vDefinition.Value += dv;
+                }
+
+                RebuildCurveTables();
+                EditState = InputEditStateFlags.Modified;
+            }
+
+            // FIXME: This needs to be called
+            public void CompleteDragCommand()
+            {
+                if (_changeKeyframesCommand == null)
+                    return;
+
+                _changeKeyframesCommand.StoreCurrentValues();
+                UndoRedoStack.Add(_changeKeyframesCommand);
+                _changeKeyframesCommand = null;
+                EditState = InputEditStateFlags.Finished;
+            }
+
+            private static ChangeKeyframesCommand _changeKeyframesCommand;
+            #endregion
+
+            #region handle selection ----------------------------------------------------------------
+            private void HandleFenceSelection(SelectionFence selectionFence)
+            {
+                switch (selectionFence.UpdateAndDraw(out _))
+                {
+                    case SelectionFence.States.Updated:
+                        var boundsInCanvas = _singleCurveCanvas.InverseTransformRect(selectionFence.BoundsInScreen).MakePositive();
+                        SelectedKeyframes.Clear();
+                        foreach (var point in GetAllKeyframes())
+                        {
+                            if (boundsInCanvas.Contains(new Vector2((float)point.U, (float)point.Value)))
+                                SelectedKeyframes.Add(point);
+                        }
+
+                        break;
+
+                    case SelectionFence.States.CompletedAsClick:
+                        SelectedKeyframes.Clear();
+                        break;
+                }
+            }
+
+            #endregion
+
+            /// <summary>
+            /// Implement canvas for showing and manipulating curve
+            /// </summary>
+            internal class SingleCurveEditCanvas : CurveEditCanvas
+            {
+                public SingleCurveEditCanvas()
+                {
+                    SnapHandlerForU.AddSnapAttractor(_standardRaster);
+                    SnapHandlerForV.AddSnapAttractor(_horizontalRaster);
+                }
+
+                public void Draw(Curve curve, CurveInteraction interaction, Instance compositionOp, SelectionFence selectionFence)
+                {
+                    var height = _interactionFlags.HasFlag(T3Ui.EditingFlags.ExpandVertically)
+                                     ? ImGui.GetContentRegionAvail().Y
+                                     : DefaultCurveParameterHeight;
+
+                    var interactionFlags = T3Ui.EditingFlags.PreventZoomWithMouseWheel
+                                     | T3Ui.EditingFlags.PreventMouseInteractions
+                                     | T3Ui.EditingFlags.PreventPanningWithMouse;
+                    
+                    var interactionDisabled = (_interactionFlags & interactionFlags) != T3Ui.EditingFlags.None;
+                    if (interactionDisabled)
+                    {
+                        var reenableThroughHotkey = ImGui.GetIO().KeyCtrl;
+                        if (reenableThroughHotkey)
+                        {
+                            _interactionFlags &= ~interactionFlags;
+                        }
+                    }
+
+                    var graphCanvas = GraphWindow.Focused?.GraphCanvas;
+                    DrawCurveCanvas(graphCanvas, DrawCanvasContent, selectionFence, height, _interactionFlags);
+
+                    void DrawCanvasContent(InteractionState interactionState)
+                    {
+                        var compositionSymbolId = compositionOp.Symbol.Id;
+                        _standardRaster.Draw(this);
+                        _horizontalRaster.Draw(this);
+                        curve.UpdateTangents();
+                        TimelineCurveEditArea.DrawCurveLine(curve, this, UiColors.Gray);
+
+                        foreach (var keyframe in interaction.GetAllKeyframes().ToArray())
+                        {
+                            CurvePoint.Draw(compositionSymbolId, keyframe, this, interaction.SelectedKeyframes.Contains(keyframe), interaction);
+                        }
+
+                        //v
+                        //ar min = ImGui.GetWindowPos() ;
+                        //ImGui.GetWindowDrawList().AddText(min, Color.Green, " Curve #" + _objectIdGenerator.GetId(curve, out _));
+
+                        interaction.HandleFenceSelection(selectionFence);
+
+                        // Handle keyboard interaction 
+                        if (ImGui.IsWindowHovered() && KeyboardBinding.Triggered(UserActions.FocusSelection))
+                        {
+                            interaction.ViewAllOrSelectedKeys();
+                        }
+
+                        if (ImGui.IsWindowHovered() && KeyboardBinding.Triggered(UserActions.DeleteSelection))
+                        {
+                            interaction.DeleteSelectedKeyframes(compositionOp);
+                        }
+
+                        interaction.DrawContextMenu(compositionOp);
+                        HandleCreateNewKeyframes(curve);
+                        if (NeedToAdjustScopeAfterFirstRendering)
+                        {
+                            var bounds = GetBoundsOnCanvas(interaction.GetAllKeyframes());
+                            SetScopeToCanvasArea(bounds, flipY: true, GraphWindow.Focused?.GraphCanvas, 30, 15);
+                            NeedToAdjustScopeAfterFirstRendering = false;
+                        }
+                    }
+                }
+
+                private const float DefaultCurveParameterHeight = 130;
+                private readonly StandardValueRaster _standardRaster = new() { EnableSnapping = true };
+                private readonly HorizontalRaster _horizontalRaster = new();
+                public bool NeedToAdjustScopeAfterFirstRendering = true;
+            }
+        }
+
+        private static readonly Dictionary<uint, CurveInteraction> _interactionForCurve = new(); 
+        private static readonly Dictionary<InputValue, Curve> _clonedDefaultCurves = new();
+        private static readonly SelectionFence SelectionFence = new();
+
+        private static T3Ui.EditingFlags _interactionFlags;
+
+        public enum MoveDirections
+        {
+            Undecided = 0,
+            Vertical,
+            Horizontal,
+            Both
+        }
+
+        public static MoveDirections MoveDirection = MoveDirections.Undecided;
+        public const float MoveDirectionThreshold = 2;
+    }
 }