﻿using System.Diagnostics;
using ImGuiNET;
using T3.Core.DataTypes.Vector;
using T3.Core.Model;
using T3.Core.Operator;
using T3.Core.Operator.Interfaces;
using T3.Core.Operator.Slots;
using T3.Core.Resource;
using T3.Core.Utils;
using T3.Editor.Gui.ChildUi;
using T3.Editor.Gui.Graph;
using T3.Editor.Gui.MagGraph.Interaction;
using T3.Editor.Gui.MagGraph.Model;
using T3.Editor.Gui.MagGraph.States;
using T3.Editor.Gui.Styling;
using T3.Editor.Gui.UiHelpers;
using T3.Editor.UiModel;
using T3.Editor.UiModel.InputsAndTypes;
using Texture2D = T3.Core.DataTypes.Texture2D;

namespace T3.Editor.Gui.MagGraph.Ui;

internal sealed partial class MagGraphCanvas
{
    private void DrawNode(MagGraphItem item, ImDrawListPtr drawList, GraphUiContext context)
    {
        if (item.Variant == MagGraphItem.Variants.Placeholder)
            return;

        if (!IsRectVisible(item.Area))
            return;

        var idleFadeFactor = 1f;
        var idleFactor = 0f;
        if (item.Variant == MagGraphItem.Variants.Operator && item.Instance != null)
        {
            var framesSinceLastUpdate = 100;
            for (var index = 0; index < item.Instance.Outputs.Count; index++)
            {
                var output = item.Instance.Outputs[index];
                framesSinceLastUpdate = Math.Min(framesSinceLastUpdate, output.DirtyFlag.FramesSinceLastUpdate);
            }

            idleFadeFactor = MathUtils.RemapAndClamp(framesSinceLastUpdate, 0f, 60f, 1f, 0.6f);
            idleFactor = MathUtils.RemapAndClamp(framesSinceLastUpdate, 0f, 60f, 0f, 1f);
        }

        //var hoverProgress = GetHoverTimeForId(item.Id).RemapAndClamp(0, 0.2f, 0, 1);

        var smallFontScaleFactor = CanvasScale.Clamp(0.5f, 2);
        
        var typeUiProperties = TypeUiRegistry.GetPropertiesForType(item.PrimaryType);

        var typeColor = typeUiProperties.Color.Fade(_context.GraphOpacity);
        var labelColor = ColorVariations.OperatorLabel.Apply(typeColor);

        var pMin = TransformPosition(item.DampedPosOnCanvas);
        var pMax = TransformPosition(item.DampedPosOnCanvas + item.Size);
        var pMinVisible = pMin;
        var pMaxVisible = pMax;

        // Adjust size when snapped
        var snappedBorders = Borders.None;
        {
            for (var index = 0; index < 1 && index < item.InputLines.Length; index++)
            {
                ref var il = ref item.InputLines[index];
                var c = il.ConnectionIn;
                if (c != null)
                {
                    if (c.IsSnapped)
                    {
                        switch (c.Style)
                        {
                            case MagGraphConnection.ConnectionStyles.MainOutToMainInSnappedVertical:
                                snappedBorders |= Borders.Up;
                                break;
                            case MagGraphConnection.ConnectionStyles.MainOutToMainInSnappedHorizontal:
                            case MagGraphConnection.ConnectionStyles.MainOutToInputSnappedHorizontal:
                                snappedBorders |= Borders.Left;
                                break;
                        }
                    }
                }
            }

            for (var index = 0; index < 1 && index < item.OutputLines.Length; index++)
            {
                ref var ol = ref item.OutputLines[index];
                foreach (var c in ol.ConnectionsOut)
                {
                    if (c.IsSnapped && c.SourceItem == item)
                    {
                        switch (c.Style)
                        {
                            case MagGraphConnection.ConnectionStyles.MainOutToMainInSnappedVertical:
                                snappedBorders |= Borders.Down;
                                break;
                            case MagGraphConnection.ConnectionStyles.MainOutToMainInSnappedHorizontal:
                            case MagGraphConnection.ConnectionStyles.MainOutToInputSnappedHorizontal:
                                snappedBorders |= Borders.Right;
                                break;
                        }
                    }
                }
            }

            // There is probably a better method than this...
            const int snapPadding = 2;
            if ((snappedBorders & Borders.Down) == 0) pMaxVisible.Y -= (int)(snapPadding * 2 * CanvasScale);
            if ((snappedBorders & Borders.Right) == 0) pMaxVisible.X -= (int)(snapPadding * CanvasScale);
        }

        // Background and Outline
        var borders = (int)snappedBorders % 16;
        var imDrawFlags = _borderRoundings[borders];

        drawList.AddRectFilled(pMinVisible,
                               pMaxVisible,
                               Color.Mix(
                                         ColorVariations.OperatorBackground.Apply(typeColor),
                                         ColorVariations.OperatorBackgroundIdle.Apply(typeColor),
                                         idleFactor), CanvasScale < 0.5f ? 0 : 5 * CanvasScale,
                               imDrawFlags);

        // Snapped borders
        if ((snappedBorders & Borders.Down) != 0)
        {
            drawList.AddRectFilled(new Vector2(pMinVisible.X, pMaxVisible.Y),
                                   pMaxVisible - new Vector2(0, 2),
                                   ColorVariations.OperatorOutline.Apply(typeColor));
        }

        if ((snappedBorders & Borders.Right) != 0)
        {
            drawList.AddRectFilled(new Vector2(pMaxVisible.X - 2, pMinVisible.Y),
                                   pMaxVisible,
                                   ColorVariations.OperatorOutline.Apply(typeColor));
        }

        var isSelected = _context.Selector.IsSelected(item);
        if (isSelected)
        {
            drawList.AddRect(pMinVisible, pMaxVisible, UiColors.ForegroundFull.Fade(_context.GraphOpacity),
                             CanvasScale < 0.5 ? 0 : 6 * CanvasScale,
                             imDrawFlags);
        }
        
        var isHighlighted = item.Variant == MagGraphItem.Variants.Operator && 
                            FrameStats.IsIdHovered(item.Instance.SymbolChildId) && !IsHovered;
        if (isHighlighted)
        {
            drawList.AddRect(pMinVisible, pMaxVisible, UiColors.ForegroundFull.Fade(Blink),
                             CanvasScale < 0.5 ? 0 : 6 * CanvasScale,
                             imDrawFlags);
        }


        

        // Custom Ui
        SymbolUi.Child.CustomUiResult customUiResult = SymbolUi.Child.CustomUiResult.None;
        if (item.Variant == MagGraphItem.Variants.Operator)
        {
<<<<<<< HEAD
            customUiResult 
                = DrawCustomUi(item.Instance, drawList, new ImRect(pMinVisible + Vector2.One, pMaxVisible - Vector2.One), Vector2.One * CanvasScale);
=======
            var additionalRightPadding = item.Instance.Outputs.Count> 1 ? 6 * CanvasScale:0; 
            customUiResult = DrawCustomUi(item.Instance, 
                                          drawList, 
                                          new ImRect(pMinVisible + Vector2.One, 
                                                     pMaxVisible - Vector2.One - new Vector2(additionalRightPadding,0)), 
                                          Vector2.One * CanvasScale);
>>>>>>> 0481c108
            if ((customUiResult & SymbolUi.Child.CustomUiResult.IsActive) != 0)
            {
                context.ItemWithActiveCustomUi = item;
            }
        }

        // ImGUI element for selection
        ImGui.SetCursorScreenPos(pMin);
        ImGui.PushID(item.Id.GetHashCode());
        ImGui.InvisibleButton(string.Empty, pMax - pMin);
        var isItemHovered = ImGui.IsItemHovered(ImGuiHoveredFlags.AllowWhenBlockedByPopup
                                                | ImGuiHoveredFlags.AllowWhenBlockedByActiveItem);

        if (_context.StateMachine.CurrentState == GraphStates.Default
            && isItemHovered
            && (customUiResult & SymbolUi.Child.CustomUiResult.IsActive) == 0)
            _context.ActiveItem = item;

        if ((customUiResult & SymbolUi.Child.CustomUiResult.IsActive) != 0)
        {
            //context.StateMachine.SetState(GraphStates.Default, context);
        }

        //if (!justOpenedChild)
        {
            ParameterPopUp.HandleOpenParameterPopUp(item.ChildUi, item.Instance, customUiResult, new ImRect(pMinVisible, pMaxVisible));
        }

        ImGui.PopID();
        // Todo: We eventually need to handle right clicking to select and open context menu when dragging with right mouse button. 
        // var wasDraggingRight = ImGui.GetMouseDragDelta(ImGuiMouseButton.Right).Length() > UserSettings.Config.ClickThreshold;
        // if (ImGui.IsMouseReleased(ImGuiMouseButton.Right)
        //     && !wasDraggingRight
        //     && ImGui.IsItemHovered()
        //     && !_nodeSelection.IsNodeSelected(item))
        // {
        //     item.Select(_nodeSelection);
        // }

        if (customUiResult == SymbolUi.Child.CustomUiResult.None && CanvasScale > 0.2f)
        {
            // Draw Texture thumbnail
            var hasPreview = TryDrawTexturePreview(item, pMinVisible, pMaxVisible, drawList, typeColor);

            // Label...
            var name = item.ReadableName;
            if (item.Variant == MagGraphItem.Variants.Output)
            {
                var height = pMaxVisible.Y - pMinVisible.Y;
                var width = pMaxVisible.X - pMinVisible.X;

                _inputIndicatorPoints[0] = pMinVisible;
                _inputIndicatorPoints[1] = pMinVisible + new Vector2(0.9f* width , 0);
                _inputIndicatorPoints[2] = pMinVisible + new Vector2(0.9f* width + height/4, height/2);
                _inputIndicatorPoints[3] = pMinVisible + new Vector2(0.9f* width, height);
                _inputIndicatorPoints[4] = pMinVisible + new Vector2(0, height);
                
                drawList.AddConvexPolyFilled(ref _inputIndicatorPoints[0], 5, ColorVariations.Highlight.Apply(typeColor).Fade(0.5f));
            }
            else if (item.Variant == MagGraphItem.Variants.Input)
            {
                var t = pMaxVisible.Y - pMinVisible.Y;
                
                var framesSinceLastUpdate = (item.OutputLines.Length > 0) ? (float)(item.OutputLines[0].Output.DirtyFlag.FramesSinceLastUpdate)
                                            :1000;
                var fade = framesSinceLastUpdate.RemapAndClamp(0, 120, 1f, 0.4f);
                if (framesSinceLastUpdate == 0)
                    fade -= Blink * 0.2f;
                
                _inputIndicatorPoints[0] = pMinVisible;
                _inputIndicatorPoints[1] = pMinVisible + new Vector2(0.2f, 0) * t;
                _inputIndicatorPoints[2] = pMinVisible + new Vector2(0.5f, 0.5f) * t;
                _inputIndicatorPoints[3] = pMinVisible + new Vector2(0.2f, 1f) * t;
                _inputIndicatorPoints[4] = pMinVisible + new Vector2(0.0f, 1f) * t;
                drawList.AddConvexPolyFilled(ref _inputIndicatorPoints[0], 5, ColorVariations.Highlight.Apply(typeColor).Fade(fade));
                name = "   " + name;
            }

            ImGui.PushFont(Fonts.FontNormal);
            var labelSize = ImGui.CalcTextSize(name);
            ImGui.PopFont();

            var paddingForPreview = hasPreview ? MagGraphItem.LineHeight + 10 : 0;
            var downScale = MathF.Min(1f, (MagGraphItem.Width - paddingForPreview) * 0.9f / labelSize.X);

            var fontSize = Fonts.FontNormal.FontSize * (1/T3Ui.UiScaleFactor) * downScale * CanvasScale.Clamp(0.1f, 2f);
            var visibleLineHeight = Math.Min((pMaxVisible.Y - pMinVisible.Y), MagGraphItem.LineHeight * CanvasScale);
            var yCenter = pMin.Y + visibleLineHeight / 2 - fontSize / 2;
            var labelPos = new Vector2(pMin.X + 8 * CanvasScale, yCenter);

            labelPos = new Vector2(MathF.Round(labelPos.X), MathF.Round(labelPos.Y));
            drawList.AddText(Fonts.FontNormal,
                             fontSize,
                             labelPos,
                             labelColor.Fade(CanvasScale.RemapAndClamp(0.3f,0.7f, 0,1) ),
                             name);
        }

        // Indicate hidden matching inputs...
        if (_context.DraggedPrimaryOutputType != null
            && item.Variant == MagGraphItem.Variants.Operator
            && _context.StateMachine.CurrentState == GraphStates.DragConnectionEnd
            && !context.ItemMovement.IsItemDragged(item)
            && _context.ActiveSourceItem != null)
        {
            Debug.Assert(item.Instance != null); // should be true to operator variant

            var hasMatchingTypes = false;
            for (var inputIndex = 0; inputIndex < item.Instance.Inputs.Count; inputIndex++)
            {
                var inputSlot = item.Instance.Inputs[inputIndex];

                if (inputSlot.ValueType == _context.DraggedPrimaryOutputType
                    && !inputSlot.HasInputConnections)
                {
                    hasMatchingTypes = true;
                    break;
                }
            }

            if (hasMatchingTypes && item != _context.ActiveItem)
            {
                var indicatorPos = new Vector2(pMinVisible.X + 5 * CanvasScale, pMaxVisible.Y - 5 * CanvasScale);
                if (!isItemHovered)
                {
                    drawList.AddCircle(indicatorPos, 3, UiColors.ForegroundFull.Fade(Blink));
                }
                else
                {
                    if (_hoveredForInputPickingId != item.Id)
                    {
                        _hoverPickingProgress = 0;
                        _hoveredForInputPickingId = item.Id;
                    }

                    // Small animation from indicator to cursor pos
                    {
                        var animDuration = 0.2f;
                        _hoverPickingProgress = (_hoverPickingProgress + 1 / (ImGui.GetIO().Framerate * animDuration)).Clamp(0, 1);
                        var smoothedProgress = MathF.Pow(_hoverPickingProgress, 4);
                        var centerLerp = MathUtils.SmootherStep(0, 1, _hoverPickingProgress);
                        var center = Vector2.Lerp(indicatorPos, ImGui.GetMousePos(), centerLerp);
                        var radius = 3 + smoothedProgress * 3;
                        var circleColor = UiColors.ForegroundFull.Fade(1 - _hoverPickingProgress * 0.5f);
                        CircleInBoxHelper.DrawClippedCircle(pMinVisible, pMaxVisible, center, radius, circleColor, drawList);
                    }

                    // Draw selection outline...
                    drawList.AddRect(pMinVisible, pMaxVisible, UiColors.ForegroundFull.Fade(_hoverPickingProgress * 0.4f), 6 * CanvasScale, imDrawFlags);

                    ImGui.PushStyleVar(ImGuiStyleVar.WindowPadding, new Vector2(8, 8));
                    ImGui.PushStyleVar(ImGuiStyleVar.WindowRounding, 3);
                    ImGui.PushStyleVar(ImGuiStyleVar.ItemSpacing, new Vector2(3, 4));
                    ImGui.BeginTooltip();
                    var childUi = item.SymbolUi;
                    if (childUi != null)
                    {
                        if (!TypeNameRegistry.Entries.TryGetValue(_context.DraggedPrimaryOutputType, out var typeName))
                            typeName = _context.DraggedPrimaryOutputType.Name;

                        ImGui.PushFont(Fonts.FontSmall);
                        ImGui.TextColored(UiColors.TextMuted, typeName + " inputs");
                        ImGui.PopFont();

                        var inputIndex = 0;
                        foreach (var inputUi in childUi.InputUis.Values)
                        {
                            var input = item.Instance!.Inputs[inputIndex];
                            if (inputUi.Type == context.DraggedPrimaryOutputType)
                            {
                                var isConnected = input.HasInputConnections;
                                var prefix = isConnected ? "× " : "   ";
                                ImGui.Selectable(prefix + inputUi.InputDefinition.Name);
                            }

                            inputIndex++;
                        }
                    }

                    ImGui.EndTooltip();
                    ImGui.PopStyleVar(3);
                }
            }
        }

        // Missing primary input indicator
        if (item.InputLines.Length > 0)
        {
            var inputLine = item.InputLines[0];

            // ReSharper disable once ConstantConditionalAccessQualifier
            var isMissing = inputLine.InputUi?.Relevancy == Relevancy.Required && inputLine.ConnectionIn == null;
            if (isMissing)
            {
                DrawMissingInputIndicator(drawList, pMin, inputLine);
            }
        }

        var borderColor = ColorVariations.OperatorOutline.Apply(typeColor);
        IReadOnlyList<ISlot> multiInputSlots = null;
        if (CanvasScale > 0.25f)
        {
            // Input labels...
            if ((customUiResult & SymbolUi.Child.CustomUiResult.PreventInputLabels) == 0)
            {
                int inputIndex;
                var itemWidth = pMax.X - pMin.X;

                for (inputIndex = 0; inputIndex < item.InputLines.Length; inputIndex++)
                {
                    var inputLine = item.InputLines[inputIndex];

                    // Draw multi-input region
                    if (item.Variant == MagGraphItem.Variants.Operator)
                    {
                        var inputSlot = item.Instance.GetInput(inputLine.Input.Id);
                        var isMultiInput = inputLine.InputUi.InputDefinition.IsMultiInput;


                        // Start new multiInputGroup
                        if (isMultiInput && inputLine.MultiInputIndex == 0)
                        {
                            multiInputSlots = inputSlot.TryGetAsMultiInput(out var multiInput) 
                                                  ? multiInput.GetCollectedInputs() 
                                                  : null;

                            var slotCount =  multiInputSlots?.Count ?? 0;
                            if (slotCount == 0)
                                slotCount = 1;
                            
                            var y2 = pMin.Y + GridSizeOnScreen.Y * (inputIndex);
                            var rMin = new Vector2(pMin.X + (isSelected ? 1 : 0), y2 + 0.2f * GridSizeOnScreen.Y);
                            var size = new Vector2(pMin.X + itemWidth * 0.04f, y2 + (slotCount - 0.2f) * GridSizeOnScreen.Y) - rMin;
                            drawList.AddQuadFilled(rMin,
                                                   rMin + new Vector2(size.X, size.X),
                                                   rMin + new Vector2(size.X, size.Y - size.X),
                                                   rMin + new Vector2(0, size.Y),
                                                   borderColor.Fade(0.7f)
                                                  );
                        }

                        if (!isMultiInput)
                        {
                            multiInputSlots = null;
                        }
                    }

                    // Skip label for first primary input
                    if (inputIndex == 0)
                        continue;

                    var isMissing = inputLine.InputUi.Relevancy == Relevancy.Required && inputLine.ConnectionIn == null;
                    if (isMissing)
                    {
                        DrawMissingInputIndicator(drawList, pMin + new Vector2(0, GridSizeOnScreen.Y * inputIndex), inputLine);
                    }

                    var inputLabelFontSize = Fonts.FontSmall.FontSize / T3Ui.UiScaleFactor * Fonts.FontSmall.Scale * smallFontScaleFactor;
                    var yCenter = pMin.Y + GridSizeOnScreen.Y * (inputIndex + 0.5f) - inputLabelFontSize / 2 - 2;
                    var labelPos = new Vector2(pMin.X + 8 * CanvasScale, yCenter);
                    var label = inputLine.InputUi.InputDefinition.Name ?? "?";
                    if (inputLine.MultiInputIndex > 0)
                    {
                        label = " +" + inputLine.MultiInputIndex;

                        // Draw 16 byte padding borders
                        if (inputLine.MultiInputIndex % 4 == 0)
                        {
                            var y2 = pMin.Y + GridSizeOnScreen.Y * (inputIndex);

                            drawList.AddRectFilled(new Vector2(pMin.X + itemWidth * 0.04f, y2),
                                                   new Vector2(pMin.X + itemWidth * 0.20f, y2 + 1),
                                                   borderColor.Fade(0.4f)
                                                  );
                        }
                    }

                    drawList.AddText(Fonts.FontSmall,
                                     inputLabelFontSize,
                                     labelPos,
                                     labelColor.Fade(0.7f * CanvasScale.RemapAndClamp(0.3f,0.7f, 0,1) ),
                                     label
                                    );

                    // Draw Value if possible
                    if (CanvasScale > 0.4f)
                    {
                        string valueAsString;
                        if (multiInputSlots != null && inputLine.MultiInputIndex < multiInputSlots.Count)
                        {
                            var multiInputSlot = multiInputSlots[inputLine.MultiInputIndex];
                            valueAsString = ValueUtils.GetValueString(multiInputSlot);
                        }
                        else
                        {
                            valueAsString = ValueUtils.GetValueString(item.Instance.GetInput(inputLine.Input.Id));
                        }

                        if (!string.IsNullOrWhiteSpace(valueAsString))
                        {
                            ImGui.PushStyleColor(ImGuiCol.Text, labelColor.Rgba);
                            var valueColor = labelColor;
                            valueColor.Rgba.W *= 0.6f;

                            ImGui.PushFont(Fonts.FontSmall);
                            var labelSize = ImGui.CalcTextSize(valueAsString) * smallFontScaleFactor;
                            ImGui.PopFont();

                            var valuePos = new Vector2(pMin.X + (item.Size.X - 5) * CanvasScale - labelSize.X, labelPos.Y);

                            if (!string.IsNullOrEmpty(valueAsString))
                            {
                                drawList.AddText(Fonts.FontSmall,
                                                 inputLabelFontSize,
                                                 valuePos,
                                                 labelColor.Fade(0.5f),
                                                 valueAsString
                                                );
                            }

                            ImGui.PopStyleColor();
                        }
                    }
                }
                
                // Draw output labels...
                for (var outputIndex = 1; outputIndex < item.OutputLines.Length; outputIndex++)
                {
                    var outputLine = item.OutputLines[outputIndex];
                    if (outputLine.OutputUi == null)
                        continue;

                    ImGui.PushFont(Fonts.FontSmall);
                    var outputDefinitionName = outputLine.OutputUi.OutputDefinition.Name;
                    var outputLabelSize = ImGui.CalcTextSize(outputDefinitionName) * smallFontScaleFactor;
                    ImGui.PopFont();

                    drawList.AddText(Fonts.FontSmall,
                                     Fonts.FontSmall.FontSize * smallFontScaleFactor,
                                     pMin
                                     + new Vector2(-8, 9) * CanvasScale.Clamp(0.1f, 2f)
                                     + new Vector2(0, GridSizeOnScreen.Y * outputLine.VisibleIndex)
                                     + new Vector2(MagGraphItem.Width * CanvasScale - outputLabelSize.X, 0),
                                     labelColor.Fade(0.7f),
                                     outputDefinitionName);
                }
            }
        }

        if (item.Variant == MagGraphItem.Variants.Operator)
        {
            // Animation indicator
            var indicatorCount = 0;
            if (item.Instance.Parent.Symbol.Animator.IsInstanceAnimated(item.Instance))
            {
                DrawIndicator(drawList, UiColors.StatusAnimated, idleFadeFactor, pMin, pMax, CanvasScale, ref indicatorCount);
            }

            // Pinned indicator
            if (context.Selector.PinnedIds.Contains(item.Instance.SymbolChildId))
            {
                DrawIndicator(drawList, UiColors.Selection, idleFadeFactor, pMin, pMax, CanvasScale, ref indicatorCount);
            }

            // Snapshot indicator
            {
                if (item.ChildUi.EnabledForSnapshots)
                {
                    DrawIndicator(drawList, UiColors.StatusAutomated, idleFadeFactor, pMin, pMax, CanvasScale, ref indicatorCount);
                }
            }

            // Disabled indicator
            if (item.SymbolChild.IsDisabled)
            {
                DrawUtils.DrawOverlayLine(drawList, idleFadeFactor, Vector2.Zero, Vector2.One, pMinVisible, pMaxVisible);
                DrawUtils.DrawOverlayLine(drawList, idleFadeFactor, new Vector2(1, 0), new Vector2(0, 1), pMinVisible, pMaxVisible);
            }

            // Bypass indicator
            if (item.SymbolChild.IsBypassed)
            {
                DrawUtils.DrawOverlayLine(drawList, idleFadeFactor, new Vector2(0.05f, 0.5f), new Vector2(0.4f, 0.5f), pMinVisible, pMaxVisible);
                DrawUtils.DrawOverlayLine(drawList, idleFadeFactor, new Vector2(0.6f, 0.5f), new Vector2(0.95f, 0.5f), pMinVisible, pMaxVisible);

                DrawUtils.DrawOverlayLine(drawList, idleFadeFactor, new Vector2(0.35f, 0.1f), new Vector2(0.65f, 0.9f), pMinVisible, pMaxVisible);
                DrawUtils.DrawOverlayLine(drawList, idleFadeFactor, new Vector2(0.65f, 0.1f), new Vector2(0.35f, 0.9f), pMinVisible, pMaxVisible);
            }

            if (!string.IsNullOrEmpty(item.ChildUi.Comment))
            {
                ImGui.SetCursorScreenPos(new Vector2(pMax.X, pMin.Y) + Vector2.Round(new Vector2(-5, -1) * (T3Ui.UiScaleFactor + CanvasScale)));
                if (ImGui.InvisibleButton("#comment", new Vector2(15, 15)))
                {
                    context.Selector.SetSelection(item.ChildUi, item.Instance);
                    context.EditCommentDialog.ShowNextFrame();
                }

                Icons.DrawIconOnLastItem(Icon.Comment, UiColors.ForegroundFull);
                CustomComponents.TooltipForLastItem(UiColors.Text, item.ChildUi.Comment, null, false);
            }
        }

        // Hide additional UI elements when custom ui-op is hovered with control
        if (isItemHovered && ImGui.GetIO().KeyCtrl && customUiResult != SymbolUi.Child.CustomUiResult.None || context.ItemWithActiveCustomUi != null)
        {
            return;
        }

        if (CanvasScale < 0.5f)
            return;

        // Draw free input sockets...
        MagGraphItem.InputAnchorPoint inputAnchor = default;

        var anchorWidth = 1.5f * 2;
        var anchorHeight = 2f * 2;

        var inputAnchorCount = item.GetInputAnchorCount();
        for (var inputIndex = 0; inputIndex < inputAnchorCount; inputIndex++)
        {
            item.GetInputAnchorAtIndex(inputIndex, ref inputAnchor);

            var isMultiInput = inputAnchor.InputLine.InputUi != null && inputAnchor.InputLine.InputUi.InputDefinition.IsMultiInput;
            //var isAlreadyUsed = inputAnchor.SnappedConnectionHash != MagGraphItem.FreeAnchor;

            var type2UiProperties = TypeUiRegistry.GetPropertiesForType(inputAnchor.ConnectionType);
            var center = TransformPosition(inputAnchor.PositionOnCanvas);

            var isInputHovered = //isItemHovered && 
                Vector2.Distance(ImGui.GetMousePos(), center) < 7 * CanvasScale &&
                context.StateMachine.CurrentState == GraphStates.Default;

            var fillColor = isInputHovered
                                ? ColorVariations.Highlight.Apply(type2UiProperties.Color)
                                : ColorVariations.OperatorOutline.Apply(type2UiProperties.Color);
            var anchorOutlineColor = ColorVariations.OperatorOutline.Apply(type2UiProperties.Color);

            if (inputAnchor.Direction == MagGraphItem.Directions.Vertical)
            {
                
                var pp = new Vector2(center.X, pMinVisible.Y);
                if (isInputHovered)
                {
                    //var showTriangleAnchor = true;
                    var hoverOutputFactor = isInputHovered ? 1.3f : 1;

                    drawList.AddCircleFilled(center, (1 + 2 * hoverOutputFactor) * CanvasScale - 1, fillColor, 12);
                    drawList.AddCircle(center, (1 + 2 * hoverOutputFactor) * CanvasScale, anchorOutlineColor, 12);
                    //showTriangleAnchor = false;

                    var e = MathF.Round(2 * CanvasScale);
                    drawList.AddRectFilled(center + new Vector2(-e, 0),
                                           center + new Vector2(e + 1, 1),
                                           anchorOutlineColor);

                    drawList.AddRectFilled(center + new Vector2(0, -e),
                                           center + new Vector2(1, e + 1),
                                           anchorOutlineColor);

                    // This will later be used for by DefaultState to create a connection
                    
                    var hasSnappedConnection = inputAnchor.InputLine.ConnectionIn is { IsSnapped: true };
                    if (hasSnappedConnection)
                    {
                        // Snapped connections are handled by outputs
                    }
                    else
                    {
                        _context.ActiveItem = item;
                        _context.ActiveInputDirection = inputAnchor.Direction;
                        _context.ActiveTargetInputId = inputAnchor.SlotId;
                        _context.ActiveTargetItem = item;

                        // Show tooltip with output name and type
                        if (item.Variant == MagGraphItem.Variants.Operator)
                        {
                            var inputLine = inputAnchor.InputLine;
                            ImGui.PushStyleVar(ImGuiStyleVar.WindowPadding, new Vector2(5, 5));
                            ImGui.BeginTooltip();
                            ImGui.TextUnformatted(inputLine.InputUi.InputDefinition.Name);
                            var type = inputLine.InputUi.InputDefinition.ValueType;
                            var typeName = type.Name;
                            if (typeName == "Single")
                                typeName = "Float";

                            var uiProperties = TypeUiRegistry.GetPropertiesForType(type);
                            ImGui.PushStyleColor(ImGuiCol.Text, uiProperties.Color.Rgba);
                            ImGui.TextUnformatted(typeName);
                            ImGui.PopStyleColor();
                            CustomComponents.HelpText("Click or drag to add");
                            ImGui.EndTooltip();
                            ImGui.PopStyleVar();
                        }
                    }
                    
                }
                else
                {
                    drawList.AddTriangleFilled(pp + new Vector2(-anchorWidth, 0) * CanvasScale,
                                               pp + new Vector2(anchorWidth, 0) * CanvasScale,
                                               pp + new Vector2(0, anchorHeight) * CanvasScale,
                                               fillColor);
                }
            }
            else
            {
                var showTriangleAnchor = true;

                var hasSnappedConnection = inputAnchor.InputLine.ConnectionIn is { IsSnapped: true };
                if (!hasSnappedConnection && isInputHovered)
                {
                    var hoverOutputFactor = isInputHovered ? 1.3f : 1;

                    drawList.AddCircleFilled(center, (1 + 2 * hoverOutputFactor) * CanvasScale - 1, fillColor, 12);
                    drawList.AddCircle(center, (1 + 2 * hoverOutputFactor) * CanvasScale, anchorOutlineColor, 12);
                    showTriangleAnchor = false;

                    var e = MathF.Round(2 * CanvasScale);
                    drawList.AddRectFilled(center + new Vector2(-e, 0),
                                           center + new Vector2(e + 1, 1),
                                           anchorOutlineColor);

                    drawList.AddRectFilled(center + new Vector2(0, -e),
                                           center + new Vector2(1, e + 1),
                                           anchorOutlineColor);

                    // This will later be used for by DefaultState to create a connection
                    //var contextActiveSourceOutputId = inputAnchor.SlotId;
                    // TODO: Only do this if not snapped. Otherwise output is preferred.
                    _context.ActiveTargetInputId = inputAnchor.SlotId;
                    _context.ActiveInputDirection = MagGraphItem.Directions.Horizontal;
                    _context.ActiveTargetItem = item;
                    _context.ActiveItem = item;

                    // Show tooltip with output name and type
                    if (item.Variant == MagGraphItem.Variants.Operator)
                    {
                        var inputLine = inputAnchor.InputLine;
                        ImGui.PushStyleVar(ImGuiStyleVar.WindowPadding, new Vector2(5, 5));
                        ImGui.BeginTooltip();
                        ImGui.TextUnformatted(inputLine.InputUi.InputDefinition.Name);
                        var type = inputLine.InputUi.InputDefinition.ValueType;
                        var typeName = type.Name;
                        if (typeName == "Single")
                            typeName = "Float";

                        var uiProperties = TypeUiRegistry.GetPropertiesForType(type);
                        ImGui.PushStyleColor(ImGuiCol.Text, uiProperties.Color.Rgba);
                        ImGui.TextUnformatted(typeName);
                        ImGui.PopStyleColor();
                        CustomComponents.HelpText("Click or drag to add");
                        ImGui.EndTooltip();
                        ImGui.PopStyleVar();
                    }
                }

                var isPotentialConnectionEndDropTarget = _context.StateMachine.CurrentState == GraphStates.DragConnectionEnd
                                                         && _context.DraggedPrimaryOutputType == inputAnchor.ConnectionType;

                if (isMultiInput)
                {
                    var isConnected = inputAnchor.InputLine.ConnectionIn != null;
                    if (isPotentialConnectionEndDropTarget)
                    {
                        fillColor = ColorVariations.Highlight.Apply(type2UiProperties.Color);
                        DrawMultiInputIndicator(item, inputAnchor.SlotId, inputAnchor.InputLine.MultiInputIndex, drawList, inputAnchor.PositionOnCanvas,
                                                fillColor,
                                                InputSnapper.InputSnapTypes.ReplaceMultiInput);

                        if (isConnected)
                        {
                            if (inputAnchor.InputLine.MultiInputIndex == 0)
                                DrawMultiInputIndicator(item, inputAnchor.SlotId, inputAnchor.InputLine.MultiInputIndex, drawList, inputAnchor.PositionOnCanvas,
                                                        fillColor, InputSnapper.InputSnapTypes.InsertBeforeMultiInput);

                            DrawMultiInputIndicator(item, inputAnchor.SlotId, inputAnchor.InputLine.MultiInputIndex, drawList, inputAnchor.PositionOnCanvas,
                                                    fillColor, InputSnapper.InputSnapTypes.InsertAfterMultiInput);
                        }

                        showTriangleAnchor = false;
                    }
                }
                else
                {
                    // Register for input snapping...
                    if (isPotentialConnectionEndDropTarget && item != _context.ActiveItem)
                    {
                        fillColor = ColorVariations.Highlight.Apply(type2UiProperties.Color).Fade(Blink);
                        InputSnapper.RegisterAsPotentialTargetInput(item, center, inputAnchor.SlotId);
                    }
                }

                if (showTriangleAnchor)
                {
                    var pp = new Vector2(pMinVisible.X - 1, center.Y);
                    drawList.AddTriangleFilled(pp + new Vector2(1, 0) + new Vector2(-0, -anchorWidth) * CanvasScale,
                                               pp + new Vector2(1, 0) + new Vector2(anchorHeight, 0) * CanvasScale,
                                               pp + new Vector2(1, 0) + new Vector2(0, anchorWidth) * CanvasScale,
                                               fillColor);
                }
            }
        }

        // Draw output sockets...
        var count = item.GetOutputAnchorCount();
        MagGraphItem.OutputAnchorPoint outputAnchor = default;
        for (var index = 0; index < count; index++)
        {
            item.GetOutputAnchorAtIndex(index, ref outputAnchor);

            var type2UiProperties = TypeUiRegistry.GetPropertiesForType(outputAnchor.ConnectionType);

            var posOnCanvas = TransformPosition(outputAnchor.PositionOnCanvas);

            Vector2 center;
            bool isPotentialConnectionStartDropTarget = false;
            // ...below
            if (outputAnchor.Direction == MagGraphItem.Directions.Vertical)
            {
                center = new Vector2(posOnCanvas.X, pMaxVisible.Y);
                center += new Vector2(0, -1);
            }
            // ... on the right
            else
            {
                var hasOutputSnappedConnection = false;
                foreach (var c in item.OutputLines[outputAnchor.OutputLineIndex].ConnectionsOut)
                {
                    if (c.IsSnapped && c.Style is MagGraphConnection.ConnectionStyles.MainOutToMainInSnappedHorizontal
                            or MagGraphConnection.ConnectionStyles.MainOutToInputSnappedHorizontal)
                    {
                        hasOutputSnappedConnection = true;
                        break;
                    }
                }

                // Register for output snapping...
                isPotentialConnectionStartDropTarget = _context.StateMachine.CurrentState == GraphStates.DragConnectionBeginning
                                                       && _context.DraggedPrimaryOutputType == outputAnchor.ConnectionType
                                                       && !hasOutputSnappedConnection;
                //&& outputAnchor.SnappedConnectionHash == MagGraphItem.FreeAnchor;

                if (isPotentialConnectionStartDropTarget)
                {
                    OutputSnapper.RegisterAsPotentialTargetOutput(context, item, outputAnchor);
                }

                center = new Vector2(pMaxVisible.X, posOnCanvas.Y);
                center += new Vector2(-2, 0);
            }

            var hasSnappedConnection = false;
            
            foreach (var c in item.OutputLines[outputAnchor.OutputLineIndex].ConnectionsOut)
            {
                if (!c.IsSnapped)
                    continue;

                if (outputAnchor.Direction == MagGraphItem.Directions.Vertical &&
                    c.Style == MagGraphConnection.ConnectionStyles.MainOutToMainInSnappedVertical
                    || outputAnchor.Direction == MagGraphItem.Directions.Horizontal &&
                    c.Style == MagGraphConnection.ConnectionStyles.MainOutToMainInSnappedHorizontal)
                {
                    hasSnappedConnection = true;
                    break;
                }
            }

            var isOutputHovered = //isItemHovered
                                  //&& 
                                  Vector2.Distance(ImGui.GetMousePos(), center) < 7 * CanvasScale
                                  && context.StateMachine.CurrentState == GraphStates.Default;
            
            var anchorOutlineColor = ColorVariations.OperatorOutline.Apply(type2UiProperties.Color);

            var fillColor = ColorVariations.OperatorBackground.Apply(type2UiProperties.Color);
            if (isOutputHovered)
            {
                fillColor = ColorVariations.Highlight.Apply(type2UiProperties.Color);
            }
            else if (isPotentialConnectionStartDropTarget)
            {
                fillColor = ColorVariations.ConnectionLines.Apply(type2UiProperties.Color).Fade(Blink);
            }

            var hoverOutputFactor = isOutputHovered ? 1.3f : 1;

            if (!hasSnappedConnection
                || isItemHovered
                || isOutputHovered)
            {
                drawList.AddCircleFilled(center, (1 + 2 * hoverOutputFactor) * CanvasScale - 1, fillColor, 12);
                drawList.AddCircle(center, (1 + 2 * hoverOutputFactor) * CanvasScale, anchorOutlineColor, 12);
            }

            if (isOutputHovered)
            {
                var e = MathF.Round(2 * CanvasScale);
                drawList.AddRectFilled(center + new Vector2(-e, 0),
                                       center + new Vector2(e + 1, 1),
                                       anchorOutlineColor);

                drawList.AddRectFilled(center + new Vector2(0, -e),
                                       center + new Vector2(1, e + 1),
                                       anchorOutlineColor);

                // This will later be used for by DefaultState to create a connection
                var contextActiveSourceOutputId = outputAnchor.SlotId;
                _context.ActiveSourceItem = item;
                _context.ActiveSourceOutputId = contextActiveSourceOutputId;
                _context.ActiveOutputDirection = outputAnchor.Direction;

                // Show tooltip with output name and type
                if (item.Variant == MagGraphItem.Variants.Operator)
                {
                    var outputLine = item.OutputLines.FirstOrDefault(o => o.Id == contextActiveSourceOutputId);

                    if (outputLine.Id == contextActiveSourceOutputId)
                    {
                        ImGui.PushStyleVar(ImGuiStyleVar.WindowPadding, new Vector2(5, 5));
                        ImGui.BeginTooltip();
                        ImGui.TextUnformatted(outputLine.OutputUi.OutputDefinition.Name);
                        var type = outputLine.OutputUi.OutputDefinition.ValueType;
                        var typeName = type.Name;
                        if (typeName == "Single")
                            typeName = "Float";

                        var uiProperties = TypeUiRegistry.GetPropertiesForType(type);
                        ImGui.PushStyleColor(ImGuiCol.Text, uiProperties.Color.Rgba);
                        ImGui.TextUnformatted(typeName);
                        ImGui.PopStyleColor();
                        if (outputLine.Output.DirtyFlag.Trigger != DirtyFlagTrigger.None)
                        {
                            if (outputLine.Output.DirtyFlag.Trigger != DirtyFlagTrigger.Animated)
                            {
                                ImGui.TextUnformatted("(Cache invalidating)");
                            }
                            else if (outputLine.Output.DirtyFlag.Trigger != DirtyFlagTrigger.Always)
                            {
                                ImGui.TextUnformatted("(always evaluated)");
                            }
                            
                        }
                        ImGui.EndTooltip();
                        ImGui.PopStyleVar();
                    }
                }
            }

            //ShowAnchorPointDebugs(outputAnchor);
        }

        // Draw additional output indicator
        if (item.Variant == MagGraphItem.Variants.Operator)
        {
            if (item.HasHiddenOutputs)
            {
                if (_context.StateMachine.CurrentState == GraphStates.PickOutput && _context.ActiveItem == item)
                {
                    OutputPicking.DrawAdditionOutputSelector(context);
                }
                else
                {
                    var padding = 0.1f;
                    var p = pMaxVisible - new Vector2(GridSizeOnScreen.Y * padding, GridSizeOnScreen.Y * padding);
                    var area = new ImRect(p + new Vector2(-0.4f, -0.5f) * CanvasScale * 7,
                                          p + new Vector2(0.4f, 0.5f) * CanvasScale * 7);

                    var isToggleHovered = area.Contains(ImGui.GetMousePos());

                    //var opacity = hoverProgress.RemapAndClamp(0, 1, 0.1f, 0.7f);
                    drawList.AddTriangleFilled(
                                               p + new Vector2(-0.4f, -0.5f) * CanvasScale * 4,
                                               p + new Vector2(0.4f, 0) * CanvasScale * 4,
                                               p + new Vector2(-0.4f, 0.5f) * CanvasScale * 4,
                                               UiColors.ForegroundFull.Fade(isToggleHovered ? 1 : 0.5f)
                                              );

                    if (isToggleHovered)
                    {
                        ImGui.SetNextWindowPos(p - new Vector2(15, 15));
                        if (CustomComponents.BeginTooltip())
                        {
                            CustomComponents.HintLabel("Show more outputs...");
                            foreach (var o in item.SymbolUi!.OutputUis.Values)
                            {
                                var isVisible = false;
                                foreach (var visibleOutput in item.OutputLines)
                                {
                                    if (visibleOutput.Id != o.Id) continue;
                                    isVisible = true;
                                    break;
                                }

                                if (isVisible)
                                    continue;

                                ImGui.TextUnformatted(o.OutputDefinition.Name);
                                ImGui.SameLine();
                                ImGui.PushStyleColor(ImGuiCol.Text, UiColors.TextMuted.Rgba);
                                ImGui.TextUnformatted($" <{o.OutputDefinition.ValueType.Name}>");
                                ImGui.PopStyleColor();
                            }

                            CustomComponents.EndTooltip();
                        }

                        if (ImGui.IsMouseClicked(ImGuiMouseButton.Left)
                            || ImGui.IsMouseClicked(ImGuiMouseButton.Right))
                        {
                            ImGui.OpenPopup("pickOutput");
                            _context.StateMachine.SetState(GraphStates.PickOutput, context);
                            _context.ActiveItem = item;
                        }
                    }
                }
            }
        }

        if (item.Variant == MagGraphItem.Variants.Operator)
        {
            if (item.Instance is IStatusProvider statusProvider)
            {
                var statusLevel = statusProvider.GetStatusLevel();
                if (statusLevel != IStatusProvider.StatusLevel.Success && statusLevel != IStatusProvider.StatusLevel.Undefined)
                {
                    ImGui.SetCursorScreenPos(pMinVisible + new Vector2(8, -7));
                    ImGui.InvisibleButton("#warning", new Vector2(15, 15));
                    var color = statusLevel switch
                                    {
                                        IStatusProvider.StatusLevel.Notice  => UiColors.StatusAttention,
                                        IStatusProvider.StatusLevel.Warning => UiColors.StatusWarning,
                                        IStatusProvider.StatusLevel.Error   => UiColors.StatusError,
                                        _                                   => UiColors.StatusError
                                    };
                    Icons.DrawIconOnLastItem(Icon.Warning, color);
                    CustomComponents.TooltipForLastItem(UiColors.StatusWarning, statusLevel.ToString(), statusProvider.GetStatusMessage(), false);
                }
            }
        }
    }



    private void DrawMissingInputIndicator(ImDrawListPtr drawList, Vector2 pMin, MagGraphItem.InputLine inputLine)
    {
        var s = GridSizeOnScreen.Y;
        var c = pMin + new Vector2(-s * 0.2f, s * 0.45f);
        var s2 = s * 0.4f;
        drawList.AddTriangleFilled(c + new Vector2(0, -0.2f) * s2,
                                   c + new Vector2(-0.2f, 0.2f) * s2,
                                   c + new Vector2(0.2f, 0.2f) * s2,
                                   //+ new Vector2(8, 9) * CanvasScale 
                                   UiColors.StatusAttention);

        ImGui.SetCursorScreenPos(c - Vector2.One * s2 / 2);
        ImGui.InvisibleButton("warningArea", new Vector2(s2, s2));
        if (ImGui.IsItemHovered())
        {
            CustomComponents.TooltipForLastItem("Requires " + inputLine.InputUi.InputDefinition.Name);
        }
    }

    private void DrawMultiInputIndicator(MagGraphItem item, Guid slotId, int multiInputIndex, ImDrawListPtr drawList, Vector2 inputPosOnCanvas, Color color,
                                         InputSnapper.InputSnapTypes snapType)
    {
        var verticalOffset = snapType switch
                                 {
                                     InputSnapper.InputSnapTypes.Normal                 => 0,
                                     InputSnapper.InputSnapTypes.InsertBeforeMultiInput => -1f,
                                     InputSnapper.InputSnapTypes.ReplaceMultiInput      => 0,
                                     InputSnapper.InputSnapTypes.InsertAfterMultiInput  => +1f,
                                     _                                                  => 0f
                                 };

        var padding = MagGraphItem.GridSize.Y * 0.15f;
        var snapPosOnCanvas = inputPosOnCanvas
                              + new Vector2(padding, MagGraphItem.LineHeight * 0.5f * verticalOffset);

        snapPosOnCanvas.Y = snapPosOnCanvas.Y.Clamp(item.PosOnCanvas.Y + padding, item.PosOnCanvas.Y + item.Size.Y - padding);

        if (snapType != InputSnapper.InputSnapTypes.ReplaceMultiInput)
            drawList.AddCircleFilled(TransformPosition(snapPosOnCanvas), 2 * CanvasScale, color.Fade(0.5f), 8);

        var pOnScreen = TransformPosition(snapPosOnCanvas);
        InputSnapper.RegisterAsPotentialTargetInput(item, pOnScreen, slotId, snapType, multiInputIndex);
    }

    private static void DrawIndicator(ImDrawListPtr drawList, Color color, float opacity, Vector2 areaMin, Vector2 areaMax, float canvasScale,
                                      ref int indicatorCount)
    {
        const int s = 4;
        var dx = (s + 1) * indicatorCount;

        var pMin = new Vector2(s + dx,
                               s) * canvasScale + areaMin;

        var pMax = pMin + new Vector2(4, 3) * canvasScale;

        drawList.AddRectFilled(pMin, pMax, color.Fade(opacity));
        
        drawList.AddRect(pMin - Vector2.One,
                         pMax + Vector2.One,
                         UiColors.WindowBackground.Fade(0.4f * opacity));
        indicatorCount++;
    }

    // todo - move outta here
    private static SymbolUi.Child.CustomUiResult DrawCustomUi(Instance instance, ImDrawListPtr drawList, ImRect selectableScreenRect, Vector2 canvasScale)
    {
        var type = instance.Type;

        if (!CustomChildUiRegistry.TryGetValue(type, out var drawFunction))
            return SymbolUi.Child.CustomUiResult.None;

        // Unfortunately we have to test if symbolChild of instance is still valid.
        // This might not be the case for operators like undo/redo.
        if (instance.Parent != null && instance.Parent.Children.TryGetChildInstance(instance.SymbolChildId, out _))
            return drawFunction(instance, drawList, selectableScreenRect, canvasScale);

        return SymbolUi.Child.CustomUiResult.None;
    }

    private bool TryDrawTexturePreview(MagGraphItem item, Vector2 itemMin, Vector2 itemMax, ImDrawListPtr drawList, Color typeColor)
    {
        if (item.Variant != MagGraphItem.Variants.Operator)
            return false;

        var instance = item.Instance;
        if (instance == null || instance.Outputs.Count == 0)
            return false;

        var firstOutput = instance.Outputs[0];
        if (firstOutput is not Slot<Texture2D> textureSlot)
            return false;

        var texture = textureSlot.Value;
        if (texture == null || texture.IsDisposed)
            return false;

        var previewTextureView = SrvManager.GetSrvForTexture(texture);

        var aspect = (float)texture.Description.Width / texture.Description.Height;

        var unitScreenHeight = (MagGraphItem.GridSize.Y - 5) * CanvasScale;
        var previewSize = new Vector2(unitScreenHeight * aspect, unitScreenHeight);

        var maxAspect = 1.6f;
        if (previewSize.X > unitScreenHeight * maxAspect)
        {
            previewSize *= unitScreenHeight / (previewSize.X) * maxAspect;
        }

        var min = new Vector2(itemMax.X - previewSize.X - 2 * CanvasScale,
                              itemMin.Y
                              + (unitScreenHeight - previewSize.Y) / 2
                              + 1 * CanvasScale);

        if (previewTextureView == null)
            return false;

        drawList.AddImage((IntPtr)previewTextureView, min,
                          min + previewSize,
                          Vector2.Zero,
                          Vector2.One,
                          Color.White);
        if (CanvasScale > 0.5f)
        {
            drawList.AddRect(min - Vector2.One * 0.5f * CanvasScale,
                             min + previewSize + Vector2.One * 0.5f * CanvasScale,
                             ColorVariations.ConnectionLines.Apply(typeColor),
                             2 * CanvasScale,
                             ImDrawFlags.RoundCornersAll,
                             1 * CanvasScale);
        }

        return true;
    }

    private static Guid _hoveredForInputPickingId;
    private static float _hoverPickingProgress;

    private static readonly Vector2[] _inputIndicatorPoints = new Vector2[5];
}

internal static class CircleInBoxHelper
{
    public static void DrawClippedCircle(Vector2 pMin, Vector2 pMax, Vector2 center, float radius, Color color, ImDrawListPtr drawList)
    {
        if (!new ImRect(pMin, pMax).Contains(center))
            return;

        // Bottom right quadrant (0 to π/2)
        {
            var dx = pMax.X - center.X;
            var start = dx < 0 ? MathF.PI / 2
                        : dx < radius ? MathF.Acos(dx / radius) : 0;

            var dy = pMax.Y - center.Y;
            var end = dy < 0 ? 0
                      : dy < radius ? MathF.PI / 2 - MathF.Acos(dy / radius) : MathF.PI / 2;

            if (start < end)
            {
                drawList.PathArcTo(center, radius, start, end);
            }
            else
            {
                drawList.PathLineTo(new Vector2(pMax.X, center.Y));
                drawList.PathLineTo(pMax);
            }
        }

        // Bottom left quadrant (π/2 to π)
        {
            var dy = pMax.Y - center.Y;
            var start = dy < 0
                            ? MathF.PI / 2
                            : dy < radius
                                ? MathF.PI / 2 + MathF.Acos(dy / radius)
                                : MathF.PI / 1.95f;

            var dx = center.X - pMin.X;
            var end = dx < 0
                          ? MathF.PI
                          : dx < radius
                              ? MathF.PI - MathF.Acos(dx / radius)
                              : MathF.PI * 0.95f;

            if (start < end)
            {
                drawList.PathArcTo(center, radius, start, end);
            }
            else
            {
                drawList.PathLineTo(new Vector2(pMin.X, pMax.Y));
            }
        }

        // Top left quadrant (π to 3π/2)
        {
            var dx = center.X - pMin.X;
            var start = dx < 0 ? MathF.PI
                        : dx < radius ? MathF.PI + MathF.Acos(dx / radius) : MathF.PI;

            var dy = center.Y - pMin.Y;
            var end = dy < 0
                          ? MathF.PI * 1.1f
                          : dy < radius
                              ? 3 * MathF.PI / 2 - MathF.Acos(dy / radius)
                              : 2.95f * MathF.PI / 2;

            if (start < end)
            {
                drawList.PathArcTo(center, radius, start, end);
            }
            else
            {
                drawList.PathLineTo(pMin);
            }
        }

        // Top right quadrant (3π/2 to 2π)
        {
            var dy = center.Y - pMin.Y;
            var start = dy < 0
                            ? 3 * MathF.PI / 2
                            : dy < radius
                                ? 3 * MathF.PI / 2 + MathF.Acos(dy / radius)
                                : 3 * MathF.PI / 2;

            var dx = pMax.X - center.X;
            var end = dx < 0
                          ? 2 * MathF.PI
                          : dx < radius
                              ? 2 * MathF.PI - MathF.Acos(dx / radius)
                              : 2 * MathF.PI;

            if (start < end)
            {
                drawList.PathArcTo(center, radius, start, end);
            }
            else
            {
                drawList.PathLineTo(new Vector2(pMax.X, pMin.Y));
                drawList.PathLineTo(new Vector2(pMax.X, center.Y));
            }
        }

        //drawList.PathStroke(color, ImDrawFlags.Closed , 2);
        drawList.PathFillConvex(color);
    }
}<|MERGE_RESOLUTION|>--- conflicted
+++ resolved
@@ -1,1269 +1,1264 @@
-﻿using System.Diagnostics;
-using ImGuiNET;
-using T3.Core.DataTypes.Vector;
-using T3.Core.Model;
-using T3.Core.Operator;
-using T3.Core.Operator.Interfaces;
-using T3.Core.Operator.Slots;
-using T3.Core.Resource;
-using T3.Core.Utils;
-using T3.Editor.Gui.ChildUi;
-using T3.Editor.Gui.Graph;
-using T3.Editor.Gui.MagGraph.Interaction;
-using T3.Editor.Gui.MagGraph.Model;
-using T3.Editor.Gui.MagGraph.States;
-using T3.Editor.Gui.Styling;
-using T3.Editor.Gui.UiHelpers;
-using T3.Editor.UiModel;
-using T3.Editor.UiModel.InputsAndTypes;
-using Texture2D = T3.Core.DataTypes.Texture2D;
-
-namespace T3.Editor.Gui.MagGraph.Ui;
-
-internal sealed partial class MagGraphCanvas
-{
-    private void DrawNode(MagGraphItem item, ImDrawListPtr drawList, GraphUiContext context)
-    {
-        if (item.Variant == MagGraphItem.Variants.Placeholder)
-            return;
-
-        if (!IsRectVisible(item.Area))
-            return;
-
-        var idleFadeFactor = 1f;
-        var idleFactor = 0f;
-        if (item.Variant == MagGraphItem.Variants.Operator && item.Instance != null)
-        {
-            var framesSinceLastUpdate = 100;
-            for (var index = 0; index < item.Instance.Outputs.Count; index++)
-            {
-                var output = item.Instance.Outputs[index];
-                framesSinceLastUpdate = Math.Min(framesSinceLastUpdate, output.DirtyFlag.FramesSinceLastUpdate);
-            }
-
-            idleFadeFactor = MathUtils.RemapAndClamp(framesSinceLastUpdate, 0f, 60f, 1f, 0.6f);
-            idleFactor = MathUtils.RemapAndClamp(framesSinceLastUpdate, 0f, 60f, 0f, 1f);
-        }
-
-        //var hoverProgress = GetHoverTimeForId(item.Id).RemapAndClamp(0, 0.2f, 0, 1);
-
-        var smallFontScaleFactor = CanvasScale.Clamp(0.5f, 2);
-        
-        var typeUiProperties = TypeUiRegistry.GetPropertiesForType(item.PrimaryType);
-
-        var typeColor = typeUiProperties.Color.Fade(_context.GraphOpacity);
-        var labelColor = ColorVariations.OperatorLabel.Apply(typeColor);
-
-        var pMin = TransformPosition(item.DampedPosOnCanvas);
-        var pMax = TransformPosition(item.DampedPosOnCanvas + item.Size);
-        var pMinVisible = pMin;
-        var pMaxVisible = pMax;
-
-        // Adjust size when snapped
-        var snappedBorders = Borders.None;
-        {
-            for (var index = 0; index < 1 && index < item.InputLines.Length; index++)
-            {
-                ref var il = ref item.InputLines[index];
-                var c = il.ConnectionIn;
-                if (c != null)
-                {
-                    if (c.IsSnapped)
-                    {
-                        switch (c.Style)
-                        {
-                            case MagGraphConnection.ConnectionStyles.MainOutToMainInSnappedVertical:
-                                snappedBorders |= Borders.Up;
-                                break;
-                            case MagGraphConnection.ConnectionStyles.MainOutToMainInSnappedHorizontal:
-                            case MagGraphConnection.ConnectionStyles.MainOutToInputSnappedHorizontal:
-                                snappedBorders |= Borders.Left;
-                                break;
-                        }
-                    }
-                }
-            }
-
-            for (var index = 0; index < 1 && index < item.OutputLines.Length; index++)
-            {
-                ref var ol = ref item.OutputLines[index];
-                foreach (var c in ol.ConnectionsOut)
-                {
-                    if (c.IsSnapped && c.SourceItem == item)
-                    {
-                        switch (c.Style)
-                        {
-                            case MagGraphConnection.ConnectionStyles.MainOutToMainInSnappedVertical:
-                                snappedBorders |= Borders.Down;
-                                break;
-                            case MagGraphConnection.ConnectionStyles.MainOutToMainInSnappedHorizontal:
-                            case MagGraphConnection.ConnectionStyles.MainOutToInputSnappedHorizontal:
-                                snappedBorders |= Borders.Right;
-                                break;
-                        }
-                    }
-                }
-            }
-
-            // There is probably a better method than this...
-            const int snapPadding = 2;
-            if ((snappedBorders & Borders.Down) == 0) pMaxVisible.Y -= (int)(snapPadding * 2 * CanvasScale);
-            if ((snappedBorders & Borders.Right) == 0) pMaxVisible.X -= (int)(snapPadding * CanvasScale);
-        }
-
-        // Background and Outline
-        var borders = (int)snappedBorders % 16;
-        var imDrawFlags = _borderRoundings[borders];
-
-        drawList.AddRectFilled(pMinVisible,
-                               pMaxVisible,
-                               Color.Mix(
-                                         ColorVariations.OperatorBackground.Apply(typeColor),
-                                         ColorVariations.OperatorBackgroundIdle.Apply(typeColor),
-                                         idleFactor), CanvasScale < 0.5f ? 0 : 5 * CanvasScale,
-                               imDrawFlags);
-
-        // Snapped borders
-        if ((snappedBorders & Borders.Down) != 0)
-        {
-            drawList.AddRectFilled(new Vector2(pMinVisible.X, pMaxVisible.Y),
-                                   pMaxVisible - new Vector2(0, 2),
-                                   ColorVariations.OperatorOutline.Apply(typeColor));
-        }
-
-        if ((snappedBorders & Borders.Right) != 0)
-        {
-            drawList.AddRectFilled(new Vector2(pMaxVisible.X - 2, pMinVisible.Y),
-                                   pMaxVisible,
-                                   ColorVariations.OperatorOutline.Apply(typeColor));
-        }
-
-        var isSelected = _context.Selector.IsSelected(item);
-        if (isSelected)
-        {
-            drawList.AddRect(pMinVisible, pMaxVisible, UiColors.ForegroundFull.Fade(_context.GraphOpacity),
-                             CanvasScale < 0.5 ? 0 : 6 * CanvasScale,
-                             imDrawFlags);
-        }
-        
-        var isHighlighted = item.Variant == MagGraphItem.Variants.Operator && 
-                            FrameStats.IsIdHovered(item.Instance.SymbolChildId) && !IsHovered;
-        if (isHighlighted)
-        {
-            drawList.AddRect(pMinVisible, pMaxVisible, UiColors.ForegroundFull.Fade(Blink),
-                             CanvasScale < 0.5 ? 0 : 6 * CanvasScale,
-                             imDrawFlags);
-        }
-
-
-        
-
-        // Custom Ui
-        SymbolUi.Child.CustomUiResult customUiResult = SymbolUi.Child.CustomUiResult.None;
-        if (item.Variant == MagGraphItem.Variants.Operator)
-        {
-<<<<<<< HEAD
-            customUiResult 
-                = DrawCustomUi(item.Instance, drawList, new ImRect(pMinVisible + Vector2.One, pMaxVisible - Vector2.One), Vector2.One * CanvasScale);
-=======
-            var additionalRightPadding = item.Instance.Outputs.Count> 1 ? 6 * CanvasScale:0; 
-            customUiResult = DrawCustomUi(item.Instance, 
-                                          drawList, 
-                                          new ImRect(pMinVisible + Vector2.One, 
-                                                     pMaxVisible - Vector2.One - new Vector2(additionalRightPadding,0)), 
-                                          Vector2.One * CanvasScale);
->>>>>>> 0481c108
-            if ((customUiResult & SymbolUi.Child.CustomUiResult.IsActive) != 0)
-            {
-                context.ItemWithActiveCustomUi = item;
-            }
-        }
-
-        // ImGUI element for selection
-        ImGui.SetCursorScreenPos(pMin);
-        ImGui.PushID(item.Id.GetHashCode());
-        ImGui.InvisibleButton(string.Empty, pMax - pMin);
-        var isItemHovered = ImGui.IsItemHovered(ImGuiHoveredFlags.AllowWhenBlockedByPopup
-                                                | ImGuiHoveredFlags.AllowWhenBlockedByActiveItem);
-
-        if (_context.StateMachine.CurrentState == GraphStates.Default
-            && isItemHovered
-            && (customUiResult & SymbolUi.Child.CustomUiResult.IsActive) == 0)
-            _context.ActiveItem = item;
-
-        if ((customUiResult & SymbolUi.Child.CustomUiResult.IsActive) != 0)
-        {
-            //context.StateMachine.SetState(GraphStates.Default, context);
-        }
-
-        //if (!justOpenedChild)
-        {
-            ParameterPopUp.HandleOpenParameterPopUp(item.ChildUi, item.Instance, customUiResult, new ImRect(pMinVisible, pMaxVisible));
-        }
-
-        ImGui.PopID();
-        // Todo: We eventually need to handle right clicking to select and open context menu when dragging with right mouse button. 
-        // var wasDraggingRight = ImGui.GetMouseDragDelta(ImGuiMouseButton.Right).Length() > UserSettings.Config.ClickThreshold;
-        // if (ImGui.IsMouseReleased(ImGuiMouseButton.Right)
-        //     && !wasDraggingRight
-        //     && ImGui.IsItemHovered()
-        //     && !_nodeSelection.IsNodeSelected(item))
-        // {
-        //     item.Select(_nodeSelection);
-        // }
-
-        if (customUiResult == SymbolUi.Child.CustomUiResult.None && CanvasScale > 0.2f)
-        {
-            // Draw Texture thumbnail
-            var hasPreview = TryDrawTexturePreview(item, pMinVisible, pMaxVisible, drawList, typeColor);
-
-            // Label...
-            var name = item.ReadableName;
-            if (item.Variant == MagGraphItem.Variants.Output)
-            {
-                var height = pMaxVisible.Y - pMinVisible.Y;
-                var width = pMaxVisible.X - pMinVisible.X;
-
-                _inputIndicatorPoints[0] = pMinVisible;
-                _inputIndicatorPoints[1] = pMinVisible + new Vector2(0.9f* width , 0);
-                _inputIndicatorPoints[2] = pMinVisible + new Vector2(0.9f* width + height/4, height/2);
-                _inputIndicatorPoints[3] = pMinVisible + new Vector2(0.9f* width, height);
-                _inputIndicatorPoints[4] = pMinVisible + new Vector2(0, height);
-                
-                drawList.AddConvexPolyFilled(ref _inputIndicatorPoints[0], 5, ColorVariations.Highlight.Apply(typeColor).Fade(0.5f));
-            }
-            else if (item.Variant == MagGraphItem.Variants.Input)
-            {
-                var t = pMaxVisible.Y - pMinVisible.Y;
-                
-                var framesSinceLastUpdate = (item.OutputLines.Length > 0) ? (float)(item.OutputLines[0].Output.DirtyFlag.FramesSinceLastUpdate)
-                                            :1000;
-                var fade = framesSinceLastUpdate.RemapAndClamp(0, 120, 1f, 0.4f);
-                if (framesSinceLastUpdate == 0)
-                    fade -= Blink * 0.2f;
-                
-                _inputIndicatorPoints[0] = pMinVisible;
-                _inputIndicatorPoints[1] = pMinVisible + new Vector2(0.2f, 0) * t;
-                _inputIndicatorPoints[2] = pMinVisible + new Vector2(0.5f, 0.5f) * t;
-                _inputIndicatorPoints[3] = pMinVisible + new Vector2(0.2f, 1f) * t;
-                _inputIndicatorPoints[4] = pMinVisible + new Vector2(0.0f, 1f) * t;
-                drawList.AddConvexPolyFilled(ref _inputIndicatorPoints[0], 5, ColorVariations.Highlight.Apply(typeColor).Fade(fade));
-                name = "   " + name;
-            }
-
-            ImGui.PushFont(Fonts.FontNormal);
-            var labelSize = ImGui.CalcTextSize(name);
-            ImGui.PopFont();
-
-            var paddingForPreview = hasPreview ? MagGraphItem.LineHeight + 10 : 0;
-            var downScale = MathF.Min(1f, (MagGraphItem.Width - paddingForPreview) * 0.9f / labelSize.X);
-
-            var fontSize = Fonts.FontNormal.FontSize * (1/T3Ui.UiScaleFactor) * downScale * CanvasScale.Clamp(0.1f, 2f);
-            var visibleLineHeight = Math.Min((pMaxVisible.Y - pMinVisible.Y), MagGraphItem.LineHeight * CanvasScale);
-            var yCenter = pMin.Y + visibleLineHeight / 2 - fontSize / 2;
-            var labelPos = new Vector2(pMin.X + 8 * CanvasScale, yCenter);
-
-            labelPos = new Vector2(MathF.Round(labelPos.X), MathF.Round(labelPos.Y));
-            drawList.AddText(Fonts.FontNormal,
-                             fontSize,
-                             labelPos,
-                             labelColor.Fade(CanvasScale.RemapAndClamp(0.3f,0.7f, 0,1) ),
-                             name);
-        }
-
-        // Indicate hidden matching inputs...
-        if (_context.DraggedPrimaryOutputType != null
-            && item.Variant == MagGraphItem.Variants.Operator
-            && _context.StateMachine.CurrentState == GraphStates.DragConnectionEnd
-            && !context.ItemMovement.IsItemDragged(item)
-            && _context.ActiveSourceItem != null)
-        {
-            Debug.Assert(item.Instance != null); // should be true to operator variant
-
-            var hasMatchingTypes = false;
-            for (var inputIndex = 0; inputIndex < item.Instance.Inputs.Count; inputIndex++)
-            {
-                var inputSlot = item.Instance.Inputs[inputIndex];
-
-                if (inputSlot.ValueType == _context.DraggedPrimaryOutputType
-                    && !inputSlot.HasInputConnections)
-                {
-                    hasMatchingTypes = true;
-                    break;
-                }
-            }
-
-            if (hasMatchingTypes && item != _context.ActiveItem)
-            {
-                var indicatorPos = new Vector2(pMinVisible.X + 5 * CanvasScale, pMaxVisible.Y - 5 * CanvasScale);
-                if (!isItemHovered)
-                {
-                    drawList.AddCircle(indicatorPos, 3, UiColors.ForegroundFull.Fade(Blink));
-                }
-                else
-                {
-                    if (_hoveredForInputPickingId != item.Id)
-                    {
-                        _hoverPickingProgress = 0;
-                        _hoveredForInputPickingId = item.Id;
-                    }
-
-                    // Small animation from indicator to cursor pos
-                    {
-                        var animDuration = 0.2f;
-                        _hoverPickingProgress = (_hoverPickingProgress + 1 / (ImGui.GetIO().Framerate * animDuration)).Clamp(0, 1);
-                        var smoothedProgress = MathF.Pow(_hoverPickingProgress, 4);
-                        var centerLerp = MathUtils.SmootherStep(0, 1, _hoverPickingProgress);
-                        var center = Vector2.Lerp(indicatorPos, ImGui.GetMousePos(), centerLerp);
-                        var radius = 3 + smoothedProgress * 3;
-                        var circleColor = UiColors.ForegroundFull.Fade(1 - _hoverPickingProgress * 0.5f);
-                        CircleInBoxHelper.DrawClippedCircle(pMinVisible, pMaxVisible, center, radius, circleColor, drawList);
-                    }
-
-                    // Draw selection outline...
-                    drawList.AddRect(pMinVisible, pMaxVisible, UiColors.ForegroundFull.Fade(_hoverPickingProgress * 0.4f), 6 * CanvasScale, imDrawFlags);
-
-                    ImGui.PushStyleVar(ImGuiStyleVar.WindowPadding, new Vector2(8, 8));
-                    ImGui.PushStyleVar(ImGuiStyleVar.WindowRounding, 3);
-                    ImGui.PushStyleVar(ImGuiStyleVar.ItemSpacing, new Vector2(3, 4));
-                    ImGui.BeginTooltip();
-                    var childUi = item.SymbolUi;
-                    if (childUi != null)
-                    {
-                        if (!TypeNameRegistry.Entries.TryGetValue(_context.DraggedPrimaryOutputType, out var typeName))
-                            typeName = _context.DraggedPrimaryOutputType.Name;
-
-                        ImGui.PushFont(Fonts.FontSmall);
-                        ImGui.TextColored(UiColors.TextMuted, typeName + " inputs");
-                        ImGui.PopFont();
-
-                        var inputIndex = 0;
-                        foreach (var inputUi in childUi.InputUis.Values)
-                        {
-                            var input = item.Instance!.Inputs[inputIndex];
-                            if (inputUi.Type == context.DraggedPrimaryOutputType)
-                            {
-                                var isConnected = input.HasInputConnections;
-                                var prefix = isConnected ? "× " : "   ";
-                                ImGui.Selectable(prefix + inputUi.InputDefinition.Name);
-                            }
-
-                            inputIndex++;
-                        }
-                    }
-
-                    ImGui.EndTooltip();
-                    ImGui.PopStyleVar(3);
-                }
-            }
-        }
-
-        // Missing primary input indicator
-        if (item.InputLines.Length > 0)
-        {
-            var inputLine = item.InputLines[0];
-
-            // ReSharper disable once ConstantConditionalAccessQualifier
-            var isMissing = inputLine.InputUi?.Relevancy == Relevancy.Required && inputLine.ConnectionIn == null;
-            if (isMissing)
-            {
-                DrawMissingInputIndicator(drawList, pMin, inputLine);
-            }
-        }
-
-        var borderColor = ColorVariations.OperatorOutline.Apply(typeColor);
-        IReadOnlyList<ISlot> multiInputSlots = null;
-        if (CanvasScale > 0.25f)
-        {
-            // Input labels...
-            if ((customUiResult & SymbolUi.Child.CustomUiResult.PreventInputLabels) == 0)
-            {
-                int inputIndex;
-                var itemWidth = pMax.X - pMin.X;
-
-                for (inputIndex = 0; inputIndex < item.InputLines.Length; inputIndex++)
-                {
-                    var inputLine = item.InputLines[inputIndex];
-
-                    // Draw multi-input region
-                    if (item.Variant == MagGraphItem.Variants.Operator)
-                    {
-                        var inputSlot = item.Instance.GetInput(inputLine.Input.Id);
-                        var isMultiInput = inputLine.InputUi.InputDefinition.IsMultiInput;
-
-
-                        // Start new multiInputGroup
-                        if (isMultiInput && inputLine.MultiInputIndex == 0)
-                        {
-                            multiInputSlots = inputSlot.TryGetAsMultiInput(out var multiInput) 
-                                                  ? multiInput.GetCollectedInputs() 
-                                                  : null;
-
-                            var slotCount =  multiInputSlots?.Count ?? 0;
-                            if (slotCount == 0)
-                                slotCount = 1;
-                            
-                            var y2 = pMin.Y + GridSizeOnScreen.Y * (inputIndex);
-                            var rMin = new Vector2(pMin.X + (isSelected ? 1 : 0), y2 + 0.2f * GridSizeOnScreen.Y);
-                            var size = new Vector2(pMin.X + itemWidth * 0.04f, y2 + (slotCount - 0.2f) * GridSizeOnScreen.Y) - rMin;
-                            drawList.AddQuadFilled(rMin,
-                                                   rMin + new Vector2(size.X, size.X),
-                                                   rMin + new Vector2(size.X, size.Y - size.X),
-                                                   rMin + new Vector2(0, size.Y),
-                                                   borderColor.Fade(0.7f)
-                                                  );
-                        }
-
-                        if (!isMultiInput)
-                        {
-                            multiInputSlots = null;
-                        }
-                    }
-
-                    // Skip label for first primary input
-                    if (inputIndex == 0)
-                        continue;
-
-                    var isMissing = inputLine.InputUi.Relevancy == Relevancy.Required && inputLine.ConnectionIn == null;
-                    if (isMissing)
-                    {
-                        DrawMissingInputIndicator(drawList, pMin + new Vector2(0, GridSizeOnScreen.Y * inputIndex), inputLine);
-                    }
-
-                    var inputLabelFontSize = Fonts.FontSmall.FontSize / T3Ui.UiScaleFactor * Fonts.FontSmall.Scale * smallFontScaleFactor;
-                    var yCenter = pMin.Y + GridSizeOnScreen.Y * (inputIndex + 0.5f) - inputLabelFontSize / 2 - 2;
-                    var labelPos = new Vector2(pMin.X + 8 * CanvasScale, yCenter);
-                    var label = inputLine.InputUi.InputDefinition.Name ?? "?";
-                    if (inputLine.MultiInputIndex > 0)
-                    {
-                        label = " +" + inputLine.MultiInputIndex;
-
-                        // Draw 16 byte padding borders
-                        if (inputLine.MultiInputIndex % 4 == 0)
-                        {
-                            var y2 = pMin.Y + GridSizeOnScreen.Y * (inputIndex);
-
-                            drawList.AddRectFilled(new Vector2(pMin.X + itemWidth * 0.04f, y2),
-                                                   new Vector2(pMin.X + itemWidth * 0.20f, y2 + 1),
-                                                   borderColor.Fade(0.4f)
-                                                  );
-                        }
-                    }
-
-                    drawList.AddText(Fonts.FontSmall,
-                                     inputLabelFontSize,
-                                     labelPos,
-                                     labelColor.Fade(0.7f * CanvasScale.RemapAndClamp(0.3f,0.7f, 0,1) ),
-                                     label
-                                    );
-
-                    // Draw Value if possible
-                    if (CanvasScale > 0.4f)
-                    {
-                        string valueAsString;
-                        if (multiInputSlots != null && inputLine.MultiInputIndex < multiInputSlots.Count)
-                        {
-                            var multiInputSlot = multiInputSlots[inputLine.MultiInputIndex];
-                            valueAsString = ValueUtils.GetValueString(multiInputSlot);
-                        }
-                        else
-                        {
-                            valueAsString = ValueUtils.GetValueString(item.Instance.GetInput(inputLine.Input.Id));
-                        }
-
-                        if (!string.IsNullOrWhiteSpace(valueAsString))
-                        {
-                            ImGui.PushStyleColor(ImGuiCol.Text, labelColor.Rgba);
-                            var valueColor = labelColor;
-                            valueColor.Rgba.W *= 0.6f;
-
-                            ImGui.PushFont(Fonts.FontSmall);
-                            var labelSize = ImGui.CalcTextSize(valueAsString) * smallFontScaleFactor;
-                            ImGui.PopFont();
-
-                            var valuePos = new Vector2(pMin.X + (item.Size.X - 5) * CanvasScale - labelSize.X, labelPos.Y);
-
-                            if (!string.IsNullOrEmpty(valueAsString))
-                            {
-                                drawList.AddText(Fonts.FontSmall,
-                                                 inputLabelFontSize,
-                                                 valuePos,
-                                                 labelColor.Fade(0.5f),
-                                                 valueAsString
-                                                );
-                            }
-
-                            ImGui.PopStyleColor();
-                        }
-                    }
-                }
-                
-                // Draw output labels...
-                for (var outputIndex = 1; outputIndex < item.OutputLines.Length; outputIndex++)
-                {
-                    var outputLine = item.OutputLines[outputIndex];
-                    if (outputLine.OutputUi == null)
-                        continue;
-
-                    ImGui.PushFont(Fonts.FontSmall);
-                    var outputDefinitionName = outputLine.OutputUi.OutputDefinition.Name;
-                    var outputLabelSize = ImGui.CalcTextSize(outputDefinitionName) * smallFontScaleFactor;
-                    ImGui.PopFont();
-
-                    drawList.AddText(Fonts.FontSmall,
-                                     Fonts.FontSmall.FontSize * smallFontScaleFactor,
-                                     pMin
-                                     + new Vector2(-8, 9) * CanvasScale.Clamp(0.1f, 2f)
-                                     + new Vector2(0, GridSizeOnScreen.Y * outputLine.VisibleIndex)
-                                     + new Vector2(MagGraphItem.Width * CanvasScale - outputLabelSize.X, 0),
-                                     labelColor.Fade(0.7f),
-                                     outputDefinitionName);
-                }
-            }
-        }
-
-        if (item.Variant == MagGraphItem.Variants.Operator)
-        {
-            // Animation indicator
-            var indicatorCount = 0;
-            if (item.Instance.Parent.Symbol.Animator.IsInstanceAnimated(item.Instance))
-            {
-                DrawIndicator(drawList, UiColors.StatusAnimated, idleFadeFactor, pMin, pMax, CanvasScale, ref indicatorCount);
-            }
-
-            // Pinned indicator
-            if (context.Selector.PinnedIds.Contains(item.Instance.SymbolChildId))
-            {
-                DrawIndicator(drawList, UiColors.Selection, idleFadeFactor, pMin, pMax, CanvasScale, ref indicatorCount);
-            }
-
-            // Snapshot indicator
-            {
-                if (item.ChildUi.EnabledForSnapshots)
-                {
-                    DrawIndicator(drawList, UiColors.StatusAutomated, idleFadeFactor, pMin, pMax, CanvasScale, ref indicatorCount);
-                }
-            }
-
-            // Disabled indicator
-            if (item.SymbolChild.IsDisabled)
-            {
-                DrawUtils.DrawOverlayLine(drawList, idleFadeFactor, Vector2.Zero, Vector2.One, pMinVisible, pMaxVisible);
-                DrawUtils.DrawOverlayLine(drawList, idleFadeFactor, new Vector2(1, 0), new Vector2(0, 1), pMinVisible, pMaxVisible);
-            }
-
-            // Bypass indicator
-            if (item.SymbolChild.IsBypassed)
-            {
-                DrawUtils.DrawOverlayLine(drawList, idleFadeFactor, new Vector2(0.05f, 0.5f), new Vector2(0.4f, 0.5f), pMinVisible, pMaxVisible);
-                DrawUtils.DrawOverlayLine(drawList, idleFadeFactor, new Vector2(0.6f, 0.5f), new Vector2(0.95f, 0.5f), pMinVisible, pMaxVisible);
-
-                DrawUtils.DrawOverlayLine(drawList, idleFadeFactor, new Vector2(0.35f, 0.1f), new Vector2(0.65f, 0.9f), pMinVisible, pMaxVisible);
-                DrawUtils.DrawOverlayLine(drawList, idleFadeFactor, new Vector2(0.65f, 0.1f), new Vector2(0.35f, 0.9f), pMinVisible, pMaxVisible);
-            }
-
-            if (!string.IsNullOrEmpty(item.ChildUi.Comment))
-            {
-                ImGui.SetCursorScreenPos(new Vector2(pMax.X, pMin.Y) + Vector2.Round(new Vector2(-5, -1) * (T3Ui.UiScaleFactor + CanvasScale)));
-                if (ImGui.InvisibleButton("#comment", new Vector2(15, 15)))
-                {
-                    context.Selector.SetSelection(item.ChildUi, item.Instance);
-                    context.EditCommentDialog.ShowNextFrame();
-                }
-
-                Icons.DrawIconOnLastItem(Icon.Comment, UiColors.ForegroundFull);
-                CustomComponents.TooltipForLastItem(UiColors.Text, item.ChildUi.Comment, null, false);
-            }
-        }
-
-        // Hide additional UI elements when custom ui-op is hovered with control
-        if (isItemHovered && ImGui.GetIO().KeyCtrl && customUiResult != SymbolUi.Child.CustomUiResult.None || context.ItemWithActiveCustomUi != null)
-        {
-            return;
-        }
-
-        if (CanvasScale < 0.5f)
-            return;
-
-        // Draw free input sockets...
-        MagGraphItem.InputAnchorPoint inputAnchor = default;
-
-        var anchorWidth = 1.5f * 2;
-        var anchorHeight = 2f * 2;
-
-        var inputAnchorCount = item.GetInputAnchorCount();
-        for (var inputIndex = 0; inputIndex < inputAnchorCount; inputIndex++)
-        {
-            item.GetInputAnchorAtIndex(inputIndex, ref inputAnchor);
-
-            var isMultiInput = inputAnchor.InputLine.InputUi != null && inputAnchor.InputLine.InputUi.InputDefinition.IsMultiInput;
-            //var isAlreadyUsed = inputAnchor.SnappedConnectionHash != MagGraphItem.FreeAnchor;
-
-            var type2UiProperties = TypeUiRegistry.GetPropertiesForType(inputAnchor.ConnectionType);
-            var center = TransformPosition(inputAnchor.PositionOnCanvas);
-
-            var isInputHovered = //isItemHovered && 
-                Vector2.Distance(ImGui.GetMousePos(), center) < 7 * CanvasScale &&
-                context.StateMachine.CurrentState == GraphStates.Default;
-
-            var fillColor = isInputHovered
-                                ? ColorVariations.Highlight.Apply(type2UiProperties.Color)
-                                : ColorVariations.OperatorOutline.Apply(type2UiProperties.Color);
-            var anchorOutlineColor = ColorVariations.OperatorOutline.Apply(type2UiProperties.Color);
-
-            if (inputAnchor.Direction == MagGraphItem.Directions.Vertical)
-            {
-                
-                var pp = new Vector2(center.X, pMinVisible.Y);
-                if (isInputHovered)
-                {
-                    //var showTriangleAnchor = true;
-                    var hoverOutputFactor = isInputHovered ? 1.3f : 1;
-
-                    drawList.AddCircleFilled(center, (1 + 2 * hoverOutputFactor) * CanvasScale - 1, fillColor, 12);
-                    drawList.AddCircle(center, (1 + 2 * hoverOutputFactor) * CanvasScale, anchorOutlineColor, 12);
-                    //showTriangleAnchor = false;
-
-                    var e = MathF.Round(2 * CanvasScale);
-                    drawList.AddRectFilled(center + new Vector2(-e, 0),
-                                           center + new Vector2(e + 1, 1),
-                                           anchorOutlineColor);
-
-                    drawList.AddRectFilled(center + new Vector2(0, -e),
-                                           center + new Vector2(1, e + 1),
-                                           anchorOutlineColor);
-
-                    // This will later be used for by DefaultState to create a connection
-                    
-                    var hasSnappedConnection = inputAnchor.InputLine.ConnectionIn is { IsSnapped: true };
-                    if (hasSnappedConnection)
-                    {
-                        // Snapped connections are handled by outputs
-                    }
-                    else
-                    {
-                        _context.ActiveItem = item;
-                        _context.ActiveInputDirection = inputAnchor.Direction;
-                        _context.ActiveTargetInputId = inputAnchor.SlotId;
-                        _context.ActiveTargetItem = item;
-
-                        // Show tooltip with output name and type
-                        if (item.Variant == MagGraphItem.Variants.Operator)
-                        {
-                            var inputLine = inputAnchor.InputLine;
-                            ImGui.PushStyleVar(ImGuiStyleVar.WindowPadding, new Vector2(5, 5));
-                            ImGui.BeginTooltip();
-                            ImGui.TextUnformatted(inputLine.InputUi.InputDefinition.Name);
-                            var type = inputLine.InputUi.InputDefinition.ValueType;
-                            var typeName = type.Name;
-                            if (typeName == "Single")
-                                typeName = "Float";
-
-                            var uiProperties = TypeUiRegistry.GetPropertiesForType(type);
-                            ImGui.PushStyleColor(ImGuiCol.Text, uiProperties.Color.Rgba);
-                            ImGui.TextUnformatted(typeName);
-                            ImGui.PopStyleColor();
-                            CustomComponents.HelpText("Click or drag to add");
-                            ImGui.EndTooltip();
-                            ImGui.PopStyleVar();
-                        }
-                    }
-                    
-                }
-                else
-                {
-                    drawList.AddTriangleFilled(pp + new Vector2(-anchorWidth, 0) * CanvasScale,
-                                               pp + new Vector2(anchorWidth, 0) * CanvasScale,
-                                               pp + new Vector2(0, anchorHeight) * CanvasScale,
-                                               fillColor);
-                }
-            }
-            else
-            {
-                var showTriangleAnchor = true;
-
-                var hasSnappedConnection = inputAnchor.InputLine.ConnectionIn is { IsSnapped: true };
-                if (!hasSnappedConnection && isInputHovered)
-                {
-                    var hoverOutputFactor = isInputHovered ? 1.3f : 1;
-
-                    drawList.AddCircleFilled(center, (1 + 2 * hoverOutputFactor) * CanvasScale - 1, fillColor, 12);
-                    drawList.AddCircle(center, (1 + 2 * hoverOutputFactor) * CanvasScale, anchorOutlineColor, 12);
-                    showTriangleAnchor = false;
-
-                    var e = MathF.Round(2 * CanvasScale);
-                    drawList.AddRectFilled(center + new Vector2(-e, 0),
-                                           center + new Vector2(e + 1, 1),
-                                           anchorOutlineColor);
-
-                    drawList.AddRectFilled(center + new Vector2(0, -e),
-                                           center + new Vector2(1, e + 1),
-                                           anchorOutlineColor);
-
-                    // This will later be used for by DefaultState to create a connection
-                    //var contextActiveSourceOutputId = inputAnchor.SlotId;
-                    // TODO: Only do this if not snapped. Otherwise output is preferred.
-                    _context.ActiveTargetInputId = inputAnchor.SlotId;
-                    _context.ActiveInputDirection = MagGraphItem.Directions.Horizontal;
-                    _context.ActiveTargetItem = item;
-                    _context.ActiveItem = item;
-
-                    // Show tooltip with output name and type
-                    if (item.Variant == MagGraphItem.Variants.Operator)
-                    {
-                        var inputLine = inputAnchor.InputLine;
-                        ImGui.PushStyleVar(ImGuiStyleVar.WindowPadding, new Vector2(5, 5));
-                        ImGui.BeginTooltip();
-                        ImGui.TextUnformatted(inputLine.InputUi.InputDefinition.Name);
-                        var type = inputLine.InputUi.InputDefinition.ValueType;
-                        var typeName = type.Name;
-                        if (typeName == "Single")
-                            typeName = "Float";
-
-                        var uiProperties = TypeUiRegistry.GetPropertiesForType(type);
-                        ImGui.PushStyleColor(ImGuiCol.Text, uiProperties.Color.Rgba);
-                        ImGui.TextUnformatted(typeName);
-                        ImGui.PopStyleColor();
-                        CustomComponents.HelpText("Click or drag to add");
-                        ImGui.EndTooltip();
-                        ImGui.PopStyleVar();
-                    }
-                }
-
-                var isPotentialConnectionEndDropTarget = _context.StateMachine.CurrentState == GraphStates.DragConnectionEnd
-                                                         && _context.DraggedPrimaryOutputType == inputAnchor.ConnectionType;
-
-                if (isMultiInput)
-                {
-                    var isConnected = inputAnchor.InputLine.ConnectionIn != null;
-                    if (isPotentialConnectionEndDropTarget)
-                    {
-                        fillColor = ColorVariations.Highlight.Apply(type2UiProperties.Color);
-                        DrawMultiInputIndicator(item, inputAnchor.SlotId, inputAnchor.InputLine.MultiInputIndex, drawList, inputAnchor.PositionOnCanvas,
-                                                fillColor,
-                                                InputSnapper.InputSnapTypes.ReplaceMultiInput);
-
-                        if (isConnected)
-                        {
-                            if (inputAnchor.InputLine.MultiInputIndex == 0)
-                                DrawMultiInputIndicator(item, inputAnchor.SlotId, inputAnchor.InputLine.MultiInputIndex, drawList, inputAnchor.PositionOnCanvas,
-                                                        fillColor, InputSnapper.InputSnapTypes.InsertBeforeMultiInput);
-
-                            DrawMultiInputIndicator(item, inputAnchor.SlotId, inputAnchor.InputLine.MultiInputIndex, drawList, inputAnchor.PositionOnCanvas,
-                                                    fillColor, InputSnapper.InputSnapTypes.InsertAfterMultiInput);
-                        }
-
-                        showTriangleAnchor = false;
-                    }
-                }
-                else
-                {
-                    // Register for input snapping...
-                    if (isPotentialConnectionEndDropTarget && item != _context.ActiveItem)
-                    {
-                        fillColor = ColorVariations.Highlight.Apply(type2UiProperties.Color).Fade(Blink);
-                        InputSnapper.RegisterAsPotentialTargetInput(item, center, inputAnchor.SlotId);
-                    }
-                }
-
-                if (showTriangleAnchor)
-                {
-                    var pp = new Vector2(pMinVisible.X - 1, center.Y);
-                    drawList.AddTriangleFilled(pp + new Vector2(1, 0) + new Vector2(-0, -anchorWidth) * CanvasScale,
-                                               pp + new Vector2(1, 0) + new Vector2(anchorHeight, 0) * CanvasScale,
-                                               pp + new Vector2(1, 0) + new Vector2(0, anchorWidth) * CanvasScale,
-                                               fillColor);
-                }
-            }
-        }
-
-        // Draw output sockets...
-        var count = item.GetOutputAnchorCount();
-        MagGraphItem.OutputAnchorPoint outputAnchor = default;
-        for (var index = 0; index < count; index++)
-        {
-            item.GetOutputAnchorAtIndex(index, ref outputAnchor);
-
-            var type2UiProperties = TypeUiRegistry.GetPropertiesForType(outputAnchor.ConnectionType);
-
-            var posOnCanvas = TransformPosition(outputAnchor.PositionOnCanvas);
-
-            Vector2 center;
-            bool isPotentialConnectionStartDropTarget = false;
-            // ...below
-            if (outputAnchor.Direction == MagGraphItem.Directions.Vertical)
-            {
-                center = new Vector2(posOnCanvas.X, pMaxVisible.Y);
-                center += new Vector2(0, -1);
-            }
-            // ... on the right
-            else
-            {
-                var hasOutputSnappedConnection = false;
-                foreach (var c in item.OutputLines[outputAnchor.OutputLineIndex].ConnectionsOut)
-                {
-                    if (c.IsSnapped && c.Style is MagGraphConnection.ConnectionStyles.MainOutToMainInSnappedHorizontal
-                            or MagGraphConnection.ConnectionStyles.MainOutToInputSnappedHorizontal)
-                    {
-                        hasOutputSnappedConnection = true;
-                        break;
-                    }
-                }
-
-                // Register for output snapping...
-                isPotentialConnectionStartDropTarget = _context.StateMachine.CurrentState == GraphStates.DragConnectionBeginning
-                                                       && _context.DraggedPrimaryOutputType == outputAnchor.ConnectionType
-                                                       && !hasOutputSnappedConnection;
-                //&& outputAnchor.SnappedConnectionHash == MagGraphItem.FreeAnchor;
-
-                if (isPotentialConnectionStartDropTarget)
-                {
-                    OutputSnapper.RegisterAsPotentialTargetOutput(context, item, outputAnchor);
-                }
-
-                center = new Vector2(pMaxVisible.X, posOnCanvas.Y);
-                center += new Vector2(-2, 0);
-            }
-
-            var hasSnappedConnection = false;
-            
-            foreach (var c in item.OutputLines[outputAnchor.OutputLineIndex].ConnectionsOut)
-            {
-                if (!c.IsSnapped)
-                    continue;
-
-                if (outputAnchor.Direction == MagGraphItem.Directions.Vertical &&
-                    c.Style == MagGraphConnection.ConnectionStyles.MainOutToMainInSnappedVertical
-                    || outputAnchor.Direction == MagGraphItem.Directions.Horizontal &&
-                    c.Style == MagGraphConnection.ConnectionStyles.MainOutToMainInSnappedHorizontal)
-                {
-                    hasSnappedConnection = true;
-                    break;
-                }
-            }
-
-            var isOutputHovered = //isItemHovered
-                                  //&& 
-                                  Vector2.Distance(ImGui.GetMousePos(), center) < 7 * CanvasScale
-                                  && context.StateMachine.CurrentState == GraphStates.Default;
-            
-            var anchorOutlineColor = ColorVariations.OperatorOutline.Apply(type2UiProperties.Color);
-
-            var fillColor = ColorVariations.OperatorBackground.Apply(type2UiProperties.Color);
-            if (isOutputHovered)
-            {
-                fillColor = ColorVariations.Highlight.Apply(type2UiProperties.Color);
-            }
-            else if (isPotentialConnectionStartDropTarget)
-            {
-                fillColor = ColorVariations.ConnectionLines.Apply(type2UiProperties.Color).Fade(Blink);
-            }
-
-            var hoverOutputFactor = isOutputHovered ? 1.3f : 1;
-
-            if (!hasSnappedConnection
-                || isItemHovered
-                || isOutputHovered)
-            {
-                drawList.AddCircleFilled(center, (1 + 2 * hoverOutputFactor) * CanvasScale - 1, fillColor, 12);
-                drawList.AddCircle(center, (1 + 2 * hoverOutputFactor) * CanvasScale, anchorOutlineColor, 12);
-            }
-
-            if (isOutputHovered)
-            {
-                var e = MathF.Round(2 * CanvasScale);
-                drawList.AddRectFilled(center + new Vector2(-e, 0),
-                                       center + new Vector2(e + 1, 1),
-                                       anchorOutlineColor);
-
-                drawList.AddRectFilled(center + new Vector2(0, -e),
-                                       center + new Vector2(1, e + 1),
-                                       anchorOutlineColor);
-
-                // This will later be used for by DefaultState to create a connection
-                var contextActiveSourceOutputId = outputAnchor.SlotId;
-                _context.ActiveSourceItem = item;
-                _context.ActiveSourceOutputId = contextActiveSourceOutputId;
-                _context.ActiveOutputDirection = outputAnchor.Direction;
-
-                // Show tooltip with output name and type
-                if (item.Variant == MagGraphItem.Variants.Operator)
-                {
-                    var outputLine = item.OutputLines.FirstOrDefault(o => o.Id == contextActiveSourceOutputId);
-
-                    if (outputLine.Id == contextActiveSourceOutputId)
-                    {
-                        ImGui.PushStyleVar(ImGuiStyleVar.WindowPadding, new Vector2(5, 5));
-                        ImGui.BeginTooltip();
-                        ImGui.TextUnformatted(outputLine.OutputUi.OutputDefinition.Name);
-                        var type = outputLine.OutputUi.OutputDefinition.ValueType;
-                        var typeName = type.Name;
-                        if (typeName == "Single")
-                            typeName = "Float";
-
-                        var uiProperties = TypeUiRegistry.GetPropertiesForType(type);
-                        ImGui.PushStyleColor(ImGuiCol.Text, uiProperties.Color.Rgba);
-                        ImGui.TextUnformatted(typeName);
-                        ImGui.PopStyleColor();
-                        if (outputLine.Output.DirtyFlag.Trigger != DirtyFlagTrigger.None)
-                        {
-                            if (outputLine.Output.DirtyFlag.Trigger != DirtyFlagTrigger.Animated)
-                            {
-                                ImGui.TextUnformatted("(Cache invalidating)");
-                            }
-                            else if (outputLine.Output.DirtyFlag.Trigger != DirtyFlagTrigger.Always)
-                            {
-                                ImGui.TextUnformatted("(always evaluated)");
-                            }
-                            
-                        }
-                        ImGui.EndTooltip();
-                        ImGui.PopStyleVar();
-                    }
-                }
-            }
-
-            //ShowAnchorPointDebugs(outputAnchor);
-        }
-
-        // Draw additional output indicator
-        if (item.Variant == MagGraphItem.Variants.Operator)
-        {
-            if (item.HasHiddenOutputs)
-            {
-                if (_context.StateMachine.CurrentState == GraphStates.PickOutput && _context.ActiveItem == item)
-                {
-                    OutputPicking.DrawAdditionOutputSelector(context);
-                }
-                else
-                {
-                    var padding = 0.1f;
-                    var p = pMaxVisible - new Vector2(GridSizeOnScreen.Y * padding, GridSizeOnScreen.Y * padding);
-                    var area = new ImRect(p + new Vector2(-0.4f, -0.5f) * CanvasScale * 7,
-                                          p + new Vector2(0.4f, 0.5f) * CanvasScale * 7);
-
-                    var isToggleHovered = area.Contains(ImGui.GetMousePos());
-
-                    //var opacity = hoverProgress.RemapAndClamp(0, 1, 0.1f, 0.7f);
-                    drawList.AddTriangleFilled(
-                                               p + new Vector2(-0.4f, -0.5f) * CanvasScale * 4,
-                                               p + new Vector2(0.4f, 0) * CanvasScale * 4,
-                                               p + new Vector2(-0.4f, 0.5f) * CanvasScale * 4,
-                                               UiColors.ForegroundFull.Fade(isToggleHovered ? 1 : 0.5f)
-                                              );
-
-                    if (isToggleHovered)
-                    {
-                        ImGui.SetNextWindowPos(p - new Vector2(15, 15));
-                        if (CustomComponents.BeginTooltip())
-                        {
-                            CustomComponents.HintLabel("Show more outputs...");
-                            foreach (var o in item.SymbolUi!.OutputUis.Values)
-                            {
-                                var isVisible = false;
-                                foreach (var visibleOutput in item.OutputLines)
-                                {
-                                    if (visibleOutput.Id != o.Id) continue;
-                                    isVisible = true;
-                                    break;
-                                }
-
-                                if (isVisible)
-                                    continue;
-
-                                ImGui.TextUnformatted(o.OutputDefinition.Name);
-                                ImGui.SameLine();
-                                ImGui.PushStyleColor(ImGuiCol.Text, UiColors.TextMuted.Rgba);
-                                ImGui.TextUnformatted($" <{o.OutputDefinition.ValueType.Name}>");
-                                ImGui.PopStyleColor();
-                            }
-
-                            CustomComponents.EndTooltip();
-                        }
-
-                        if (ImGui.IsMouseClicked(ImGuiMouseButton.Left)
-                            || ImGui.IsMouseClicked(ImGuiMouseButton.Right))
-                        {
-                            ImGui.OpenPopup("pickOutput");
-                            _context.StateMachine.SetState(GraphStates.PickOutput, context);
-                            _context.ActiveItem = item;
-                        }
-                    }
-                }
-            }
-        }
-
-        if (item.Variant == MagGraphItem.Variants.Operator)
-        {
-            if (item.Instance is IStatusProvider statusProvider)
-            {
-                var statusLevel = statusProvider.GetStatusLevel();
-                if (statusLevel != IStatusProvider.StatusLevel.Success && statusLevel != IStatusProvider.StatusLevel.Undefined)
-                {
-                    ImGui.SetCursorScreenPos(pMinVisible + new Vector2(8, -7));
-                    ImGui.InvisibleButton("#warning", new Vector2(15, 15));
-                    var color = statusLevel switch
-                                    {
-                                        IStatusProvider.StatusLevel.Notice  => UiColors.StatusAttention,
-                                        IStatusProvider.StatusLevel.Warning => UiColors.StatusWarning,
-                                        IStatusProvider.StatusLevel.Error   => UiColors.StatusError,
-                                        _                                   => UiColors.StatusError
-                                    };
-                    Icons.DrawIconOnLastItem(Icon.Warning, color);
-                    CustomComponents.TooltipForLastItem(UiColors.StatusWarning, statusLevel.ToString(), statusProvider.GetStatusMessage(), false);
-                }
-            }
-        }
-    }
-
-
-
-    private void DrawMissingInputIndicator(ImDrawListPtr drawList, Vector2 pMin, MagGraphItem.InputLine inputLine)
-    {
-        var s = GridSizeOnScreen.Y;
-        var c = pMin + new Vector2(-s * 0.2f, s * 0.45f);
-        var s2 = s * 0.4f;
-        drawList.AddTriangleFilled(c + new Vector2(0, -0.2f) * s2,
-                                   c + new Vector2(-0.2f, 0.2f) * s2,
-                                   c + new Vector2(0.2f, 0.2f) * s2,
-                                   //+ new Vector2(8, 9) * CanvasScale 
-                                   UiColors.StatusAttention);
-
-        ImGui.SetCursorScreenPos(c - Vector2.One * s2 / 2);
-        ImGui.InvisibleButton("warningArea", new Vector2(s2, s2));
-        if (ImGui.IsItemHovered())
-        {
-            CustomComponents.TooltipForLastItem("Requires " + inputLine.InputUi.InputDefinition.Name);
-        }
-    }
-
-    private void DrawMultiInputIndicator(MagGraphItem item, Guid slotId, int multiInputIndex, ImDrawListPtr drawList, Vector2 inputPosOnCanvas, Color color,
-                                         InputSnapper.InputSnapTypes snapType)
-    {
-        var verticalOffset = snapType switch
-                                 {
-                                     InputSnapper.InputSnapTypes.Normal                 => 0,
-                                     InputSnapper.InputSnapTypes.InsertBeforeMultiInput => -1f,
-                                     InputSnapper.InputSnapTypes.ReplaceMultiInput      => 0,
-                                     InputSnapper.InputSnapTypes.InsertAfterMultiInput  => +1f,
-                                     _                                                  => 0f
-                                 };
-
-        var padding = MagGraphItem.GridSize.Y * 0.15f;
-        var snapPosOnCanvas = inputPosOnCanvas
-                              + new Vector2(padding, MagGraphItem.LineHeight * 0.5f * verticalOffset);
-
-        snapPosOnCanvas.Y = snapPosOnCanvas.Y.Clamp(item.PosOnCanvas.Y + padding, item.PosOnCanvas.Y + item.Size.Y - padding);
-
-        if (snapType != InputSnapper.InputSnapTypes.ReplaceMultiInput)
-            drawList.AddCircleFilled(TransformPosition(snapPosOnCanvas), 2 * CanvasScale, color.Fade(0.5f), 8);
-
-        var pOnScreen = TransformPosition(snapPosOnCanvas);
-        InputSnapper.RegisterAsPotentialTargetInput(item, pOnScreen, slotId, snapType, multiInputIndex);
-    }
-
-    private static void DrawIndicator(ImDrawListPtr drawList, Color color, float opacity, Vector2 areaMin, Vector2 areaMax, float canvasScale,
-                                      ref int indicatorCount)
-    {
-        const int s = 4;
-        var dx = (s + 1) * indicatorCount;
-
-        var pMin = new Vector2(s + dx,
-                               s) * canvasScale + areaMin;
-
-        var pMax = pMin + new Vector2(4, 3) * canvasScale;
-
-        drawList.AddRectFilled(pMin, pMax, color.Fade(opacity));
-        
-        drawList.AddRect(pMin - Vector2.One,
-                         pMax + Vector2.One,
-                         UiColors.WindowBackground.Fade(0.4f * opacity));
-        indicatorCount++;
-    }
-
-    // todo - move outta here
-    private static SymbolUi.Child.CustomUiResult DrawCustomUi(Instance instance, ImDrawListPtr drawList, ImRect selectableScreenRect, Vector2 canvasScale)
-    {
-        var type = instance.Type;
-
-        if (!CustomChildUiRegistry.TryGetValue(type, out var drawFunction))
-            return SymbolUi.Child.CustomUiResult.None;
-
-        // Unfortunately we have to test if symbolChild of instance is still valid.
-        // This might not be the case for operators like undo/redo.
-        if (instance.Parent != null && instance.Parent.Children.TryGetChildInstance(instance.SymbolChildId, out _))
-            return drawFunction(instance, drawList, selectableScreenRect, canvasScale);
-
-        return SymbolUi.Child.CustomUiResult.None;
-    }
-
-    private bool TryDrawTexturePreview(MagGraphItem item, Vector2 itemMin, Vector2 itemMax, ImDrawListPtr drawList, Color typeColor)
-    {
-        if (item.Variant != MagGraphItem.Variants.Operator)
-            return false;
-
-        var instance = item.Instance;
-        if (instance == null || instance.Outputs.Count == 0)
-            return false;
-
-        var firstOutput = instance.Outputs[0];
-        if (firstOutput is not Slot<Texture2D> textureSlot)
-            return false;
-
-        var texture = textureSlot.Value;
-        if (texture == null || texture.IsDisposed)
-            return false;
-
-        var previewTextureView = SrvManager.GetSrvForTexture(texture);
-
-        var aspect = (float)texture.Description.Width / texture.Description.Height;
-
-        var unitScreenHeight = (MagGraphItem.GridSize.Y - 5) * CanvasScale;
-        var previewSize = new Vector2(unitScreenHeight * aspect, unitScreenHeight);
-
-        var maxAspect = 1.6f;
-        if (previewSize.X > unitScreenHeight * maxAspect)
-        {
-            previewSize *= unitScreenHeight / (previewSize.X) * maxAspect;
-        }
-
-        var min = new Vector2(itemMax.X - previewSize.X - 2 * CanvasScale,
-                              itemMin.Y
-                              + (unitScreenHeight - previewSize.Y) / 2
-                              + 1 * CanvasScale);
-
-        if (previewTextureView == null)
-            return false;
-
-        drawList.AddImage((IntPtr)previewTextureView, min,
-                          min + previewSize,
-                          Vector2.Zero,
-                          Vector2.One,
-                          Color.White);
-        if (CanvasScale > 0.5f)
-        {
-            drawList.AddRect(min - Vector2.One * 0.5f * CanvasScale,
-                             min + previewSize + Vector2.One * 0.5f * CanvasScale,
-                             ColorVariations.ConnectionLines.Apply(typeColor),
-                             2 * CanvasScale,
-                             ImDrawFlags.RoundCornersAll,
-                             1 * CanvasScale);
-        }
-
-        return true;
-    }
-
-    private static Guid _hoveredForInputPickingId;
-    private static float _hoverPickingProgress;
-
-    private static readonly Vector2[] _inputIndicatorPoints = new Vector2[5];
-}
-
-internal static class CircleInBoxHelper
-{
-    public static void DrawClippedCircle(Vector2 pMin, Vector2 pMax, Vector2 center, float radius, Color color, ImDrawListPtr drawList)
-    {
-        if (!new ImRect(pMin, pMax).Contains(center))
-            return;
-
-        // Bottom right quadrant (0 to π/2)
-        {
-            var dx = pMax.X - center.X;
-            var start = dx < 0 ? MathF.PI / 2
-                        : dx < radius ? MathF.Acos(dx / radius) : 0;
-
-            var dy = pMax.Y - center.Y;
-            var end = dy < 0 ? 0
-                      : dy < radius ? MathF.PI / 2 - MathF.Acos(dy / radius) : MathF.PI / 2;
-
-            if (start < end)
-            {
-                drawList.PathArcTo(center, radius, start, end);
-            }
-            else
-            {
-                drawList.PathLineTo(new Vector2(pMax.X, center.Y));
-                drawList.PathLineTo(pMax);
-            }
-        }
-
-        // Bottom left quadrant (π/2 to π)
-        {
-            var dy = pMax.Y - center.Y;
-            var start = dy < 0
-                            ? MathF.PI / 2
-                            : dy < radius
-                                ? MathF.PI / 2 + MathF.Acos(dy / radius)
-                                : MathF.PI / 1.95f;
-
-            var dx = center.X - pMin.X;
-            var end = dx < 0
-                          ? MathF.PI
-                          : dx < radius
-                              ? MathF.PI - MathF.Acos(dx / radius)
-                              : MathF.PI * 0.95f;
-
-            if (start < end)
-            {
-                drawList.PathArcTo(center, radius, start, end);
-            }
-            else
-            {
-                drawList.PathLineTo(new Vector2(pMin.X, pMax.Y));
-            }
-        }
-
-        // Top left quadrant (π to 3π/2)
-        {
-            var dx = center.X - pMin.X;
-            var start = dx < 0 ? MathF.PI
-                        : dx < radius ? MathF.PI + MathF.Acos(dx / radius) : MathF.PI;
-
-            var dy = center.Y - pMin.Y;
-            var end = dy < 0
-                          ? MathF.PI * 1.1f
-                          : dy < radius
-                              ? 3 * MathF.PI / 2 - MathF.Acos(dy / radius)
-                              : 2.95f * MathF.PI / 2;
-
-            if (start < end)
-            {
-                drawList.PathArcTo(center, radius, start, end);
-            }
-            else
-            {
-                drawList.PathLineTo(pMin);
-            }
-        }
-
-        // Top right quadrant (3π/2 to 2π)
-        {
-            var dy = center.Y - pMin.Y;
-            var start = dy < 0
-                            ? 3 * MathF.PI / 2
-                            : dy < radius
-                                ? 3 * MathF.PI / 2 + MathF.Acos(dy / radius)
-                                : 3 * MathF.PI / 2;
-
-            var dx = pMax.X - center.X;
-            var end = dx < 0
-                          ? 2 * MathF.PI
-                          : dx < radius
-                              ? 2 * MathF.PI - MathF.Acos(dx / radius)
-                              : 2 * MathF.PI;
-
-            if (start < end)
-            {
-                drawList.PathArcTo(center, radius, start, end);
-            }
-            else
-            {
-                drawList.PathLineTo(new Vector2(pMax.X, pMin.Y));
-                drawList.PathLineTo(new Vector2(pMax.X, center.Y));
-            }
-        }
-
-        //drawList.PathStroke(color, ImDrawFlags.Closed , 2);
-        drawList.PathFillConvex(color);
-    }
+﻿using System.Diagnostics;
+using ImGuiNET;
+using T3.Core.DataTypes.Vector;
+using T3.Core.Model;
+using T3.Core.Operator;
+using T3.Core.Operator.Interfaces;
+using T3.Core.Operator.Slots;
+using T3.Core.Resource;
+using T3.Core.Utils;
+using T3.Editor.Gui.ChildUi;
+using T3.Editor.Gui.Graph;
+using T3.Editor.Gui.MagGraph.Interaction;
+using T3.Editor.Gui.MagGraph.Model;
+using T3.Editor.Gui.MagGraph.States;
+using T3.Editor.Gui.Styling;
+using T3.Editor.Gui.UiHelpers;
+using T3.Editor.UiModel;
+using T3.Editor.UiModel.InputsAndTypes;
+using Texture2D = T3.Core.DataTypes.Texture2D;
+
+namespace T3.Editor.Gui.MagGraph.Ui;
+
+internal sealed partial class MagGraphCanvas
+{
+    private void DrawNode(MagGraphItem item, ImDrawListPtr drawList, GraphUiContext context)
+    {
+        if (item.Variant == MagGraphItem.Variants.Placeholder)
+            return;
+
+        if (!IsRectVisible(item.Area))
+            return;
+
+        var idleFadeFactor = 1f;
+        var idleFactor = 0f;
+        if (item.Variant == MagGraphItem.Variants.Operator && item.Instance != null)
+        {
+            var framesSinceLastUpdate = 100;
+            for (var index = 0; index < item.Instance.Outputs.Count; index++)
+            {
+                var output = item.Instance.Outputs[index];
+                framesSinceLastUpdate = Math.Min(framesSinceLastUpdate, output.DirtyFlag.FramesSinceLastUpdate);
+            }
+
+            idleFadeFactor = MathUtils.RemapAndClamp(framesSinceLastUpdate, 0f, 60f, 1f, 0.6f);
+            idleFactor = MathUtils.RemapAndClamp(framesSinceLastUpdate, 0f, 60f, 0f, 1f);
+        }
+
+        //var hoverProgress = GetHoverTimeForId(item.Id).RemapAndClamp(0, 0.2f, 0, 1);
+
+        var smallFontScaleFactor = CanvasScale.Clamp(0.5f, 2);
+        
+        var typeUiProperties = TypeUiRegistry.GetPropertiesForType(item.PrimaryType);
+
+        var typeColor = typeUiProperties.Color.Fade(_context.GraphOpacity);
+        var labelColor = ColorVariations.OperatorLabel.Apply(typeColor);
+
+        var pMin = TransformPosition(item.DampedPosOnCanvas);
+        var pMax = TransformPosition(item.DampedPosOnCanvas + item.Size);
+        var pMinVisible = pMin;
+        var pMaxVisible = pMax;
+
+        // Adjust size when snapped
+        var snappedBorders = Borders.None;
+        {
+            for (var index = 0; index < 1 && index < item.InputLines.Length; index++)
+            {
+                ref var il = ref item.InputLines[index];
+                var c = il.ConnectionIn;
+                if (c != null)
+                {
+                    if (c.IsSnapped)
+                    {
+                        switch (c.Style)
+                        {
+                            case MagGraphConnection.ConnectionStyles.MainOutToMainInSnappedVertical:
+                                snappedBorders |= Borders.Up;
+                                break;
+                            case MagGraphConnection.ConnectionStyles.MainOutToMainInSnappedHorizontal:
+                            case MagGraphConnection.ConnectionStyles.MainOutToInputSnappedHorizontal:
+                                snappedBorders |= Borders.Left;
+                                break;
+                        }
+                    }
+                }
+            }
+
+            for (var index = 0; index < 1 && index < item.OutputLines.Length; index++)
+            {
+                ref var ol = ref item.OutputLines[index];
+                foreach (var c in ol.ConnectionsOut)
+                {
+                    if (c.IsSnapped && c.SourceItem == item)
+                    {
+                        switch (c.Style)
+                        {
+                            case MagGraphConnection.ConnectionStyles.MainOutToMainInSnappedVertical:
+                                snappedBorders |= Borders.Down;
+                                break;
+                            case MagGraphConnection.ConnectionStyles.MainOutToMainInSnappedHorizontal:
+                            case MagGraphConnection.ConnectionStyles.MainOutToInputSnappedHorizontal:
+                                snappedBorders |= Borders.Right;
+                                break;
+                        }
+                    }
+                }
+            }
+
+            // There is probably a better method than this...
+            const int snapPadding = 2;
+            if ((snappedBorders & Borders.Down) == 0) pMaxVisible.Y -= (int)(snapPadding * 2 * CanvasScale);
+            if ((snappedBorders & Borders.Right) == 0) pMaxVisible.X -= (int)(snapPadding * CanvasScale);
+        }
+
+        // Background and Outline
+        var borders = (int)snappedBorders % 16;
+        var imDrawFlags = _borderRoundings[borders];
+
+        drawList.AddRectFilled(pMinVisible,
+                               pMaxVisible,
+                               Color.Mix(
+                                         ColorVariations.OperatorBackground.Apply(typeColor),
+                                         ColorVariations.OperatorBackgroundIdle.Apply(typeColor),
+                                         idleFactor), CanvasScale < 0.5f ? 0 : 5 * CanvasScale,
+                               imDrawFlags);
+
+        // Snapped borders
+        if ((snappedBorders & Borders.Down) != 0)
+        {
+            drawList.AddRectFilled(new Vector2(pMinVisible.X, pMaxVisible.Y),
+                                   pMaxVisible - new Vector2(0, 2),
+                                   ColorVariations.OperatorOutline.Apply(typeColor));
+        }
+
+        if ((snappedBorders & Borders.Right) != 0)
+        {
+            drawList.AddRectFilled(new Vector2(pMaxVisible.X - 2, pMinVisible.Y),
+                                   pMaxVisible,
+                                   ColorVariations.OperatorOutline.Apply(typeColor));
+        }
+
+        var isSelected = _context.Selector.IsSelected(item);
+        if (isSelected)
+        {
+            drawList.AddRect(pMinVisible, pMaxVisible, UiColors.ForegroundFull.Fade(_context.GraphOpacity),
+                             CanvasScale < 0.5 ? 0 : 6 * CanvasScale,
+                             imDrawFlags);
+        }
+        
+        var isHighlighted = item.Variant == MagGraphItem.Variants.Operator && 
+                            FrameStats.IsIdHovered(item.Instance.SymbolChildId) && !IsHovered;
+        if (isHighlighted)
+        {
+            drawList.AddRect(pMinVisible, pMaxVisible, UiColors.ForegroundFull.Fade(Blink),
+                             CanvasScale < 0.5 ? 0 : 6 * CanvasScale,
+                             imDrawFlags);
+        }
+
+
+        
+
+        // Custom Ui
+        SymbolUi.Child.CustomUiResult customUiResult = SymbolUi.Child.CustomUiResult.None;
+        if (item.Variant == MagGraphItem.Variants.Operator)
+        {
+            var additionalRightPadding = item.Instance.Outputs.Count> 1 ? 6 * CanvasScale:0; 
+            customUiResult = DrawCustomUi(item.Instance, 
+                                          drawList, 
+                                          new ImRect(pMinVisible + Vector2.One, 
+                                                     pMaxVisible - Vector2.One - new Vector2(additionalRightPadding,0)), 
+                                          Vector2.One * CanvasScale);
+            if ((customUiResult & SymbolUi.Child.CustomUiResult.IsActive) != 0)
+            {
+                context.ItemWithActiveCustomUi = item;
+            }
+        }
+
+        // ImGUI element for selection
+        ImGui.SetCursorScreenPos(pMin);
+        ImGui.PushID(item.Id.GetHashCode());
+        ImGui.InvisibleButton(string.Empty, pMax - pMin);
+        var isItemHovered = ImGui.IsItemHovered(ImGuiHoveredFlags.AllowWhenBlockedByPopup
+                                                | ImGuiHoveredFlags.AllowWhenBlockedByActiveItem);
+
+        if (_context.StateMachine.CurrentState == GraphStates.Default
+            && isItemHovered
+            && (customUiResult & SymbolUi.Child.CustomUiResult.IsActive) == 0)
+            _context.ActiveItem = item;
+
+        if ((customUiResult & SymbolUi.Child.CustomUiResult.IsActive) != 0)
+        {
+            //context.StateMachine.SetState(GraphStates.Default, context);
+        }
+
+        //if (!justOpenedChild)
+        {
+            ParameterPopUp.HandleOpenParameterPopUp(item.ChildUi, item.Instance, customUiResult, new ImRect(pMinVisible, pMaxVisible));
+        }
+
+        ImGui.PopID();
+        // Todo: We eventually need to handle right clicking to select and open context menu when dragging with right mouse button. 
+        // var wasDraggingRight = ImGui.GetMouseDragDelta(ImGuiMouseButton.Right).Length() > UserSettings.Config.ClickThreshold;
+        // if (ImGui.IsMouseReleased(ImGuiMouseButton.Right)
+        //     && !wasDraggingRight
+        //     && ImGui.IsItemHovered()
+        //     && !_nodeSelection.IsNodeSelected(item))
+        // {
+        //     item.Select(_nodeSelection);
+        // }
+
+        if (customUiResult == SymbolUi.Child.CustomUiResult.None && CanvasScale > 0.2f)
+        {
+            // Draw Texture thumbnail
+            var hasPreview = TryDrawTexturePreview(item, pMinVisible, pMaxVisible, drawList, typeColor);
+
+            // Label...
+            var name = item.ReadableName;
+            if (item.Variant == MagGraphItem.Variants.Output)
+            {
+                var height = pMaxVisible.Y - pMinVisible.Y;
+                var width = pMaxVisible.X - pMinVisible.X;
+
+                _inputIndicatorPoints[0] = pMinVisible;
+                _inputIndicatorPoints[1] = pMinVisible + new Vector2(0.9f* width , 0);
+                _inputIndicatorPoints[2] = pMinVisible + new Vector2(0.9f* width + height/4, height/2);
+                _inputIndicatorPoints[3] = pMinVisible + new Vector2(0.9f* width, height);
+                _inputIndicatorPoints[4] = pMinVisible + new Vector2(0, height);
+                
+                drawList.AddConvexPolyFilled(ref _inputIndicatorPoints[0], 5, ColorVariations.Highlight.Apply(typeColor).Fade(0.5f));
+            }
+            else if (item.Variant == MagGraphItem.Variants.Input)
+            {
+                var t = pMaxVisible.Y - pMinVisible.Y;
+                
+                var framesSinceLastUpdate = (item.OutputLines.Length > 0) ? (float)(item.OutputLines[0].Output.DirtyFlag.FramesSinceLastUpdate)
+                                            :1000;
+                var fade = framesSinceLastUpdate.RemapAndClamp(0, 120, 1f, 0.4f);
+                if (framesSinceLastUpdate == 0)
+                    fade -= Blink * 0.2f;
+                
+                _inputIndicatorPoints[0] = pMinVisible;
+                _inputIndicatorPoints[1] = pMinVisible + new Vector2(0.2f, 0) * t;
+                _inputIndicatorPoints[2] = pMinVisible + new Vector2(0.5f, 0.5f) * t;
+                _inputIndicatorPoints[3] = pMinVisible + new Vector2(0.2f, 1f) * t;
+                _inputIndicatorPoints[4] = pMinVisible + new Vector2(0.0f, 1f) * t;
+                drawList.AddConvexPolyFilled(ref _inputIndicatorPoints[0], 5, ColorVariations.Highlight.Apply(typeColor).Fade(fade));
+                name = "   " + name;
+            }
+
+            ImGui.PushFont(Fonts.FontNormal);
+            var labelSize = ImGui.CalcTextSize(name);
+            ImGui.PopFont();
+
+            var paddingForPreview = hasPreview ? MagGraphItem.LineHeight + 10 : 0;
+            var downScale = MathF.Min(1f, (MagGraphItem.Width - paddingForPreview) * 0.9f / labelSize.X);
+
+            var fontSize = Fonts.FontNormal.FontSize * (1/T3Ui.UiScaleFactor) * downScale * CanvasScale.Clamp(0.1f, 2f);
+            var visibleLineHeight = Math.Min((pMaxVisible.Y - pMinVisible.Y), MagGraphItem.LineHeight * CanvasScale);
+            var yCenter = pMin.Y + visibleLineHeight / 2 - fontSize / 2;
+            var labelPos = new Vector2(pMin.X + 8 * CanvasScale, yCenter);
+
+            labelPos = new Vector2(MathF.Round(labelPos.X), MathF.Round(labelPos.Y));
+            drawList.AddText(Fonts.FontNormal,
+                             fontSize,
+                             labelPos,
+                             labelColor.Fade(CanvasScale.RemapAndClamp(0.3f,0.7f, 0,1) ),
+                             name);
+        }
+
+        // Indicate hidden matching inputs...
+        if (_context.DraggedPrimaryOutputType != null
+            && item.Variant == MagGraphItem.Variants.Operator
+            && _context.StateMachine.CurrentState == GraphStates.DragConnectionEnd
+            && !context.ItemMovement.IsItemDragged(item)
+            && _context.ActiveSourceItem != null)
+        {
+            Debug.Assert(item.Instance != null); // should be true to operator variant
+
+            var hasMatchingTypes = false;
+            for (var inputIndex = 0; inputIndex < item.Instance.Inputs.Count; inputIndex++)
+            {
+                var inputSlot = item.Instance.Inputs[inputIndex];
+
+                if (inputSlot.ValueType == _context.DraggedPrimaryOutputType
+                    && !inputSlot.HasInputConnections)
+                {
+                    hasMatchingTypes = true;
+                    break;
+                }
+            }
+
+            if (hasMatchingTypes && item != _context.ActiveItem)
+            {
+                var indicatorPos = new Vector2(pMinVisible.X + 5 * CanvasScale, pMaxVisible.Y - 5 * CanvasScale);
+                if (!isItemHovered)
+                {
+                    drawList.AddCircle(indicatorPos, 3, UiColors.ForegroundFull.Fade(Blink));
+                }
+                else
+                {
+                    if (_hoveredForInputPickingId != item.Id)
+                    {
+                        _hoverPickingProgress = 0;
+                        _hoveredForInputPickingId = item.Id;
+                    }
+
+                    // Small animation from indicator to cursor pos
+                    {
+                        var animDuration = 0.2f;
+                        _hoverPickingProgress = (_hoverPickingProgress + 1 / (ImGui.GetIO().Framerate * animDuration)).Clamp(0, 1);
+                        var smoothedProgress = MathF.Pow(_hoverPickingProgress, 4);
+                        var centerLerp = MathUtils.SmootherStep(0, 1, _hoverPickingProgress);
+                        var center = Vector2.Lerp(indicatorPos, ImGui.GetMousePos(), centerLerp);
+                        var radius = 3 + smoothedProgress * 3;
+                        var circleColor = UiColors.ForegroundFull.Fade(1 - _hoverPickingProgress * 0.5f);
+                        CircleInBoxHelper.DrawClippedCircle(pMinVisible, pMaxVisible, center, radius, circleColor, drawList);
+                    }
+
+                    // Draw selection outline...
+                    drawList.AddRect(pMinVisible, pMaxVisible, UiColors.ForegroundFull.Fade(_hoverPickingProgress * 0.4f), 6 * CanvasScale, imDrawFlags);
+
+                    ImGui.PushStyleVar(ImGuiStyleVar.WindowPadding, new Vector2(8, 8));
+                    ImGui.PushStyleVar(ImGuiStyleVar.WindowRounding, 3);
+                    ImGui.PushStyleVar(ImGuiStyleVar.ItemSpacing, new Vector2(3, 4));
+                    ImGui.BeginTooltip();
+                    var childUi = item.SymbolUi;
+                    if (childUi != null)
+                    {
+                        if (!TypeNameRegistry.Entries.TryGetValue(_context.DraggedPrimaryOutputType, out var typeName))
+                            typeName = _context.DraggedPrimaryOutputType.Name;
+
+                        ImGui.PushFont(Fonts.FontSmall);
+                        ImGui.TextColored(UiColors.TextMuted, typeName + " inputs");
+                        ImGui.PopFont();
+
+                        var inputIndex = 0;
+                        foreach (var inputUi in childUi.InputUis.Values)
+                        {
+                            var input = item.Instance!.Inputs[inputIndex];
+                            if (inputUi.Type == context.DraggedPrimaryOutputType)
+                            {
+                                var isConnected = input.HasInputConnections;
+                                var prefix = isConnected ? "× " : "   ";
+                                ImGui.Selectable(prefix + inputUi.InputDefinition.Name);
+                            }
+
+                            inputIndex++;
+                        }
+                    }
+
+                    ImGui.EndTooltip();
+                    ImGui.PopStyleVar(3);
+                }
+            }
+        }
+
+        // Missing primary input indicator
+        if (item.InputLines.Length > 0)
+        {
+            var inputLine = item.InputLines[0];
+
+            // ReSharper disable once ConstantConditionalAccessQualifier
+            var isMissing = inputLine.InputUi?.Relevancy == Relevancy.Required && inputLine.ConnectionIn == null;
+            if (isMissing)
+            {
+                DrawMissingInputIndicator(drawList, pMin, inputLine);
+            }
+        }
+
+        var borderColor = ColorVariations.OperatorOutline.Apply(typeColor);
+        IReadOnlyList<ISlot> multiInputSlots = null;
+        if (CanvasScale > 0.25f)
+        {
+            // Input labels...
+            if ((customUiResult & SymbolUi.Child.CustomUiResult.PreventInputLabels) == 0)
+            {
+                int inputIndex;
+                var itemWidth = pMax.X - pMin.X;
+
+                for (inputIndex = 0; inputIndex < item.InputLines.Length; inputIndex++)
+                {
+                    var inputLine = item.InputLines[inputIndex];
+
+                    // Draw multi-input region
+                    if (item.Variant == MagGraphItem.Variants.Operator)
+                    {
+                        var inputSlot = item.Instance.GetInput(inputLine.Input.Id);
+                        var isMultiInput = inputLine.InputUi.InputDefinition.IsMultiInput;
+
+
+                        // Start new multiInputGroup
+                        if (isMultiInput && inputLine.MultiInputIndex == 0)
+                        {
+                            multiInputSlots = inputSlot.TryGetAsMultiInput(out var multiInput) 
+                                                  ? multiInput.GetCollectedInputs() 
+                                                  : null;
+
+                            var slotCount =  multiInputSlots?.Count ?? 0;
+                            if (slotCount == 0)
+                                slotCount = 1;
+                            
+                            var y2 = pMin.Y + GridSizeOnScreen.Y * (inputIndex);
+                            var rMin = new Vector2(pMin.X + (isSelected ? 1 : 0), y2 + 0.2f * GridSizeOnScreen.Y);
+                            var size = new Vector2(pMin.X + itemWidth * 0.04f, y2 + (slotCount - 0.2f) * GridSizeOnScreen.Y) - rMin;
+                            drawList.AddQuadFilled(rMin,
+                                                   rMin + new Vector2(size.X, size.X),
+                                                   rMin + new Vector2(size.X, size.Y - size.X),
+                                                   rMin + new Vector2(0, size.Y),
+                                                   borderColor.Fade(0.7f)
+                                                  );
+                        }
+
+                        if (!isMultiInput)
+                        {
+                            multiInputSlots = null;
+                        }
+                    }
+
+                    // Skip label for first primary input
+                    if (inputIndex == 0)
+                        continue;
+
+                    var isMissing = inputLine.InputUi.Relevancy == Relevancy.Required && inputLine.ConnectionIn == null;
+                    if (isMissing)
+                    {
+                        DrawMissingInputIndicator(drawList, pMin + new Vector2(0, GridSizeOnScreen.Y * inputIndex), inputLine);
+                    }
+
+                    var inputLabelFontSize = Fonts.FontSmall.FontSize / T3Ui.UiScaleFactor * Fonts.FontSmall.Scale * smallFontScaleFactor;
+                    var yCenter = pMin.Y + GridSizeOnScreen.Y * (inputIndex + 0.5f) - inputLabelFontSize / 2 - 2;
+                    var labelPos = new Vector2(pMin.X + 8 * CanvasScale, yCenter);
+                    var label = inputLine.InputUi.InputDefinition.Name ?? "?";
+                    if (inputLine.MultiInputIndex > 0)
+                    {
+                        label = " +" + inputLine.MultiInputIndex;
+
+                        // Draw 16 byte padding borders
+                        if (inputLine.MultiInputIndex % 4 == 0)
+                        {
+                            var y2 = pMin.Y + GridSizeOnScreen.Y * (inputIndex);
+
+                            drawList.AddRectFilled(new Vector2(pMin.X + itemWidth * 0.04f, y2),
+                                                   new Vector2(pMin.X + itemWidth * 0.20f, y2 + 1),
+                                                   borderColor.Fade(0.4f)
+                                                  );
+                        }
+                    }
+
+                    drawList.AddText(Fonts.FontSmall,
+                                     inputLabelFontSize,
+                                     labelPos,
+                                     labelColor.Fade(0.7f * CanvasScale.RemapAndClamp(0.3f,0.7f, 0,1) ),
+                                     label
+                                    );
+
+                    // Draw Value if possible
+                    if (CanvasScale > 0.4f)
+                    {
+                        string valueAsString;
+                        if (multiInputSlots != null && inputLine.MultiInputIndex < multiInputSlots.Count)
+                        {
+                            var multiInputSlot = multiInputSlots[inputLine.MultiInputIndex];
+                            valueAsString = ValueUtils.GetValueString(multiInputSlot);
+                        }
+                        else
+                        {
+                            valueAsString = ValueUtils.GetValueString(item.Instance.GetInput(inputLine.Input.Id));
+                        }
+
+                        if (!string.IsNullOrWhiteSpace(valueAsString))
+                        {
+                            ImGui.PushStyleColor(ImGuiCol.Text, labelColor.Rgba);
+                            var valueColor = labelColor;
+                            valueColor.Rgba.W *= 0.6f;
+
+                            ImGui.PushFont(Fonts.FontSmall);
+                            var labelSize = ImGui.CalcTextSize(valueAsString) * smallFontScaleFactor;
+                            ImGui.PopFont();
+
+                            var valuePos = new Vector2(pMin.X + (item.Size.X - 5) * CanvasScale - labelSize.X, labelPos.Y);
+
+                            if (!string.IsNullOrEmpty(valueAsString))
+                            {
+                                drawList.AddText(Fonts.FontSmall,
+                                                 inputLabelFontSize,
+                                                 valuePos,
+                                                 labelColor.Fade(0.5f),
+                                                 valueAsString
+                                                );
+                            }
+
+                            ImGui.PopStyleColor();
+                        }
+                    }
+                }
+                
+                // Draw output labels...
+                for (var outputIndex = 1; outputIndex < item.OutputLines.Length; outputIndex++)
+                {
+                    var outputLine = item.OutputLines[outputIndex];
+                    if (outputLine.OutputUi == null)
+                        continue;
+
+                    ImGui.PushFont(Fonts.FontSmall);
+                    var outputDefinitionName = outputLine.OutputUi.OutputDefinition.Name;
+                    var outputLabelSize = ImGui.CalcTextSize(outputDefinitionName) * smallFontScaleFactor;
+                    ImGui.PopFont();
+
+                    drawList.AddText(Fonts.FontSmall,
+                                     Fonts.FontSmall.FontSize * smallFontScaleFactor,
+                                     pMin
+                                     + new Vector2(-8, 9) * CanvasScale.Clamp(0.1f, 2f)
+                                     + new Vector2(0, GridSizeOnScreen.Y * outputLine.VisibleIndex)
+                                     + new Vector2(MagGraphItem.Width * CanvasScale - outputLabelSize.X, 0),
+                                     labelColor.Fade(0.7f),
+                                     outputDefinitionName);
+                }
+            }
+        }
+
+        if (item.Variant == MagGraphItem.Variants.Operator)
+        {
+            // Animation indicator
+            var indicatorCount = 0;
+            if (item.Instance.Parent.Symbol.Animator.IsInstanceAnimated(item.Instance))
+            {
+                DrawIndicator(drawList, UiColors.StatusAnimated, idleFadeFactor, pMin, pMax, CanvasScale, ref indicatorCount);
+            }
+
+            // Pinned indicator
+            if (context.Selector.PinnedIds.Contains(item.Instance.SymbolChildId))
+            {
+                DrawIndicator(drawList, UiColors.Selection, idleFadeFactor, pMin, pMax, CanvasScale, ref indicatorCount);
+            }
+
+            // Snapshot indicator
+            {
+                if (item.ChildUi.EnabledForSnapshots)
+                {
+                    DrawIndicator(drawList, UiColors.StatusAutomated, idleFadeFactor, pMin, pMax, CanvasScale, ref indicatorCount);
+                }
+            }
+
+            // Disabled indicator
+            if (item.SymbolChild.IsDisabled)
+            {
+                DrawUtils.DrawOverlayLine(drawList, idleFadeFactor, Vector2.Zero, Vector2.One, pMinVisible, pMaxVisible);
+                DrawUtils.DrawOverlayLine(drawList, idleFadeFactor, new Vector2(1, 0), new Vector2(0, 1), pMinVisible, pMaxVisible);
+            }
+
+            // Bypass indicator
+            if (item.SymbolChild.IsBypassed)
+            {
+                DrawUtils.DrawOverlayLine(drawList, idleFadeFactor, new Vector2(0.05f, 0.5f), new Vector2(0.4f, 0.5f), pMinVisible, pMaxVisible);
+                DrawUtils.DrawOverlayLine(drawList, idleFadeFactor, new Vector2(0.6f, 0.5f), new Vector2(0.95f, 0.5f), pMinVisible, pMaxVisible);
+
+                DrawUtils.DrawOverlayLine(drawList, idleFadeFactor, new Vector2(0.35f, 0.1f), new Vector2(0.65f, 0.9f), pMinVisible, pMaxVisible);
+                DrawUtils.DrawOverlayLine(drawList, idleFadeFactor, new Vector2(0.65f, 0.1f), new Vector2(0.35f, 0.9f), pMinVisible, pMaxVisible);
+            }
+
+            if (!string.IsNullOrEmpty(item.ChildUi.Comment))
+            {
+                ImGui.SetCursorScreenPos(new Vector2(pMax.X, pMin.Y) + Vector2.Round(new Vector2(-5, -1) * (T3Ui.UiScaleFactor + CanvasScale)));
+                if (ImGui.InvisibleButton("#comment", new Vector2(15, 15)))
+                {
+                    context.Selector.SetSelection(item.ChildUi, item.Instance);
+                    context.EditCommentDialog.ShowNextFrame();
+                }
+
+                Icons.DrawIconOnLastItem(Icon.Comment, UiColors.ForegroundFull);
+                CustomComponents.TooltipForLastItem(UiColors.Text, item.ChildUi.Comment, null, false);
+            }
+        }
+
+        // Hide additional UI elements when custom ui-op is hovered with control
+        if (isItemHovered && ImGui.GetIO().KeyCtrl && customUiResult != SymbolUi.Child.CustomUiResult.None || context.ItemWithActiveCustomUi != null)
+        {
+            return;
+        }
+
+        if (CanvasScale < 0.5f)
+            return;
+
+        // Draw free input sockets...
+        MagGraphItem.InputAnchorPoint inputAnchor = default;
+
+        var anchorWidth = 1.5f * 2;
+        var anchorHeight = 2f * 2;
+
+        var inputAnchorCount = item.GetInputAnchorCount();
+        for (var inputIndex = 0; inputIndex < inputAnchorCount; inputIndex++)
+        {
+            item.GetInputAnchorAtIndex(inputIndex, ref inputAnchor);
+
+            var isMultiInput = inputAnchor.InputLine.InputUi != null && inputAnchor.InputLine.InputUi.InputDefinition.IsMultiInput;
+            //var isAlreadyUsed = inputAnchor.SnappedConnectionHash != MagGraphItem.FreeAnchor;
+
+            var type2UiProperties = TypeUiRegistry.GetPropertiesForType(inputAnchor.ConnectionType);
+            var center = TransformPosition(inputAnchor.PositionOnCanvas);
+
+            var isInputHovered = //isItemHovered && 
+                Vector2.Distance(ImGui.GetMousePos(), center) < 7 * CanvasScale &&
+                context.StateMachine.CurrentState == GraphStates.Default;
+
+            var fillColor = isInputHovered
+                                ? ColorVariations.Highlight.Apply(type2UiProperties.Color)
+                                : ColorVariations.OperatorOutline.Apply(type2UiProperties.Color);
+            var anchorOutlineColor = ColorVariations.OperatorOutline.Apply(type2UiProperties.Color);
+
+            if (inputAnchor.Direction == MagGraphItem.Directions.Vertical)
+            {
+                
+                var pp = new Vector2(center.X, pMinVisible.Y);
+                if (isInputHovered)
+                {
+                    //var showTriangleAnchor = true;
+                    var hoverOutputFactor = isInputHovered ? 1.3f : 1;
+
+                    drawList.AddCircleFilled(center, (1 + 2 * hoverOutputFactor) * CanvasScale - 1, fillColor, 12);
+                    drawList.AddCircle(center, (1 + 2 * hoverOutputFactor) * CanvasScale, anchorOutlineColor, 12);
+                    //showTriangleAnchor = false;
+
+                    var e = MathF.Round(2 * CanvasScale);
+                    drawList.AddRectFilled(center + new Vector2(-e, 0),
+                                           center + new Vector2(e + 1, 1),
+                                           anchorOutlineColor);
+
+                    drawList.AddRectFilled(center + new Vector2(0, -e),
+                                           center + new Vector2(1, e + 1),
+                                           anchorOutlineColor);
+
+                    // This will later be used for by DefaultState to create a connection
+                    
+                    var hasSnappedConnection = inputAnchor.InputLine.ConnectionIn is { IsSnapped: true };
+                    if (hasSnappedConnection)
+                    {
+                        // Snapped connections are handled by outputs
+                    }
+                    else
+                    {
+                        _context.ActiveItem = item;
+                        _context.ActiveInputDirection = inputAnchor.Direction;
+                        _context.ActiveTargetInputId = inputAnchor.SlotId;
+                        _context.ActiveTargetItem = item;
+
+                        // Show tooltip with output name and type
+                        if (item.Variant == MagGraphItem.Variants.Operator)
+                        {
+                            var inputLine = inputAnchor.InputLine;
+                            ImGui.PushStyleVar(ImGuiStyleVar.WindowPadding, new Vector2(5, 5));
+                            ImGui.BeginTooltip();
+                            ImGui.TextUnformatted(inputLine.InputUi.InputDefinition.Name);
+                            var type = inputLine.InputUi.InputDefinition.ValueType;
+                            var typeName = type.Name;
+                            if (typeName == "Single")
+                                typeName = "Float";
+
+                            var uiProperties = TypeUiRegistry.GetPropertiesForType(type);
+                            ImGui.PushStyleColor(ImGuiCol.Text, uiProperties.Color.Rgba);
+                            ImGui.TextUnformatted(typeName);
+                            ImGui.PopStyleColor();
+                            CustomComponents.HelpText("Click or drag to add");
+                            ImGui.EndTooltip();
+                            ImGui.PopStyleVar();
+                        }
+                    }
+                    
+                }
+                else
+                {
+                    drawList.AddTriangleFilled(pp + new Vector2(-anchorWidth, 0) * CanvasScale,
+                                               pp + new Vector2(anchorWidth, 0) * CanvasScale,
+                                               pp + new Vector2(0, anchorHeight) * CanvasScale,
+                                               fillColor);
+                }
+            }
+            else
+            {
+                var showTriangleAnchor = true;
+
+                var hasSnappedConnection = inputAnchor.InputLine.ConnectionIn is { IsSnapped: true };
+                if (!hasSnappedConnection && isInputHovered)
+                {
+                    var hoverOutputFactor = isInputHovered ? 1.3f : 1;
+
+                    drawList.AddCircleFilled(center, (1 + 2 * hoverOutputFactor) * CanvasScale - 1, fillColor, 12);
+                    drawList.AddCircle(center, (1 + 2 * hoverOutputFactor) * CanvasScale, anchorOutlineColor, 12);
+                    showTriangleAnchor = false;
+
+                    var e = MathF.Round(2 * CanvasScale);
+                    drawList.AddRectFilled(center + new Vector2(-e, 0),
+                                           center + new Vector2(e + 1, 1),
+                                           anchorOutlineColor);
+
+                    drawList.AddRectFilled(center + new Vector2(0, -e),
+                                           center + new Vector2(1, e + 1),
+                                           anchorOutlineColor);
+
+                    // This will later be used for by DefaultState to create a connection
+                    //var contextActiveSourceOutputId = inputAnchor.SlotId;
+                    // TODO: Only do this if not snapped. Otherwise output is preferred.
+                    _context.ActiveTargetInputId = inputAnchor.SlotId;
+                    _context.ActiveInputDirection = MagGraphItem.Directions.Horizontal;
+                    _context.ActiveTargetItem = item;
+                    _context.ActiveItem = item;
+
+                    // Show tooltip with output name and type
+                    if (item.Variant == MagGraphItem.Variants.Operator)
+                    {
+                        var inputLine = inputAnchor.InputLine;
+                        ImGui.PushStyleVar(ImGuiStyleVar.WindowPadding, new Vector2(5, 5));
+                        ImGui.BeginTooltip();
+                        ImGui.TextUnformatted(inputLine.InputUi.InputDefinition.Name);
+                        var type = inputLine.InputUi.InputDefinition.ValueType;
+                        var typeName = type.Name;
+                        if (typeName == "Single")
+                            typeName = "Float";
+
+                        var uiProperties = TypeUiRegistry.GetPropertiesForType(type);
+                        ImGui.PushStyleColor(ImGuiCol.Text, uiProperties.Color.Rgba);
+                        ImGui.TextUnformatted(typeName);
+                        ImGui.PopStyleColor();
+                        CustomComponents.HelpText("Click or drag to add");
+                        ImGui.EndTooltip();
+                        ImGui.PopStyleVar();
+                    }
+                }
+
+                var isPotentialConnectionEndDropTarget = _context.StateMachine.CurrentState == GraphStates.DragConnectionEnd
+                                                         && _context.DraggedPrimaryOutputType == inputAnchor.ConnectionType;
+
+                if (isMultiInput)
+                {
+                    var isConnected = inputAnchor.InputLine.ConnectionIn != null;
+                    if (isPotentialConnectionEndDropTarget)
+                    {
+                        fillColor = ColorVariations.Highlight.Apply(type2UiProperties.Color);
+                        DrawMultiInputIndicator(item, inputAnchor.SlotId, inputAnchor.InputLine.MultiInputIndex, drawList, inputAnchor.PositionOnCanvas,
+                                                fillColor,
+                                                InputSnapper.InputSnapTypes.ReplaceMultiInput);
+
+                        if (isConnected)
+                        {
+                            if (inputAnchor.InputLine.MultiInputIndex == 0)
+                                DrawMultiInputIndicator(item, inputAnchor.SlotId, inputAnchor.InputLine.MultiInputIndex, drawList, inputAnchor.PositionOnCanvas,
+                                                        fillColor, InputSnapper.InputSnapTypes.InsertBeforeMultiInput);
+
+                            DrawMultiInputIndicator(item, inputAnchor.SlotId, inputAnchor.InputLine.MultiInputIndex, drawList, inputAnchor.PositionOnCanvas,
+                                                    fillColor, InputSnapper.InputSnapTypes.InsertAfterMultiInput);
+                        }
+
+                        showTriangleAnchor = false;
+                    }
+                }
+                else
+                {
+                    // Register for input snapping...
+                    if (isPotentialConnectionEndDropTarget && item != _context.ActiveItem)
+                    {
+                        fillColor = ColorVariations.Highlight.Apply(type2UiProperties.Color).Fade(Blink);
+                        InputSnapper.RegisterAsPotentialTargetInput(item, center, inputAnchor.SlotId);
+                    }
+                }
+
+                if (showTriangleAnchor)
+                {
+                    var pp = new Vector2(pMinVisible.X - 1, center.Y);
+                    drawList.AddTriangleFilled(pp + new Vector2(1, 0) + new Vector2(-0, -anchorWidth) * CanvasScale,
+                                               pp + new Vector2(1, 0) + new Vector2(anchorHeight, 0) * CanvasScale,
+                                               pp + new Vector2(1, 0) + new Vector2(0, anchorWidth) * CanvasScale,
+                                               fillColor);
+                }
+            }
+        }
+
+        // Draw output sockets...
+        var count = item.GetOutputAnchorCount();
+        MagGraphItem.OutputAnchorPoint outputAnchor = default;
+        for (var index = 0; index < count; index++)
+        {
+            item.GetOutputAnchorAtIndex(index, ref outputAnchor);
+
+            var type2UiProperties = TypeUiRegistry.GetPropertiesForType(outputAnchor.ConnectionType);
+
+            var posOnCanvas = TransformPosition(outputAnchor.PositionOnCanvas);
+
+            Vector2 center;
+            bool isPotentialConnectionStartDropTarget = false;
+            // ...below
+            if (outputAnchor.Direction == MagGraphItem.Directions.Vertical)
+            {
+                center = new Vector2(posOnCanvas.X, pMaxVisible.Y);
+                center += new Vector2(0, -1);
+            }
+            // ... on the right
+            else
+            {
+                var hasOutputSnappedConnection = false;
+                foreach (var c in item.OutputLines[outputAnchor.OutputLineIndex].ConnectionsOut)
+                {
+                    if (c.IsSnapped && c.Style is MagGraphConnection.ConnectionStyles.MainOutToMainInSnappedHorizontal
+                            or MagGraphConnection.ConnectionStyles.MainOutToInputSnappedHorizontal)
+                    {
+                        hasOutputSnappedConnection = true;
+                        break;
+                    }
+                }
+
+                // Register for output snapping...
+                isPotentialConnectionStartDropTarget = _context.StateMachine.CurrentState == GraphStates.DragConnectionBeginning
+                                                       && _context.DraggedPrimaryOutputType == outputAnchor.ConnectionType
+                                                       && !hasOutputSnappedConnection;
+                //&& outputAnchor.SnappedConnectionHash == MagGraphItem.FreeAnchor;
+
+                if (isPotentialConnectionStartDropTarget)
+                {
+                    OutputSnapper.RegisterAsPotentialTargetOutput(context, item, outputAnchor);
+                }
+
+                center = new Vector2(pMaxVisible.X, posOnCanvas.Y);
+                center += new Vector2(-2, 0);
+            }
+
+            var hasSnappedConnection = false;
+            
+            foreach (var c in item.OutputLines[outputAnchor.OutputLineIndex].ConnectionsOut)
+            {
+                if (!c.IsSnapped)
+                    continue;
+
+                if (outputAnchor.Direction == MagGraphItem.Directions.Vertical &&
+                    c.Style == MagGraphConnection.ConnectionStyles.MainOutToMainInSnappedVertical
+                    || outputAnchor.Direction == MagGraphItem.Directions.Horizontal &&
+                    c.Style == MagGraphConnection.ConnectionStyles.MainOutToMainInSnappedHorizontal)
+                {
+                    hasSnappedConnection = true;
+                    break;
+                }
+            }
+
+            var isOutputHovered = //isItemHovered
+                                  //&& 
+                                  Vector2.Distance(ImGui.GetMousePos(), center) < 7 * CanvasScale
+                                  && context.StateMachine.CurrentState == GraphStates.Default;
+            
+            var anchorOutlineColor = ColorVariations.OperatorOutline.Apply(type2UiProperties.Color);
+
+            var fillColor = ColorVariations.OperatorBackground.Apply(type2UiProperties.Color);
+            if (isOutputHovered)
+            {
+                fillColor = ColorVariations.Highlight.Apply(type2UiProperties.Color);
+            }
+            else if (isPotentialConnectionStartDropTarget)
+            {
+                fillColor = ColorVariations.ConnectionLines.Apply(type2UiProperties.Color).Fade(Blink);
+            }
+
+            var hoverOutputFactor = isOutputHovered ? 1.3f : 1;
+
+            if (!hasSnappedConnection
+                || isItemHovered
+                || isOutputHovered)
+            {
+                drawList.AddCircleFilled(center, (1 + 2 * hoverOutputFactor) * CanvasScale - 1, fillColor, 12);
+                drawList.AddCircle(center, (1 + 2 * hoverOutputFactor) * CanvasScale, anchorOutlineColor, 12);
+            }
+
+            if (isOutputHovered)
+            {
+                var e = MathF.Round(2 * CanvasScale);
+                drawList.AddRectFilled(center + new Vector2(-e, 0),
+                                       center + new Vector2(e + 1, 1),
+                                       anchorOutlineColor);
+
+                drawList.AddRectFilled(center + new Vector2(0, -e),
+                                       center + new Vector2(1, e + 1),
+                                       anchorOutlineColor);
+
+                // This will later be used for by DefaultState to create a connection
+                var contextActiveSourceOutputId = outputAnchor.SlotId;
+                _context.ActiveSourceItem = item;
+                _context.ActiveSourceOutputId = contextActiveSourceOutputId;
+                _context.ActiveOutputDirection = outputAnchor.Direction;
+
+                // Show tooltip with output name and type
+                if (item.Variant == MagGraphItem.Variants.Operator)
+                {
+                    var outputLine = item.OutputLines.FirstOrDefault(o => o.Id == contextActiveSourceOutputId);
+
+                    if (outputLine.Id == contextActiveSourceOutputId)
+                    {
+                        ImGui.PushStyleVar(ImGuiStyleVar.WindowPadding, new Vector2(5, 5));
+                        ImGui.BeginTooltip();
+                        ImGui.TextUnformatted(outputLine.OutputUi.OutputDefinition.Name);
+                        var type = outputLine.OutputUi.OutputDefinition.ValueType;
+                        var typeName = type.Name;
+                        if (typeName == "Single")
+                            typeName = "Float";
+
+                        var uiProperties = TypeUiRegistry.GetPropertiesForType(type);
+                        ImGui.PushStyleColor(ImGuiCol.Text, uiProperties.Color.Rgba);
+                        ImGui.TextUnformatted(typeName);
+                        ImGui.PopStyleColor();
+                        if (outputLine.Output.DirtyFlag.Trigger != DirtyFlagTrigger.None)
+                        {
+                            if (outputLine.Output.DirtyFlag.Trigger != DirtyFlagTrigger.Animated)
+                            {
+                                ImGui.TextUnformatted("(Cache invalidating)");
+                            }
+                            else if (outputLine.Output.DirtyFlag.Trigger != DirtyFlagTrigger.Always)
+                            {
+                                ImGui.TextUnformatted("(always evaluated)");
+                            }
+                            
+                        }
+                        ImGui.EndTooltip();
+                        ImGui.PopStyleVar();
+                    }
+                }
+            }
+
+            //ShowAnchorPointDebugs(outputAnchor);
+        }
+
+        // Draw additional output indicator
+        if (item.Variant == MagGraphItem.Variants.Operator)
+        {
+            if (item.HasHiddenOutputs)
+            {
+                if (_context.StateMachine.CurrentState == GraphStates.PickOutput && _context.ActiveItem == item)
+                {
+                    OutputPicking.DrawAdditionOutputSelector(context);
+                }
+                else
+                {
+                    var padding = 0.1f;
+                    var p = pMaxVisible - new Vector2(GridSizeOnScreen.Y * padding, GridSizeOnScreen.Y * padding);
+                    var area = new ImRect(p + new Vector2(-0.4f, -0.5f) * CanvasScale * 7,
+                                          p + new Vector2(0.4f, 0.5f) * CanvasScale * 7);
+
+                    var isToggleHovered = area.Contains(ImGui.GetMousePos());
+
+                    //var opacity = hoverProgress.RemapAndClamp(0, 1, 0.1f, 0.7f);
+                    drawList.AddTriangleFilled(
+                                               p + new Vector2(-0.4f, -0.5f) * CanvasScale * 4,
+                                               p + new Vector2(0.4f, 0) * CanvasScale * 4,
+                                               p + new Vector2(-0.4f, 0.5f) * CanvasScale * 4,
+                                               UiColors.ForegroundFull.Fade(isToggleHovered ? 1 : 0.5f)
+                                              );
+
+                    if (isToggleHovered)
+                    {
+                        ImGui.SetNextWindowPos(p - new Vector2(15, 15));
+                        if (CustomComponents.BeginTooltip())
+                        {
+                            CustomComponents.HintLabel("Show more outputs...");
+                            foreach (var o in item.SymbolUi!.OutputUis.Values)
+                            {
+                                var isVisible = false;
+                                foreach (var visibleOutput in item.OutputLines)
+                                {
+                                    if (visibleOutput.Id != o.Id) continue;
+                                    isVisible = true;
+                                    break;
+                                }
+
+                                if (isVisible)
+                                    continue;
+
+                                ImGui.TextUnformatted(o.OutputDefinition.Name);
+                                ImGui.SameLine();
+                                ImGui.PushStyleColor(ImGuiCol.Text, UiColors.TextMuted.Rgba);
+                                ImGui.TextUnformatted($" <{o.OutputDefinition.ValueType.Name}>");
+                                ImGui.PopStyleColor();
+                            }
+
+                            CustomComponents.EndTooltip();
+                        }
+
+                        if (ImGui.IsMouseClicked(ImGuiMouseButton.Left)
+                            || ImGui.IsMouseClicked(ImGuiMouseButton.Right))
+                        {
+                            ImGui.OpenPopup("pickOutput");
+                            _context.StateMachine.SetState(GraphStates.PickOutput, context);
+                            _context.ActiveItem = item;
+                        }
+                    }
+                }
+            }
+        }
+
+        if (item.Variant == MagGraphItem.Variants.Operator)
+        {
+            if (item.Instance is IStatusProvider statusProvider)
+            {
+                var statusLevel = statusProvider.GetStatusLevel();
+                if (statusLevel != IStatusProvider.StatusLevel.Success && statusLevel != IStatusProvider.StatusLevel.Undefined)
+                {
+                    ImGui.SetCursorScreenPos(pMinVisible + new Vector2(8, -7));
+                    ImGui.InvisibleButton("#warning", new Vector2(15, 15));
+                    var color = statusLevel switch
+                                    {
+                                        IStatusProvider.StatusLevel.Notice  => UiColors.StatusAttention,
+                                        IStatusProvider.StatusLevel.Warning => UiColors.StatusWarning,
+                                        IStatusProvider.StatusLevel.Error   => UiColors.StatusError,
+                                        _                                   => UiColors.StatusError
+                                    };
+                    Icons.DrawIconOnLastItem(Icon.Warning, color);
+                    CustomComponents.TooltipForLastItem(UiColors.StatusWarning, statusLevel.ToString(), statusProvider.GetStatusMessage(), false);
+                }
+            }
+        }
+    }
+
+
+
+    private void DrawMissingInputIndicator(ImDrawListPtr drawList, Vector2 pMin, MagGraphItem.InputLine inputLine)
+    {
+        var s = GridSizeOnScreen.Y;
+        var c = pMin + new Vector2(-s * 0.2f, s * 0.45f);
+        var s2 = s * 0.4f;
+        drawList.AddTriangleFilled(c + new Vector2(0, -0.2f) * s2,
+                                   c + new Vector2(-0.2f, 0.2f) * s2,
+                                   c + new Vector2(0.2f, 0.2f) * s2,
+                                   //+ new Vector2(8, 9) * CanvasScale 
+                                   UiColors.StatusAttention);
+
+        ImGui.SetCursorScreenPos(c - Vector2.One * s2 / 2);
+        ImGui.InvisibleButton("warningArea", new Vector2(s2, s2));
+        if (ImGui.IsItemHovered())
+        {
+            CustomComponents.TooltipForLastItem("Requires " + inputLine.InputUi.InputDefinition.Name);
+        }
+    }
+
+    private void DrawMultiInputIndicator(MagGraphItem item, Guid slotId, int multiInputIndex, ImDrawListPtr drawList, Vector2 inputPosOnCanvas, Color color,
+                                         InputSnapper.InputSnapTypes snapType)
+    {
+        var verticalOffset = snapType switch
+                                 {
+                                     InputSnapper.InputSnapTypes.Normal                 => 0,
+                                     InputSnapper.InputSnapTypes.InsertBeforeMultiInput => -1f,
+                                     InputSnapper.InputSnapTypes.ReplaceMultiInput      => 0,
+                                     InputSnapper.InputSnapTypes.InsertAfterMultiInput  => +1f,
+                                     _                                                  => 0f
+                                 };
+
+        var padding = MagGraphItem.GridSize.Y * 0.15f;
+        var snapPosOnCanvas = inputPosOnCanvas
+                              + new Vector2(padding, MagGraphItem.LineHeight * 0.5f * verticalOffset);
+
+        snapPosOnCanvas.Y = snapPosOnCanvas.Y.Clamp(item.PosOnCanvas.Y + padding, item.PosOnCanvas.Y + item.Size.Y - padding);
+
+        if (snapType != InputSnapper.InputSnapTypes.ReplaceMultiInput)
+            drawList.AddCircleFilled(TransformPosition(snapPosOnCanvas), 2 * CanvasScale, color.Fade(0.5f), 8);
+
+        var pOnScreen = TransformPosition(snapPosOnCanvas);
+        InputSnapper.RegisterAsPotentialTargetInput(item, pOnScreen, slotId, snapType, multiInputIndex);
+    }
+
+    private static void DrawIndicator(ImDrawListPtr drawList, Color color, float opacity, Vector2 areaMin, Vector2 areaMax, float canvasScale,
+                                      ref int indicatorCount)
+    {
+        const int s = 4;
+        var dx = (s + 1) * indicatorCount;
+
+        var pMin = new Vector2(s + dx,
+                               s) * canvasScale + areaMin;
+
+        var pMax = pMin + new Vector2(4, 3) * canvasScale;
+
+        drawList.AddRectFilled(pMin, pMax, color.Fade(opacity));
+        
+        drawList.AddRect(pMin - Vector2.One,
+                         pMax + Vector2.One,
+                         UiColors.WindowBackground.Fade(0.4f * opacity));
+        indicatorCount++;
+    }
+
+    // todo - move outta here
+    private static SymbolUi.Child.CustomUiResult DrawCustomUi(Instance instance, ImDrawListPtr drawList, ImRect selectableScreenRect, Vector2 canvasScale)
+    {
+        var type = instance.Type;
+
+        if (!CustomChildUiRegistry.TryGetValue(type, out var drawFunction))
+            return SymbolUi.Child.CustomUiResult.None;
+
+        // Unfortunately we have to test if symbolChild of instance is still valid.
+        // This might not be the case for operators like undo/redo.
+        if (instance.Parent != null && instance.Parent.Children.TryGetChildInstance(instance.SymbolChildId, out _))
+            return drawFunction(instance, drawList, selectableScreenRect, canvasScale);
+
+        return SymbolUi.Child.CustomUiResult.None;
+    }
+
+    private bool TryDrawTexturePreview(MagGraphItem item, Vector2 itemMin, Vector2 itemMax, ImDrawListPtr drawList, Color typeColor)
+    {
+        if (item.Variant != MagGraphItem.Variants.Operator)
+            return false;
+
+        var instance = item.Instance;
+        if (instance == null || instance.Outputs.Count == 0)
+            return false;
+
+        var firstOutput = instance.Outputs[0];
+        if (firstOutput is not Slot<Texture2D> textureSlot)
+            return false;
+
+        var texture = textureSlot.Value;
+        if (texture == null || texture.IsDisposed)
+            return false;
+
+        var previewTextureView = SrvManager.GetSrvForTexture(texture);
+
+        var aspect = (float)texture.Description.Width / texture.Description.Height;
+
+        var unitScreenHeight = (MagGraphItem.GridSize.Y - 5) * CanvasScale;
+        var previewSize = new Vector2(unitScreenHeight * aspect, unitScreenHeight);
+
+        var maxAspect = 1.6f;
+        if (previewSize.X > unitScreenHeight * maxAspect)
+        {
+            previewSize *= unitScreenHeight / (previewSize.X) * maxAspect;
+        }
+
+        var min = new Vector2(itemMax.X - previewSize.X - 2 * CanvasScale,
+                              itemMin.Y
+                              + (unitScreenHeight - previewSize.Y) / 2
+                              + 1 * CanvasScale);
+
+        if (previewTextureView == null)
+            return false;
+
+        drawList.AddImage((IntPtr)previewTextureView, min,
+                          min + previewSize,
+                          Vector2.Zero,
+                          Vector2.One,
+                          Color.White);
+        if (CanvasScale > 0.5f)
+        {
+            drawList.AddRect(min - Vector2.One * 0.5f * CanvasScale,
+                             min + previewSize + Vector2.One * 0.5f * CanvasScale,
+                             ColorVariations.ConnectionLines.Apply(typeColor),
+                             2 * CanvasScale,
+                             ImDrawFlags.RoundCornersAll,
+                             1 * CanvasScale);
+        }
+
+        return true;
+    }
+
+    private static Guid _hoveredForInputPickingId;
+    private static float _hoverPickingProgress;
+
+    private static readonly Vector2[] _inputIndicatorPoints = new Vector2[5];
+}
+
+internal static class CircleInBoxHelper
+{
+    public static void DrawClippedCircle(Vector2 pMin, Vector2 pMax, Vector2 center, float radius, Color color, ImDrawListPtr drawList)
+    {
+        if (!new ImRect(pMin, pMax).Contains(center))
+            return;
+
+        // Bottom right quadrant (0 to π/2)
+        {
+            var dx = pMax.X - center.X;
+            var start = dx < 0 ? MathF.PI / 2
+                        : dx < radius ? MathF.Acos(dx / radius) : 0;
+
+            var dy = pMax.Y - center.Y;
+            var end = dy < 0 ? 0
+                      : dy < radius ? MathF.PI / 2 - MathF.Acos(dy / radius) : MathF.PI / 2;
+
+            if (start < end)
+            {
+                drawList.PathArcTo(center, radius, start, end);
+            }
+            else
+            {
+                drawList.PathLineTo(new Vector2(pMax.X, center.Y));
+                drawList.PathLineTo(pMax);
+            }
+        }
+
+        // Bottom left quadrant (π/2 to π)
+        {
+            var dy = pMax.Y - center.Y;
+            var start = dy < 0
+                            ? MathF.PI / 2
+                            : dy < radius
+                                ? MathF.PI / 2 + MathF.Acos(dy / radius)
+                                : MathF.PI / 1.95f;
+
+            var dx = center.X - pMin.X;
+            var end = dx < 0
+                          ? MathF.PI
+                          : dx < radius
+                              ? MathF.PI - MathF.Acos(dx / radius)
+                              : MathF.PI * 0.95f;
+
+            if (start < end)
+            {
+                drawList.PathArcTo(center, radius, start, end);
+            }
+            else
+            {
+                drawList.PathLineTo(new Vector2(pMin.X, pMax.Y));
+            }
+        }
+
+        // Top left quadrant (π to 3π/2)
+        {
+            var dx = center.X - pMin.X;
+            var start = dx < 0 ? MathF.PI
+                        : dx < radius ? MathF.PI + MathF.Acos(dx / radius) : MathF.PI;
+
+            var dy = center.Y - pMin.Y;
+            var end = dy < 0
+                          ? MathF.PI * 1.1f
+                          : dy < radius
+                              ? 3 * MathF.PI / 2 - MathF.Acos(dy / radius)
+                              : 2.95f * MathF.PI / 2;
+
+            if (start < end)
+            {
+                drawList.PathArcTo(center, radius, start, end);
+            }
+            else
+            {
+                drawList.PathLineTo(pMin);
+            }
+        }
+
+        // Top right quadrant (3π/2 to 2π)
+        {
+            var dy = center.Y - pMin.Y;
+            var start = dy < 0
+                            ? 3 * MathF.PI / 2
+                            : dy < radius
+                                ? 3 * MathF.PI / 2 + MathF.Acos(dy / radius)
+                                : 3 * MathF.PI / 2;
+
+            var dx = pMax.X - center.X;
+            var end = dx < 0
+                          ? 2 * MathF.PI
+                          : dx < radius
+                              ? 2 * MathF.PI - MathF.Acos(dx / radius)
+                              : 2 * MathF.PI;
+
+            if (start < end)
+            {
+                drawList.PathArcTo(center, radius, start, end);
+            }
+            else
+            {
+                drawList.PathLineTo(new Vector2(pMax.X, pMin.Y));
+                drawList.PathLineTo(new Vector2(pMax.X, center.Y));
+            }
+        }
+
+        //drawList.PathStroke(color, ImDrawFlags.Closed , 2);
+        drawList.PathFillConvex(color);
+    }
 }