﻿#nullable enable
using System.Diagnostics;
using ImGuiNET;
using T3.Core.Operator;
using T3.Core.Operator.Slots;
using T3.Editor.Gui.Graph.Interaction;
using T3.Editor.Gui.Interaction;
using T3.Editor.Gui.MagGraph.Interaction;
using T3.Editor.Gui.MagGraph.Model;
using T3.Editor.Gui.MagGraph.States;
using T3.Editor.Gui.UiHelpers;
using T3.Editor.UiModel;
using T3.Editor.UiModel.Modification;
using T3.Editor.UiModel.ProjectHandling;
using T3.Editor.UiModel.Selection;

namespace T3.Editor.Gui.MagGraph.Ui;

/**
 * Draws and handles interaction with graph.
 */
internal sealed partial class MagGraphCanvas : ScalableCanvas, IGraphCanvas
{
    public static ProjectView CreateWithComponents(OpenedProject openedProject)
    {
        ProjectView.CreateIndependentComponents(openedProject,
                                                out var navigationHistory,
                                                out var nodeSelection,
                                                out var graphImageBackground);

        var projectView = new ProjectView(openedProject, navigationHistory, nodeSelection, graphImageBackground);
<<<<<<< HEAD
        
=======

        projectView.SetCompositionOp(openedProject.RootInstance);

>>>>>>> e9af1e1a
        if (projectView.CompositionInstance == null)
        {
            Log.Error("Can't create graph without defined composition op");
            return projectView; // TODO: handle this properly
        }

        var canvas = new MagGraphCanvas(projectView);
        projectView.OnCompositionChanged += canvas.CompositionChangedHandler;
        projectView.OnCompositionContentChanged += canvas.CompositionContentChangedHandler;

        projectView.GraphCanvas = canvas;
        return projectView;
    }

    private void CompositionChangedHandler(ProjectView arg1, Guid arg2)
    {
        _context.Layout.FlagStructureAsChanged();
    }

    private void CompositionContentChangedHandler(ProjectView view, ProjectView.ChangeTypes changes)
    {
        Debug.Assert(view == _projectView);
        if ((changes & (ProjectView.ChangeTypes.Connections | ProjectView.ChangeTypes.Children)) != 0)
        {
            _context.Layout.FlagStructureAsChanged();
        }
    }

    private readonly ProjectView _projectView;

    #region implement IGraph canvas
    bool IGraphCanvas.Destroyed { get => _destroyed; set => _destroyed = value; }

    void IGraphCanvas.FocusViewToSelection()
    {
        if (_projectView.CompositionInstance == null)
            return;

        var selectionBounds = NodeSelection.GetSelectionBounds(_projectView.NodeSelection, _projectView.CompositionInstance);
        FitAreaOnCanvas(selectionBounds);
    }

    void IGraphCanvas.OpenAndFocusInstance(IReadOnlyList<Guid> path)
    {
        if (path.Count == 1)
        {
            _projectView.TrySetCompositionOp(path, ICanvas.Transition.JumpOut, path[0]);
            return;
        }

        var compositionPath = path.Take(path.Count - 1).ToList();
        _projectView.TrySetCompositionOp(compositionPath, ICanvas.Transition.JumpIn, path[^1]);
    }

    private Instance _previousInstance;

    void IGraphCanvas.BeginDraw(bool backgroundActive, bool bgHasInteractionFocus)
    {
        //TODO: This should probably be handled by CompositionChangedHandler
        if (_projectView.CompositionInstance != null && _projectView.CompositionInstance != _previousInstance)
        {
            _previousInstance = _projectView.CompositionInstance;
            _context = new GraphUiContext(_projectView, this);
        }
    }

    public bool HasActiveInteraction => _context.StateMachine.CurrentState != GraphStates.Default;

    ProjectView IGraphCanvas.ProjectView { set => throw new NotImplementedException(); }

    void IGraphCanvas.Close()
    {
        _destroyed = true;
        _projectView.OnCompositionChanged -= CompositionChangedHandler;
        _projectView.OnCompositionContentChanged -= CompositionContentChangedHandler;
    }

    void IGraphCanvas.CreatePlaceHolderConnectedToInput(SymbolUi.Child symbolChildUi, Symbol.InputDefinition inputInputDefinition)
    {
        if (_context.StateMachine.CurrentState != GraphStates.Default)
        {
            Log.Debug("Can't insert placeholder while interaction is active");
            return;
        }

        if (_context.Layout.Items.TryGetValue(symbolChildUi.Id, out var item))
        {
            _context.Placeholder.OpenForItemInput(_context, item, inputInputDefinition.Id);
        }
    }

    void IGraphCanvas.ExtractAsConnectedOperator<T>(InputSlot<T> inputSlot, SymbolUi.Child symbolChildUi, Symbol.Child.Input input)
    {
        if (!_context.Layout.Items.TryGetValue(symbolChildUi.Id, out var sourceItem))
        {
            return;
        }

        var insertionLineIndex = InputPicking.GetInsertionLineIndex(inputSlot.Parent.Inputs,
                                                                    sourceItem.InputLines,
                                                                    input.Id,
                                                                    out var shouldPushDown);

        var focusedItemPosOnCanvas = sourceItem.PosOnCanvas + new Vector2(-sourceItem.Size.X, MagGraphItem.GridSize.Y * insertionLineIndex);

        _context.StartMacroCommand("Extract parameters");
        if (shouldPushDown)
        {
            MagItemMovement
               .MoveSnappedItemsVertically(_context,
                                           MagItemMovement.CollectSnappedItems(sourceItem, includeRoot: false),
                                           sourceItem.PosOnCanvas.Y + (insertionLineIndex - 0.5f) * MagGraphItem.GridSize.Y,
                                           MagGraphItem.GridSize.Y);
        }

        // Todo: This should use undo/redo
        ParameterExtraction.ExtractAsConnectedOperator(inputSlot, symbolChildUi, input, focusedItemPosOnCanvas);
        _context.Layout.FlagStructureAsChanged();
        _context.CompleteMacroCommand();
    }

    void IGraphCanvas.StartDraggingFromInputSlot(SymbolUi.Child symbolChildUi, Symbol.InputDefinition inputInputDefinition)
    {
        Log.Debug($"{nameof(IGraphCanvas.StartDraggingFromInputSlot)}() not implemented yet");
    }
    #endregion

    private MagGraphCanvas(ProjectView projectView)
    {
        _projectView = projectView;
        EnableParentZoom = false;
        _context = new GraphUiContext(projectView, this);
        _previousInstance = projectView.CompositionInstance!;
    }

    private ImRect _visibleCanvasArea;

    private bool IsRectVisible(ImRect rect)
    {
        return _visibleCanvasArea.Overlaps(rect);
    }

    public bool IsItemVisible(ISelectableCanvasObject item)
    {
        return IsRectVisible(ImRect.RectWithSize(item.PosOnCanvas, item.Size));
    }

    public bool IsFocused { get; private set; }
    public bool IsHovered { get; private set; }

    /// <summary>
    /// This is an intermediate helper method that should be replaced with a generalized implementation shared by
    /// all graph windows. It's especially unfortunate because it relies on GraphWindow.Focus to exist as open window :(
    ///
    /// It uses changes to context.CompositionOp to refresh the view to either the complete content or to the
    /// view saved in user settings...
    /// </summary>
    // private void InitializeCanvasScope(GraphUiContext context)
    // {
    //     if (ProjectView.Focused?.GraphCanvas is not ScalableCanvas canvas)
    //         return;
    //
    //
    //     // Meh: This relies on TargetScope already being set to new composition.
    //     var newViewArea = canvas.GetVisibleCanvasArea();
    //     if (UserSettings.Config.ViewedCanvasAreaForSymbolChildId.TryGetValue(context.CompositionInstance.SymbolChildId, out var savedCanvasView))
    //     {
    //         newViewArea = savedCanvasView;
    //     }
    //
    //     var scope = GetScopeForCanvasArea(newViewArea);
    //     context.Canvas.SetScopeWithTransition(scope, ICanvas.Transition.Instant);
    // }
    private void HandleSymbolDropping(GraphUiContext context)
    {
        if (!DragHandling.IsDragging)
            return;

        ImGui.SetCursorPos(Vector2.Zero);
        ImGui.InvisibleButton("## drop", ImGui.GetWindowSize());

        if (!DragHandling.TryGetDataDroppedLastItem(DragHandling.SymbolDraggingId, out var data))
            return;

        if (!Guid.TryParse(data, out var guid))
        {
            Log.Warning("Invalid data format for drop? " + data);
            return;
        }

        if (SymbolUiRegistry.TryGetSymbolUi(guid, out var symbolUi))
        {
            var symbol = symbolUi.Symbol;
            var posOnCanvas = InverseTransformPositionFloat(ImGui.GetMousePos());
            if (!SymbolUiRegistry.TryGetSymbolUi(context.CompositionInstance.Symbol.Id, out var compositionOpSymbolUi))
            {
                Log.Warning("Failed to get symbol id for " + context.CompositionInstance.SymbolChildId);
                return;
            }

            var childUi = GraphOperations.AddSymbolChild(symbol, compositionOpSymbolUi, posOnCanvas);
            var instance = context.CompositionInstance.Children[childUi.Id];
            context.Selector.SetSelection(childUi, instance);
            context.Layout.FlagStructureAsChanged();
        }
        else
        {
            Log.Warning($"Symbol {guid} not found in registry");
        }
    }

    private void HandleFenceSelection(GraphUiContext context, SelectionFence selectionFence)
    {
        var shouldBeActive =
                ImGui.IsWindowHovered(ImGuiHoveredFlags.AllowWhenBlockedByPopup)
                && (_context.StateMachine.CurrentState == GraphStates.Default
                    || _context.StateMachine.CurrentState == GraphStates.HoldBackground)
                && _context.StateMachine.StateTime > 0.01f // Prevent glitches when coming from other states.
            ;

        if (!shouldBeActive)
        {
            selectionFence.Reset();
            return;
        }

        switch (selectionFence.UpdateAndDraw(out var selectMode))
        {
            case SelectionFence.States.PressedButNotMoved:
                if (selectMode == SelectionFence.SelectModes.Replace)
                    _context.Selector.Clear();
                break;

            case SelectionFence.States.Updated:
                HandleSelectionFenceUpdate(selectionFence.BoundsUnclamped, selectMode);
                break;

            case SelectionFence.States.CompletedAsClick:
                // A hack to prevent clearing selection when opening parameter popup
                if (ImGui.IsPopupOpen("", ImGuiPopupFlags.AnyPopup))
                    break;

                _context.Selector.Clear();
                _context.Selector.SetSelectionToComposition(context.CompositionInstance);
                break;
            case SelectionFence.States.Inactive:
                break;
            case SelectionFence.States.CompletedAsArea:
                break;
            default:
                throw new ArgumentOutOfRangeException();
        }
    }

    // TODO: Support non graph items like annotations.
    private void HandleSelectionFenceUpdate(ImRect bounds, SelectionFence.SelectModes selectMode)
    {
        var boundsInCanvas = InverseTransformRect(bounds);

        if (selectMode == SelectionFence.SelectModes.Replace)
        {
            _context.Selector.Clear();
        }

        // Add items
        foreach (var item in _context.Layout.Items.Values)
        {
            var rect = new ImRect(item.PosOnCanvas, item.PosOnCanvas + item.Size);
            if (!rect.Overlaps(boundsInCanvas))
                continue;

            if (selectMode == SelectionFence.SelectModes.Remove)
            {
                _context.Selector.DeselectNode(item, item.Instance);
            }
            else
            {
                if (item.Variant == MagGraphItem.Variants.Operator)
                {
                    _context.Selector.AddSelection(item.Selectable, item.Instance);
                }
                else
                {
                    _context.Selector.AddSelection(item.Selectable);
                }
            }
        }

        foreach (var magAnnotation in _context.Layout.Annotations.Values)
        {
            var annotationArea = new ImRect(magAnnotation.PosOnCanvas, magAnnotation.PosOnCanvas + magAnnotation.Size);
            if (!boundsInCanvas.Contains(annotationArea))
                continue;

            if (selectMode == SelectionFence.SelectModes.Remove)
            {
                _context.Selector.DeselectNode(magAnnotation.Annotation);
            }
            else
            {
                _context.Selector.AddSelection(magAnnotation.Annotation);
            }
        }
    }

    // private void CenterView()
    // {
    //     var visibleArea = new ImRect();
    //     var isFirst = true;
    //
    //     foreach (var item in _context.Layout.Items.Values)
    //     {
    //         if (isFirst)
    //         {
    //             visibleArea = item.Area;
    //             isFirst = false;
    //             continue;
    //         }
    //
    //         visibleArea.Add(item.PosOnCanvas);
    //     }
    //
    //     FitAreaOnCanvas(visibleArea);
    // }

    private float GetHoverTimeForId(Guid id)
    {
        if (id != _lastHoverId)
            return 0;

        return HoverTime;
    }

    private readonly SelectionFence _selectionFence = new();
    private Vector2 GridSizeOnScreen => TransformDirection(MagGraphItem.GridSize);
    private float CanvasScale => Scale.X;

    // ReSharper disable once FieldCanBeMadeReadOnly.Global
    public bool ShowDebug = false; //ImGui.GetIO().KeyAlt;

    private Guid _lastHoverId;
    private double _hoverStartTime;
    private float HoverTime => (float)(ImGui.GetTime() - _hoverStartTime);
    private GraphUiContext _context;
    private bool _destroyed;

    protected override ScalableCanvas? Parent => null;

    public void FocusViewToSelection(GraphUiContext context)
    {
        var areaOnCanvas = NodeSelection.GetSelectionBounds(context.Selector, context.CompositionInstance);
        areaOnCanvas.Expand(200);
        FitAreaOnCanvas(areaOnCanvas);
    }
}<|MERGE_RESOLUTION|>--- conflicted
+++ resolved
@@ -1,393 +1,387 @@
-﻿#nullable enable
-using System.Diagnostics;
-using ImGuiNET;
-using T3.Core.Operator;
-using T3.Core.Operator.Slots;
-using T3.Editor.Gui.Graph.Interaction;
-using T3.Editor.Gui.Interaction;
-using T3.Editor.Gui.MagGraph.Interaction;
-using T3.Editor.Gui.MagGraph.Model;
-using T3.Editor.Gui.MagGraph.States;
-using T3.Editor.Gui.UiHelpers;
-using T3.Editor.UiModel;
-using T3.Editor.UiModel.Modification;
-using T3.Editor.UiModel.ProjectHandling;
-using T3.Editor.UiModel.Selection;
-
-namespace T3.Editor.Gui.MagGraph.Ui;
-
-/**
- * Draws and handles interaction with graph.
- */
-internal sealed partial class MagGraphCanvas : ScalableCanvas, IGraphCanvas
-{
-    public static ProjectView CreateWithComponents(OpenedProject openedProject)
-    {
-        ProjectView.CreateIndependentComponents(openedProject,
-                                                out var navigationHistory,
-                                                out var nodeSelection,
-                                                out var graphImageBackground);
-
-        var projectView = new ProjectView(openedProject, navigationHistory, nodeSelection, graphImageBackground);
-<<<<<<< HEAD
-        
-=======
-
-        projectView.SetCompositionOp(openedProject.RootInstance);
-
->>>>>>> e9af1e1a
-        if (projectView.CompositionInstance == null)
-        {
-            Log.Error("Can't create graph without defined composition op");
-            return projectView; // TODO: handle this properly
-        }
-
-        var canvas = new MagGraphCanvas(projectView);
-        projectView.OnCompositionChanged += canvas.CompositionChangedHandler;
-        projectView.OnCompositionContentChanged += canvas.CompositionContentChangedHandler;
-
-        projectView.GraphCanvas = canvas;
-        return projectView;
-    }
-
-    private void CompositionChangedHandler(ProjectView arg1, Guid arg2)
-    {
-        _context.Layout.FlagStructureAsChanged();
-    }
-
-    private void CompositionContentChangedHandler(ProjectView view, ProjectView.ChangeTypes changes)
-    {
-        Debug.Assert(view == _projectView);
-        if ((changes & (ProjectView.ChangeTypes.Connections | ProjectView.ChangeTypes.Children)) != 0)
-        {
-            _context.Layout.FlagStructureAsChanged();
-        }
-    }
-
-    private readonly ProjectView _projectView;
-
-    #region implement IGraph canvas
-    bool IGraphCanvas.Destroyed { get => _destroyed; set => _destroyed = value; }
-
-    void IGraphCanvas.FocusViewToSelection()
-    {
-        if (_projectView.CompositionInstance == null)
-            return;
-
-        var selectionBounds = NodeSelection.GetSelectionBounds(_projectView.NodeSelection, _projectView.CompositionInstance);
-        FitAreaOnCanvas(selectionBounds);
-    }
-
-    void IGraphCanvas.OpenAndFocusInstance(IReadOnlyList<Guid> path)
-    {
-        if (path.Count == 1)
-        {
-            _projectView.TrySetCompositionOp(path, ICanvas.Transition.JumpOut, path[0]);
-            return;
-        }
-
-        var compositionPath = path.Take(path.Count - 1).ToList();
-        _projectView.TrySetCompositionOp(compositionPath, ICanvas.Transition.JumpIn, path[^1]);
-    }
-
-    private Instance _previousInstance;
-
-    void IGraphCanvas.BeginDraw(bool backgroundActive, bool bgHasInteractionFocus)
-    {
-        //TODO: This should probably be handled by CompositionChangedHandler
-        if (_projectView.CompositionInstance != null && _projectView.CompositionInstance != _previousInstance)
-        {
-            _previousInstance = _projectView.CompositionInstance;
-            _context = new GraphUiContext(_projectView, this);
-        }
-    }
-
-    public bool HasActiveInteraction => _context.StateMachine.CurrentState != GraphStates.Default;
-
-    ProjectView IGraphCanvas.ProjectView { set => throw new NotImplementedException(); }
-
-    void IGraphCanvas.Close()
-    {
-        _destroyed = true;
-        _projectView.OnCompositionChanged -= CompositionChangedHandler;
-        _projectView.OnCompositionContentChanged -= CompositionContentChangedHandler;
-    }
-
-    void IGraphCanvas.CreatePlaceHolderConnectedToInput(SymbolUi.Child symbolChildUi, Symbol.InputDefinition inputInputDefinition)
-    {
-        if (_context.StateMachine.CurrentState != GraphStates.Default)
-        {
-            Log.Debug("Can't insert placeholder while interaction is active");
-            return;
-        }
-
-        if (_context.Layout.Items.TryGetValue(symbolChildUi.Id, out var item))
-        {
-            _context.Placeholder.OpenForItemInput(_context, item, inputInputDefinition.Id);
-        }
-    }
-
-    void IGraphCanvas.ExtractAsConnectedOperator<T>(InputSlot<T> inputSlot, SymbolUi.Child symbolChildUi, Symbol.Child.Input input)
-    {
-        if (!_context.Layout.Items.TryGetValue(symbolChildUi.Id, out var sourceItem))
-        {
-            return;
-        }
-
-        var insertionLineIndex = InputPicking.GetInsertionLineIndex(inputSlot.Parent.Inputs,
-                                                                    sourceItem.InputLines,
-                                                                    input.Id,
-                                                                    out var shouldPushDown);
-
-        var focusedItemPosOnCanvas = sourceItem.PosOnCanvas + new Vector2(-sourceItem.Size.X, MagGraphItem.GridSize.Y * insertionLineIndex);
-
-        _context.StartMacroCommand("Extract parameters");
-        if (shouldPushDown)
-        {
-            MagItemMovement
-               .MoveSnappedItemsVertically(_context,
-                                           MagItemMovement.CollectSnappedItems(sourceItem, includeRoot: false),
-                                           sourceItem.PosOnCanvas.Y + (insertionLineIndex - 0.5f) * MagGraphItem.GridSize.Y,
-                                           MagGraphItem.GridSize.Y);
-        }
-
-        // Todo: This should use undo/redo
-        ParameterExtraction.ExtractAsConnectedOperator(inputSlot, symbolChildUi, input, focusedItemPosOnCanvas);
-        _context.Layout.FlagStructureAsChanged();
-        _context.CompleteMacroCommand();
-    }
-
-    void IGraphCanvas.StartDraggingFromInputSlot(SymbolUi.Child symbolChildUi, Symbol.InputDefinition inputInputDefinition)
-    {
-        Log.Debug($"{nameof(IGraphCanvas.StartDraggingFromInputSlot)}() not implemented yet");
-    }
-    #endregion
-
-    private MagGraphCanvas(ProjectView projectView)
-    {
-        _projectView = projectView;
-        EnableParentZoom = false;
-        _context = new GraphUiContext(projectView, this);
-        _previousInstance = projectView.CompositionInstance!;
-    }
-
-    private ImRect _visibleCanvasArea;
-
-    private bool IsRectVisible(ImRect rect)
-    {
-        return _visibleCanvasArea.Overlaps(rect);
-    }
-
-    public bool IsItemVisible(ISelectableCanvasObject item)
-    {
-        return IsRectVisible(ImRect.RectWithSize(item.PosOnCanvas, item.Size));
-    }
-
-    public bool IsFocused { get; private set; }
-    public bool IsHovered { get; private set; }
-
-    /// <summary>
-    /// This is an intermediate helper method that should be replaced with a generalized implementation shared by
-    /// all graph windows. It's especially unfortunate because it relies on GraphWindow.Focus to exist as open window :(
-    ///
-    /// It uses changes to context.CompositionOp to refresh the view to either the complete content or to the
-    /// view saved in user settings...
-    /// </summary>
-    // private void InitializeCanvasScope(GraphUiContext context)
-    // {
-    //     if (ProjectView.Focused?.GraphCanvas is not ScalableCanvas canvas)
-    //         return;
-    //
-    //
-    //     // Meh: This relies on TargetScope already being set to new composition.
-    //     var newViewArea = canvas.GetVisibleCanvasArea();
-    //     if (UserSettings.Config.ViewedCanvasAreaForSymbolChildId.TryGetValue(context.CompositionInstance.SymbolChildId, out var savedCanvasView))
-    //     {
-    //         newViewArea = savedCanvasView;
-    //     }
-    //
-    //     var scope = GetScopeForCanvasArea(newViewArea);
-    //     context.Canvas.SetScopeWithTransition(scope, ICanvas.Transition.Instant);
-    // }
-    private void HandleSymbolDropping(GraphUiContext context)
-    {
-        if (!DragHandling.IsDragging)
-            return;
-
-        ImGui.SetCursorPos(Vector2.Zero);
-        ImGui.InvisibleButton("## drop", ImGui.GetWindowSize());
-
-        if (!DragHandling.TryGetDataDroppedLastItem(DragHandling.SymbolDraggingId, out var data))
-            return;
-
-        if (!Guid.TryParse(data, out var guid))
-        {
-            Log.Warning("Invalid data format for drop? " + data);
-            return;
-        }
-
-        if (SymbolUiRegistry.TryGetSymbolUi(guid, out var symbolUi))
-        {
-            var symbol = symbolUi.Symbol;
-            var posOnCanvas = InverseTransformPositionFloat(ImGui.GetMousePos());
-            if (!SymbolUiRegistry.TryGetSymbolUi(context.CompositionInstance.Symbol.Id, out var compositionOpSymbolUi))
-            {
-                Log.Warning("Failed to get symbol id for " + context.CompositionInstance.SymbolChildId);
-                return;
-            }
-
-            var childUi = GraphOperations.AddSymbolChild(symbol, compositionOpSymbolUi, posOnCanvas);
-            var instance = context.CompositionInstance.Children[childUi.Id];
-            context.Selector.SetSelection(childUi, instance);
-            context.Layout.FlagStructureAsChanged();
-        }
-        else
-        {
-            Log.Warning($"Symbol {guid} not found in registry");
-        }
-    }
-
-    private void HandleFenceSelection(GraphUiContext context, SelectionFence selectionFence)
-    {
-        var shouldBeActive =
-                ImGui.IsWindowHovered(ImGuiHoveredFlags.AllowWhenBlockedByPopup)
-                && (_context.StateMachine.CurrentState == GraphStates.Default
-                    || _context.StateMachine.CurrentState == GraphStates.HoldBackground)
-                && _context.StateMachine.StateTime > 0.01f // Prevent glitches when coming from other states.
-            ;
-
-        if (!shouldBeActive)
-        {
-            selectionFence.Reset();
-            return;
-        }
-
-        switch (selectionFence.UpdateAndDraw(out var selectMode))
-        {
-            case SelectionFence.States.PressedButNotMoved:
-                if (selectMode == SelectionFence.SelectModes.Replace)
-                    _context.Selector.Clear();
-                break;
-
-            case SelectionFence.States.Updated:
-                HandleSelectionFenceUpdate(selectionFence.BoundsUnclamped, selectMode);
-                break;
-
-            case SelectionFence.States.CompletedAsClick:
-                // A hack to prevent clearing selection when opening parameter popup
-                if (ImGui.IsPopupOpen("", ImGuiPopupFlags.AnyPopup))
-                    break;
-
-                _context.Selector.Clear();
-                _context.Selector.SetSelectionToComposition(context.CompositionInstance);
-                break;
-            case SelectionFence.States.Inactive:
-                break;
-            case SelectionFence.States.CompletedAsArea:
-                break;
-            default:
-                throw new ArgumentOutOfRangeException();
-        }
-    }
-
-    // TODO: Support non graph items like annotations.
-    private void HandleSelectionFenceUpdate(ImRect bounds, SelectionFence.SelectModes selectMode)
-    {
-        var boundsInCanvas = InverseTransformRect(bounds);
-
-        if (selectMode == SelectionFence.SelectModes.Replace)
-        {
-            _context.Selector.Clear();
-        }
-
-        // Add items
-        foreach (var item in _context.Layout.Items.Values)
-        {
-            var rect = new ImRect(item.PosOnCanvas, item.PosOnCanvas + item.Size);
-            if (!rect.Overlaps(boundsInCanvas))
-                continue;
-
-            if (selectMode == SelectionFence.SelectModes.Remove)
-            {
-                _context.Selector.DeselectNode(item, item.Instance);
-            }
-            else
-            {
-                if (item.Variant == MagGraphItem.Variants.Operator)
-                {
-                    _context.Selector.AddSelection(item.Selectable, item.Instance);
-                }
-                else
-                {
-                    _context.Selector.AddSelection(item.Selectable);
-                }
-            }
-        }
-
-        foreach (var magAnnotation in _context.Layout.Annotations.Values)
-        {
-            var annotationArea = new ImRect(magAnnotation.PosOnCanvas, magAnnotation.PosOnCanvas + magAnnotation.Size);
-            if (!boundsInCanvas.Contains(annotationArea))
-                continue;
-
-            if (selectMode == SelectionFence.SelectModes.Remove)
-            {
-                _context.Selector.DeselectNode(magAnnotation.Annotation);
-            }
-            else
-            {
-                _context.Selector.AddSelection(magAnnotation.Annotation);
-            }
-        }
-    }
-
-    // private void CenterView()
-    // {
-    //     var visibleArea = new ImRect();
-    //     var isFirst = true;
-    //
-    //     foreach (var item in _context.Layout.Items.Values)
-    //     {
-    //         if (isFirst)
-    //         {
-    //             visibleArea = item.Area;
-    //             isFirst = false;
-    //             continue;
-    //         }
-    //
-    //         visibleArea.Add(item.PosOnCanvas);
-    //     }
-    //
-    //     FitAreaOnCanvas(visibleArea);
-    // }
-
-    private float GetHoverTimeForId(Guid id)
-    {
-        if (id != _lastHoverId)
-            return 0;
-
-        return HoverTime;
-    }
-
-    private readonly SelectionFence _selectionFence = new();
-    private Vector2 GridSizeOnScreen => TransformDirection(MagGraphItem.GridSize);
-    private float CanvasScale => Scale.X;
-
-    // ReSharper disable once FieldCanBeMadeReadOnly.Global
-    public bool ShowDebug = false; //ImGui.GetIO().KeyAlt;
-
-    private Guid _lastHoverId;
-    private double _hoverStartTime;
-    private float HoverTime => (float)(ImGui.GetTime() - _hoverStartTime);
-    private GraphUiContext _context;
-    private bool _destroyed;
-
-    protected override ScalableCanvas? Parent => null;
-
-    public void FocusViewToSelection(GraphUiContext context)
-    {
-        var areaOnCanvas = NodeSelection.GetSelectionBounds(context.Selector, context.CompositionInstance);
-        areaOnCanvas.Expand(200);
-        FitAreaOnCanvas(areaOnCanvas);
-    }
+﻿#nullable enable
+using System.Diagnostics;
+using ImGuiNET;
+using T3.Core.Operator;
+using T3.Core.Operator.Slots;
+using T3.Editor.Gui.Graph.Interaction;
+using T3.Editor.Gui.Interaction;
+using T3.Editor.Gui.MagGraph.Interaction;
+using T3.Editor.Gui.MagGraph.Model;
+using T3.Editor.Gui.MagGraph.States;
+using T3.Editor.Gui.UiHelpers;
+using T3.Editor.UiModel;
+using T3.Editor.UiModel.Modification;
+using T3.Editor.UiModel.ProjectHandling;
+using T3.Editor.UiModel.Selection;
+
+namespace T3.Editor.Gui.MagGraph.Ui;
+
+/**
+ * Draws and handles interaction with graph.
+ */
+internal sealed partial class MagGraphCanvas : ScalableCanvas, IGraphCanvas
+{
+    public static ProjectView CreateWithComponents(OpenedProject openedProject)
+    {
+        ProjectView.CreateIndependentComponents(openedProject,
+                                                out var navigationHistory,
+                                                out var nodeSelection,
+                                                out var graphImageBackground);
+
+        var projectView = new ProjectView(openedProject, navigationHistory, nodeSelection, graphImageBackground);
+        
+        if (projectView.CompositionInstance == null)
+        {
+            Log.Error("Can't create graph without defined composition op");
+            return projectView; // TODO: handle this properly
+        }
+
+        var canvas = new MagGraphCanvas(projectView);
+        projectView.OnCompositionChanged += canvas.CompositionChangedHandler;
+        projectView.OnCompositionContentChanged += canvas.CompositionContentChangedHandler;
+
+        projectView.GraphCanvas = canvas;
+        return projectView;
+    }
+
+    private void CompositionChangedHandler(ProjectView arg1, Guid arg2)
+    {
+        _context.Layout.FlagStructureAsChanged();
+    }
+
+    private void CompositionContentChangedHandler(ProjectView view, ProjectView.ChangeTypes changes)
+    {
+        Debug.Assert(view == _projectView);
+        if ((changes & (ProjectView.ChangeTypes.Connections | ProjectView.ChangeTypes.Children)) != 0)
+        {
+            _context.Layout.FlagStructureAsChanged();
+        }
+    }
+
+    private readonly ProjectView _projectView;
+
+    #region implement IGraph canvas
+    bool IGraphCanvas.Destroyed { get => _destroyed; set => _destroyed = value; }
+
+    void IGraphCanvas.FocusViewToSelection()
+    {
+        if (_projectView.CompositionInstance == null)
+            return;
+
+        var selectionBounds = NodeSelection.GetSelectionBounds(_projectView.NodeSelection, _projectView.CompositionInstance);
+        FitAreaOnCanvas(selectionBounds);
+    }
+
+    void IGraphCanvas.OpenAndFocusInstance(IReadOnlyList<Guid> path)
+    {
+        if (path.Count == 1)
+        {
+            _projectView.TrySetCompositionOp(path, ICanvas.Transition.JumpOut, path[0]);
+            return;
+        }
+
+        var compositionPath = path.Take(path.Count - 1).ToList();
+        _projectView.TrySetCompositionOp(compositionPath, ICanvas.Transition.JumpIn, path[^1]);
+    }
+
+    private Instance _previousInstance;
+
+    void IGraphCanvas.BeginDraw(bool backgroundActive, bool bgHasInteractionFocus)
+    {
+        //TODO: This should probably be handled by CompositionChangedHandler
+        if (_projectView.CompositionInstance != null && _projectView.CompositionInstance != _previousInstance)
+        {
+            _previousInstance = _projectView.CompositionInstance;
+            _context = new GraphUiContext(_projectView, this);
+        }
+    }
+
+    public bool HasActiveInteraction => _context.StateMachine.CurrentState != GraphStates.Default;
+
+    ProjectView IGraphCanvas.ProjectView { set => throw new NotImplementedException(); }
+
+    void IGraphCanvas.Close()
+    {
+        _destroyed = true;
+        _projectView.OnCompositionChanged -= CompositionChangedHandler;
+        _projectView.OnCompositionContentChanged -= CompositionContentChangedHandler;
+    }
+
+    void IGraphCanvas.CreatePlaceHolderConnectedToInput(SymbolUi.Child symbolChildUi, Symbol.InputDefinition inputInputDefinition)
+    {
+        if (_context.StateMachine.CurrentState != GraphStates.Default)
+        {
+            Log.Debug("Can't insert placeholder while interaction is active");
+            return;
+        }
+
+        if (_context.Layout.Items.TryGetValue(symbolChildUi.Id, out var item))
+        {
+            _context.Placeholder.OpenForItemInput(_context, item, inputInputDefinition.Id);
+        }
+    }
+
+    void IGraphCanvas.ExtractAsConnectedOperator<T>(InputSlot<T> inputSlot, SymbolUi.Child symbolChildUi, Symbol.Child.Input input)
+    {
+        if (!_context.Layout.Items.TryGetValue(symbolChildUi.Id, out var sourceItem))
+        {
+            return;
+        }
+
+        var insertionLineIndex = InputPicking.GetInsertionLineIndex(inputSlot.Parent.Inputs,
+                                                                    sourceItem.InputLines,
+                                                                    input.Id,
+                                                                    out var shouldPushDown);
+
+        var focusedItemPosOnCanvas = sourceItem.PosOnCanvas + new Vector2(-sourceItem.Size.X, MagGraphItem.GridSize.Y * insertionLineIndex);
+
+        _context.StartMacroCommand("Extract parameters");
+        if (shouldPushDown)
+        {
+            MagItemMovement
+               .MoveSnappedItemsVertically(_context,
+                                           MagItemMovement.CollectSnappedItems(sourceItem, includeRoot: false),
+                                           sourceItem.PosOnCanvas.Y + (insertionLineIndex - 0.5f) * MagGraphItem.GridSize.Y,
+                                           MagGraphItem.GridSize.Y);
+        }
+
+        // Todo: This should use undo/redo
+        ParameterExtraction.ExtractAsConnectedOperator(inputSlot, symbolChildUi, input, focusedItemPosOnCanvas);
+        _context.Layout.FlagStructureAsChanged();
+        _context.CompleteMacroCommand();
+    }
+
+    void IGraphCanvas.StartDraggingFromInputSlot(SymbolUi.Child symbolChildUi, Symbol.InputDefinition inputInputDefinition)
+    {
+        Log.Debug($"{nameof(IGraphCanvas.StartDraggingFromInputSlot)}() not implemented yet");
+    }
+    #endregion
+
+    private MagGraphCanvas(ProjectView projectView)
+    {
+        _projectView = projectView;
+        EnableParentZoom = false;
+        _context = new GraphUiContext(projectView, this);
+        _previousInstance = projectView.CompositionInstance!;
+    }
+
+    private ImRect _visibleCanvasArea;
+
+    private bool IsRectVisible(ImRect rect)
+    {
+        return _visibleCanvasArea.Overlaps(rect);
+    }
+
+    public bool IsItemVisible(ISelectableCanvasObject item)
+    {
+        return IsRectVisible(ImRect.RectWithSize(item.PosOnCanvas, item.Size));
+    }
+
+    public bool IsFocused { get; private set; }
+    public bool IsHovered { get; private set; }
+
+    /// <summary>
+    /// This is an intermediate helper method that should be replaced with a generalized implementation shared by
+    /// all graph windows. It's especially unfortunate because it relies on GraphWindow.Focus to exist as open window :(
+    ///
+    /// It uses changes to context.CompositionOp to refresh the view to either the complete content or to the
+    /// view saved in user settings...
+    /// </summary>
+    // private void InitializeCanvasScope(GraphUiContext context)
+    // {
+    //     if (ProjectView.Focused?.GraphCanvas is not ScalableCanvas canvas)
+    //         return;
+    //
+    //
+    //     // Meh: This relies on TargetScope already being set to new composition.
+    //     var newViewArea = canvas.GetVisibleCanvasArea();
+    //     if (UserSettings.Config.ViewedCanvasAreaForSymbolChildId.TryGetValue(context.CompositionInstance.SymbolChildId, out var savedCanvasView))
+    //     {
+    //         newViewArea = savedCanvasView;
+    //     }
+    //
+    //     var scope = GetScopeForCanvasArea(newViewArea);
+    //     context.Canvas.SetScopeWithTransition(scope, ICanvas.Transition.Instant);
+    // }
+    private void HandleSymbolDropping(GraphUiContext context)
+    {
+        if (!DragHandling.IsDragging)
+            return;
+
+        ImGui.SetCursorPos(Vector2.Zero);
+        ImGui.InvisibleButton("## drop", ImGui.GetWindowSize());
+
+        if (!DragHandling.TryGetDataDroppedLastItem(DragHandling.SymbolDraggingId, out var data))
+            return;
+
+        if (!Guid.TryParse(data, out var guid))
+        {
+            Log.Warning("Invalid data format for drop? " + data);
+            return;
+        }
+
+        if (SymbolUiRegistry.TryGetSymbolUi(guid, out var symbolUi))
+        {
+            var symbol = symbolUi.Symbol;
+            var posOnCanvas = InverseTransformPositionFloat(ImGui.GetMousePos());
+            if (!SymbolUiRegistry.TryGetSymbolUi(context.CompositionInstance.Symbol.Id, out var compositionOpSymbolUi))
+            {
+                Log.Warning("Failed to get symbol id for " + context.CompositionInstance.SymbolChildId);
+                return;
+            }
+
+            var childUi = GraphOperations.AddSymbolChild(symbol, compositionOpSymbolUi, posOnCanvas);
+            var instance = context.CompositionInstance.Children[childUi.Id];
+            context.Selector.SetSelection(childUi, instance);
+            context.Layout.FlagStructureAsChanged();
+        }
+        else
+        {
+            Log.Warning($"Symbol {guid} not found in registry");
+        }
+    }
+
+    private void HandleFenceSelection(GraphUiContext context, SelectionFence selectionFence)
+    {
+        var shouldBeActive =
+                ImGui.IsWindowHovered(ImGuiHoveredFlags.AllowWhenBlockedByPopup)
+                && (_context.StateMachine.CurrentState == GraphStates.Default
+                    || _context.StateMachine.CurrentState == GraphStates.HoldBackground)
+                && _context.StateMachine.StateTime > 0.01f // Prevent glitches when coming from other states.
+            ;
+
+        if (!shouldBeActive)
+        {
+            selectionFence.Reset();
+            return;
+        }
+
+        switch (selectionFence.UpdateAndDraw(out var selectMode))
+        {
+            case SelectionFence.States.PressedButNotMoved:
+                if (selectMode == SelectionFence.SelectModes.Replace)
+                    _context.Selector.Clear();
+                break;
+
+            case SelectionFence.States.Updated:
+                HandleSelectionFenceUpdate(selectionFence.BoundsUnclamped, selectMode);
+                break;
+
+            case SelectionFence.States.CompletedAsClick:
+                // A hack to prevent clearing selection when opening parameter popup
+                if (ImGui.IsPopupOpen("", ImGuiPopupFlags.AnyPopup))
+                    break;
+
+                _context.Selector.Clear();
+                _context.Selector.SetSelectionToComposition(context.CompositionInstance);
+                break;
+            case SelectionFence.States.Inactive:
+                break;
+            case SelectionFence.States.CompletedAsArea:
+                break;
+            default:
+                throw new ArgumentOutOfRangeException();
+        }
+    }
+
+    // TODO: Support non graph items like annotations.
+    private void HandleSelectionFenceUpdate(ImRect bounds, SelectionFence.SelectModes selectMode)
+    {
+        var boundsInCanvas = InverseTransformRect(bounds);
+
+        if (selectMode == SelectionFence.SelectModes.Replace)
+        {
+            _context.Selector.Clear();
+        }
+
+        // Add items
+        foreach (var item in _context.Layout.Items.Values)
+        {
+            var rect = new ImRect(item.PosOnCanvas, item.PosOnCanvas + item.Size);
+            if (!rect.Overlaps(boundsInCanvas))
+                continue;
+
+            if (selectMode == SelectionFence.SelectModes.Remove)
+            {
+                _context.Selector.DeselectNode(item, item.Instance);
+            }
+            else
+            {
+                if (item.Variant == MagGraphItem.Variants.Operator)
+                {
+                    _context.Selector.AddSelection(item.Selectable, item.Instance);
+                }
+                else
+                {
+                    _context.Selector.AddSelection(item.Selectable);
+                }
+            }
+        }
+
+        foreach (var magAnnotation in _context.Layout.Annotations.Values)
+        {
+            var annotationArea = new ImRect(magAnnotation.PosOnCanvas, magAnnotation.PosOnCanvas + magAnnotation.Size);
+            if (!boundsInCanvas.Contains(annotationArea))
+                continue;
+
+            if (selectMode == SelectionFence.SelectModes.Remove)
+            {
+                _context.Selector.DeselectNode(magAnnotation.Annotation);
+            }
+            else
+            {
+                _context.Selector.AddSelection(magAnnotation.Annotation);
+            }
+        }
+    }
+
+    // private void CenterView()
+    // {
+    //     var visibleArea = new ImRect();
+    //     var isFirst = true;
+    //
+    //     foreach (var item in _context.Layout.Items.Values)
+    //     {
+    //         if (isFirst)
+    //         {
+    //             visibleArea = item.Area;
+    //             isFirst = false;
+    //             continue;
+    //         }
+    //
+    //         visibleArea.Add(item.PosOnCanvas);
+    //     }
+    //
+    //     FitAreaOnCanvas(visibleArea);
+    // }
+
+    private float GetHoverTimeForId(Guid id)
+    {
+        if (id != _lastHoverId)
+            return 0;
+
+        return HoverTime;
+    }
+
+    private readonly SelectionFence _selectionFence = new();
+    private Vector2 GridSizeOnScreen => TransformDirection(MagGraphItem.GridSize);
+    private float CanvasScale => Scale.X;
+
+    // ReSharper disable once FieldCanBeMadeReadOnly.Global
+    public bool ShowDebug = false; //ImGui.GetIO().KeyAlt;
+
+    private Guid _lastHoverId;
+    private double _hoverStartTime;
+    private float HoverTime => (float)(ImGui.GetTime() - _hoverStartTime);
+    private GraphUiContext _context;
+    private bool _destroyed;
+
+    protected override ScalableCanvas? Parent => null;
+
+    public void FocusViewToSelection(GraphUiContext context)
+    {
+        var areaOnCanvas = NodeSelection.GetSelectionBounds(context.Selector, context.CompositionInstance);
+        areaOnCanvas.Expand(200);
+        FitAreaOnCanvas(areaOnCanvas);
+    }
 }