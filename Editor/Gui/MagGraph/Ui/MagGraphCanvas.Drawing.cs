--- conflicted
+++ resolved
@@ -1,421 +1,416 @@
-﻿using ImGuiNET;
-using T3.Core.DataTypes.Vector;
-using T3.Core.Operator.Interfaces;
-using T3.Core.Utils;
-using T3.Editor.Gui.Graph.Interaction;
-using T3.Editor.Gui.MagGraph.Interaction;
-using T3.Editor.Gui.MagGraph.Model;
-using T3.Editor.Gui.MagGraph.States;
-using T3.Editor.Gui.Styling;
-using T3.Editor.Gui.UiHelpers;
-using T3.Editor.UiModel.InputsAndTypes;
-using T3.Editor.UiModel.Modification;
-using T3.Editor.UiModel.Selection;
-
-namespace T3.Editor.Gui.MagGraph.Ui;
-
-internal sealed partial class MagGraphCanvas
-{
-    public void DrawGraph(ImDrawListPtr drawList, float graphOpacity)
-    {
-        _context.GraphOpacity = graphOpacity;
-        
-        IsFocused = ImGui.IsWindowFocused(ImGuiFocusedFlags.RootAndChildWindows);
-        IsHovered = ImGui.IsWindowHovered();
-
-        var result = _context.DrawDialogs(_projectView);
-
-        if (result == ChangeSymbol.SymbolModificationResults.Nothing)
-        {
-            result |= KeyboardActions.HandleKeyboardActions(_context);
-        }
-<<<<<<< HEAD
-
-        if (_context.ProjectView.InstView is not { IsValid: true })
-=======
-        
-        // General pre-update
-        if ((result & ChangeSymbol.SymbolModificationResults.ProjectViewDiscarded) != 0)
-        {
-            Log.Debug("Skip graph draw after composition update...");
-        }
-        else
->>>>>>> 0481c108
-        {
-            if (_context.ProjectView.InstView is not { IsValid: true })
-            {
-                Log.Warning("Failed to draw graph view without valid composition instance");
-            }
-            else
-            {
-                HandleSymbolDropping(_context);
-
-                // Update view scope if required
-                if (FitViewToSelectionHandling.FitViewToSelectionRequested)
-                {
-                    FocusViewToSelection(_context);
-                }
-        
-
-                // Keep visible canvas area to cull non-visible objects later
-                _visibleCanvasArea = GetVisibleCanvasArea();
-
-                var editingFlags = T3Ui.EditingFlags.None;
-                if (T3Ui.IsAnyPopupOpen)
-                {
-                    if(!ImGui.IsWindowHovered())
-                        editingFlags |= T3Ui.EditingFlags.PreventMouseInteractions;
-                }
-        
-                if(!_context.PreventInteraction && !FrameStats.Last.OpenedPopupCapturedMouse) 
-                    UpdateCanvas(out _, editingFlags);
-
-                // Prepare UiModel for frame
-                _context.Layout.ComputeLayout(_context);
-                _context.ItemMovement.PrepareFrame();
-        
-                if (_context.StateMachine.CurrentState == GraphStates.Default)
-                {
-                    _context.ActiveItem = null;
-                    _context.ActiveSourceItem = null;
-                    _context.ActiveTargetItem = null;
-            
-                    _context.ItemWithActiveCustomUi = null;
-                    _context.ActiveSourceOutputId = Guid.Empty;
-                    _context.ActiveTargetInputId = Guid.Empty;
-                }
-
-                if(!UserSettings.Config.FocusMode) 
-                {
-                    DrawBackgroundGrids(drawList);
-                }
-
-                // Selection fence...
-                if(!_context.PreventInteraction)
-                {
-                    HandleFenceSelection(_context, _selectionFence);
-                }
-        
-                // Draw annotations
-                foreach (var a in _context.Layout.Annotations.Values)
-                {
-                    DrawAnnotation(a, drawList, _context);
-                }
-
-                // Draw items
-                foreach (var item in _context.Layout.Items.Values)
-                {
-                    DrawNode(item, drawList, _context);
-
-                    InvalidateSelectedGizmoProviders(item);
-                }
-
-                Fonts.FontSmall.Scale = 1; // WTF. Some of the drawNode seems to spill out fontSize
-
-                // Update active or hovered item
-                // Doing this after rendering will add slight frame delay but will
-                // keep drag operations more consistent.
-                if (_context.ActiveItem != null)
-                {
-                    if (_context.ActiveItem.Id != _lastHoverId)
-                    {
-                        _hoverStartTime = ImGui.GetTime();
-                        _lastHoverId = _context.ActiveItem.Id;
-                    }
-
-                    FrameStats.AddHoveredId(_context.ActiveItem.Id);
-                }
-                else
-                {
-                    _hoverStartTime = ImGui.GetTime();
-                    _lastHoverId = Guid.Empty;
-                }
-
-                if(!_context.PreventInteraction)
-                    HighlightSplitInsertionPoints(drawList, _context);
-
-                // Draw connections
-                foreach (var connection in _context.Layout.MagConnections)
-                {
-                    DrawConnection(connection, drawList, _context);
-                }
-
-                // Draw special overlays
-                if (_context.StateMachine.CurrentState == GraphStates.RenameChild)
-                {
-                    RenamingOperator.Draw(_projectView);
-                    if (!RenamingOperator.IsOpen)
-                    {
-                        _context.StateMachine.SetState(GraphStates.Default, _context);
-                    }
-                }
-                else if (_context.StateMachine.CurrentState == GraphStates.RenameAnnotation)
-                {
-                    AnnotationRenaming.Draw(_context);
-                }
-                else if (_context.StateMachine.CurrentState == GraphStates.DragAnnotation)
-                {
-                    AnnotationDragging.Draw(_context);
-                }
-        
-        
-        
-                // Draw temp connections
-                foreach (var tc in _context.TempConnections)
-                {
-                    var mousePos = ImGui.GetMousePos();
-
-                    var sourcePosOnScreen = mousePos;
-                    var targetPosOnScreen = mousePos;
-
-                    // Dragging end to new target input...
-                    if (tc.SourceItem != null)
-                    {
-                        var sourcePos = new Vector2(tc.SourceItem.Area.Max.X,
-                                                    tc.SourceItem.Area.Min.Y + MagGraphItem.GridSize.Y * (0.5f + tc.OutputLineIndex));
-
-                        sourcePosOnScreen = TransformPosition(sourcePos);
-
-                        if (_context.StateMachine.CurrentState == GraphStates.DragConnectionEnd
-                            && InputSnapper.BestInputMatch.Item != null)
-                        {
-                            targetPosOnScreen = InputSnapper.BestInputMatch.PosOnScreen;
-                        }
-                    }
-
-                    // Dragging beginning to new source output...
-                    if (tc.TargetItem != null)
-                    {
-                        var targetPos = new Vector2(tc.TargetItem.Area.Min.X,
-                                                    tc.TargetItem.Area.Min.Y + MagGraphItem.GridSize.Y * (0.5f + tc.InputLineIndex));
-                        targetPosOnScreen = TransformPosition(targetPos);
-
-                        if (_context.StateMachine.CurrentState == GraphStates.DragConnectionBeginning
-                            && OutputSnapper.BestOutputMatch.Item != null)
-                        {
-                            sourcePosOnScreen = TransformPosition(OutputSnapper.BestOutputMatch.Anchor.PositionOnCanvas);
-                        }
-
-                        var isDisconnectedMultiInput = tc.InputLineIndex >= tc.TargetItem.InputLines.Length;
-                        if (isDisconnectedMultiInput)
-                            continue;
-                    }
-                    else
-                    {
-                        if (_context.StateMachine.CurrentState == GraphStates.Placeholder)
-                        {
-                            if (_context.Placeholder.PlaceholderItem != null)
-                            {
-                                targetPosOnScreen = TransformPosition(_context.Placeholder.PlaceholderItem.PosOnCanvas);
-                            }
-                        }
-                    }
-
-                    var typeColor = TypeUiRegistry.GetPropertiesForType(tc.Type).Color;
-                    var d = Vector2.Distance(sourcePosOnScreen, targetPosOnScreen) / 2;
-
-                    drawList.AddBezierCubic(sourcePosOnScreen,
-                                            sourcePosOnScreen + new Vector2(d, 0),
-                                            targetPosOnScreen - new Vector2(d, 0),
-                                            targetPosOnScreen,
-                                            typeColor.Fade(0.6f),
-                                            2);
-                }
-
-                OutputSnapper.Update(_context);
-                InputSnapper.Update(_context);
-
-                _context.ConnectionHovering.PrepareNewFrame(_context);
-                _context.Placeholder.Update(_context);
-
-                // Draw animated Snap indicator
-                {
-                    var timeSinceSnap = ImGui.GetTime() - _context.ItemMovement.LastSnapTime;
-                    var progress = ((float)timeSinceSnap).RemapAndClamp(0, 0.4f, 1, 0);
-                    if (progress < 1)
-                    {
-                        drawList.AddCircle(TransformPosition(_context.ItemMovement.LastSnapTargetPositionOnCanvas),
-                                           progress * 50,
-                                           UiColors.ForegroundFull.Fade(progress * 0.2f));
-                    }
-                }
-
-                if (FrameStats.Current.OpenedPopUpName == string.Empty)
-                    CustomComponents.DrawContextMenuForScrollCanvas(() => GraphContextMenu.DrawContextMenuContent(_context, _projectView), ref _contextMenuIsOpen);
-
-                SmoothItemPositions();
-
-                _context.StateMachine.UpdateAfterDraw(_context);
-            }
-        }
-
-    }
-
-    /// <summary>
-    /// Transform gizmos of cached operators like [Point] might not be visible in the output window.
-    /// This method force-invalidates them, if selected. 
-    /// </summary>
-    private void InvalidateSelectedGizmoProviders(MagGraphItem item)
-    {
-        if (item.Variant == MagGraphItem.Variants.Operator
-            && item.Instance is ITransformable transformable
-            && _context.Selector.IsSelected(item)
-            && item.Instance.Inputs.Count > 0)
-        {
-            item.Instance.Inputs[0].DirtyFlag.ForceInvalidate();
-        }
-    }
-
-    /// <summary>
-    /// This a very simple proof-of-concept implementation to test it's fidelity.
-    /// A simple optimization could be to only do this for some time after a drag manipulation and then apply
-    /// the correct position. Also, this animation does not affect connection lines.
-    ///
-    /// It still helps to understand what's going on and feels satisfying. So we're keeping it for now.
-    /// </summary>
-    private void SmoothItemPositions()
-    {
-        foreach (var i in _context.Layout.Items.Values)
-        {
-            var dampAmount = _context.ItemMovement.DraggedItems.Contains(i)
-                                 ? 0.0f
-                                 : 0.7f;
-            i.DampedPosOnCanvas = Vector2.Lerp(i.PosOnCanvas, i.DampedPosOnCanvas, dampAmount);
-        }
-        
-        foreach (var a in _context.Layout.Annotations.Values)
-        {
-            // var dampAmount = _context.ItemMovement.DraggedItems.Contains(i)
-            //                      ? 0.0f
-            //                      : 0.7f;
-            var dampAmount = 0.7f;
-            a.DampedPosOnCanvas = Vector2.Lerp(a.Annotation.PosOnCanvas, a.DampedPosOnCanvas, dampAmount);
-            a.DampedSize = Vector2.Lerp(a.Annotation.Size, a.DampedSize, dampAmount);
-        }
-        
-    }
-
-    private bool _contextMenuIsOpen;
-
-    private void HighlightSplitInsertionPoints(ImDrawListPtr drawList, GraphUiContext context)
-    {
-        foreach (var sp in context.ItemMovement.SpliceSets)
-        {
-            var inputItem = context.ItemMovement.DraggedItems.FirstOrDefault(i => i.Id == sp.InputItemId);
-            if (inputItem == null)
-                continue;
-
-            var center = TransformPosition(inputItem.PosOnCanvas + sp.AnchorOffset);
-
-            var type = inputItem.InputLines.Length > 0 ? inputItem.InputLines[0].Type : null;
-            var typeColor = TypeUiRegistry.GetPropertiesForType(type).Color;
-
-            if (sp.Direction == MagGraphItem.Directions.Vertical)
-            {
-                var offset = MagGraphItem.GridSize.X / 16 * CanvasScale;
-                // var offset = sp.Direction == MagGraphItem.Directions.Vertical
-                //                  ? new Vector2(MagGraphItem.GridSize.X / 16 * CanvasScale, 0)
-                //                  : new Vector2(0, MagGraphItem.GridSize.Y / 8 * CanvasScale);
-
-                drawList.AddRectFilled(center+ new Vector2(-offset, -1),
-                                       center+ new Vector2(offset, 1),
-                                       ColorVariations.ConnectionLines.Apply(typeColor).Fade(Blink)   
-                                      );
-            }
-            else
-            {
-                center.X += sp.DragPositionWithinBlock.X * CanvasScale;
-                var offset = MagGraphItem.GridSize.Y *0.25f * CanvasScale;
-                drawList.AddRectFilled(center+ new Vector2(0, -offset),
-                                       center+ new Vector2(2, offset),
-                                       ColorVariations.ConnectionLines.Apply(typeColor).Fade(Blink)   
-                                      );
-            }
-        }
-    }
-
-    private void DrawBackgroundGrids(ImDrawListPtr drawList)
-    {
-        var minSize = MathF.Min(MagGraphItem.GridSize.X, MagGraphItem.GridSize.Y);
-        var gridSize = Vector2.One * minSize;
-        var maxOpacity = 0.25f;
-
-        var fineGrid = MathUtils.RemapAndClamp(Scale.X, 0.5f, 2f, 0.0f, maxOpacity);
-        if (fineGrid > 0.01f)
-        {
-            var color = UiColors.BackgroundFull.Fade(fineGrid);
-            DrawBackgroundGrid(drawList, gridSize, color);
-        }
-
-        var roughGrid = MathUtils.RemapAndClamp(Scale.X, 0.1f, 2f, 0.0f, maxOpacity);
-        if (roughGrid > 0.01f)
-        {
-            var color = UiColors.BackgroundFull.Fade(roughGrid);
-            DrawBackgroundGrid(drawList, gridSize * 5, color);
-        }
-    }
-
-    private void DrawBackgroundGrid(ImDrawListPtr drawList, Vector2 gridSize, Color color)
-    {
-        var window = new ImRect(WindowPos, WindowPos + WindowSize);
-
-        var topLeftOnCanvas = InverseTransformPositionFloat(WindowPos);
-        var alignedTopLeftCanvas = new Vector2((int)(topLeftOnCanvas.X / gridSize.X) * gridSize.X,
-                                               (int)(topLeftOnCanvas.Y / gridSize.Y) * gridSize.Y);
-
-        var topLeftOnScreen = TransformPosition(alignedTopLeftCanvas);
-        var screenGridSize = TransformDirection(gridSize);
-
-        var count = new Vector2(window.GetWidth() / screenGridSize.X, window.GetHeight() / screenGridSize.Y);
-
-        for (int ix = 0; ix < 200 && ix <= count.X + 1; ix++)
-        {
-            var x = (int)(topLeftOnScreen.X + ix * screenGridSize.X);
-            drawList.AddRectFilled(new Vector2(x, window.Min.Y),
-                                   new Vector2(x+1, window.Max.Y),
-                                   color);
-        }
-
-        for (int iy = 0; iy < 200 && iy <= count.Y + 1; iy++)
-        {
-            var y = (int)(topLeftOnScreen.Y + iy * screenGridSize.Y);
-            drawList.AddRectFilled(new Vector2(window.Min.X, y),
-                                   new Vector2(window.Max.X, y+1 ),
-                                   color);
-        }
-    }
-
-    [Flags]
-    private enum Borders
-    {
-        None = 0,
-        Up = 1,
-        Right = 2,
-        Down = 4,
-        Left = 8,
-    }
-
-    private static readonly ImDrawFlags[] _borderRoundings =
-        {
-            ImDrawFlags.RoundCornersAll, //        0000      
-            ImDrawFlags.RoundCornersBottom, //     0001                 up
-            ImDrawFlags.RoundCornersLeft, //       0010           right
-            ImDrawFlags.RoundCornersBottomLeft, // 0011           right up
-            ImDrawFlags.RoundCornersTop, //        0100      down
-            ImDrawFlags.RoundCornersNone, //       0101      down       up
-            ImDrawFlags.RoundCornersTopLeft, //    0110      down right  
-            ImDrawFlags.RoundCornersNone, //       0111      down right up  
-
-            ImDrawFlags.RoundCornersRight, //      1000 left
-            ImDrawFlags.RoundCornersBottomRight, //1001 left            up
-            ImDrawFlags.RoundCornersNone, //       1010 left      right
-            ImDrawFlags.RoundCornersNone, //       1011 left      right up
-            ImDrawFlags.RoundCornersTopRight, //   1100 left down
-            ImDrawFlags.RoundCornersNone, //       1101 left down       up
-            ImDrawFlags.RoundCornersNone, //       1110 left down right  
-            ImDrawFlags.RoundCornersNone, //       1111 left down right up  
-        };
-
-    internal static float Blink => MathF.Sin((float)ImGui.GetTime() * 10) * 0.5f + 0.5f;
-
+﻿using ImGuiNET;
+using T3.Core.DataTypes.Vector;
+using T3.Core.Operator.Interfaces;
+using T3.Core.Utils;
+using T3.Editor.Gui.Graph.Interaction;
+using T3.Editor.Gui.MagGraph.Interaction;
+using T3.Editor.Gui.MagGraph.Model;
+using T3.Editor.Gui.MagGraph.States;
+using T3.Editor.Gui.Styling;
+using T3.Editor.Gui.UiHelpers;
+using T3.Editor.UiModel.InputsAndTypes;
+using T3.Editor.UiModel.Modification;
+using T3.Editor.UiModel.Selection;
+
+namespace T3.Editor.Gui.MagGraph.Ui;
+
+internal sealed partial class MagGraphCanvas
+{
+    public void DrawGraph(ImDrawListPtr drawList, float graphOpacity)
+    {
+        _context.GraphOpacity = graphOpacity;
+        
+        IsFocused = ImGui.IsWindowFocused(ImGuiFocusedFlags.RootAndChildWindows);
+        IsHovered = ImGui.IsWindowHovered();
+
+        var result = _context.DrawDialogs(_projectView);
+
+        if (result == ChangeSymbol.SymbolModificationResults.Nothing)
+        {
+            result |= KeyboardActions.HandleKeyboardActions(_context);
+        }
+        
+        // General pre-update
+        if ((result & ChangeSymbol.SymbolModificationResults.ProjectViewDiscarded) != 0)
+        {
+            Log.Debug("Skip graph draw after composition update...");
+        }
+        else
+        {
+            if (_context.ProjectView.InstView is not { IsValid: true })
+            {
+                Log.Warning("Failed to draw graph view without valid composition instance");
+            }
+            else
+            {
+                HandleSymbolDropping(_context);
+
+                // Update view scope if required
+                if (FitViewToSelectionHandling.FitViewToSelectionRequested)
+                {
+                    FocusViewToSelection(_context);
+                }
+        
+
+                // Keep visible canvas area to cull non-visible objects later
+                _visibleCanvasArea = GetVisibleCanvasArea();
+
+                var editingFlags = T3Ui.EditingFlags.None;
+                if (T3Ui.IsAnyPopupOpen)
+                {
+                    if(!ImGui.IsWindowHovered())
+                        editingFlags |= T3Ui.EditingFlags.PreventMouseInteractions;
+                }
+        
+                if(!_context.PreventInteraction && !FrameStats.Last.OpenedPopupCapturedMouse) 
+                    UpdateCanvas(out _, editingFlags);
+
+                // Prepare UiModel for frame
+                _context.Layout.ComputeLayout(_context);
+                _context.ItemMovement.PrepareFrame();
+        
+                if (_context.StateMachine.CurrentState == GraphStates.Default)
+                {
+                    _context.ActiveItem = null;
+                    _context.ActiveSourceItem = null;
+                    _context.ActiveTargetItem = null;
+            
+                    _context.ItemWithActiveCustomUi = null;
+                    _context.ActiveSourceOutputId = Guid.Empty;
+                    _context.ActiveTargetInputId = Guid.Empty;
+                }
+
+                if(!UserSettings.Config.FocusMode) 
+                {
+                    DrawBackgroundGrids(drawList);
+                }
+
+                // Selection fence...
+                if(!_context.PreventInteraction)
+                {
+                    HandleFenceSelection(_context, _selectionFence);
+                }
+        
+                // Draw annotations
+                foreach (var a in _context.Layout.Annotations.Values)
+                {
+                    DrawAnnotation(a, drawList, _context);
+                }
+
+                // Draw items
+                foreach (var item in _context.Layout.Items.Values)
+                {
+                    DrawNode(item, drawList, _context);
+
+                    InvalidateSelectedGizmoProviders(item);
+                }
+
+                Fonts.FontSmall.Scale = 1; // WTF. Some of the drawNode seems to spill out fontSize
+
+                // Update active or hovered item
+                // Doing this after rendering will add slight frame delay but will
+                // keep drag operations more consistent.
+                if (_context.ActiveItem != null)
+                {
+                    if (_context.ActiveItem.Id != _lastHoverId)
+                    {
+                        _hoverStartTime = ImGui.GetTime();
+                        _lastHoverId = _context.ActiveItem.Id;
+                    }
+
+                    FrameStats.AddHoveredId(_context.ActiveItem.Id);
+                }
+                else
+                {
+                    _hoverStartTime = ImGui.GetTime();
+                    _lastHoverId = Guid.Empty;
+                }
+
+                if(!_context.PreventInteraction)
+                    HighlightSplitInsertionPoints(drawList, _context);
+
+                // Draw connections
+                foreach (var connection in _context.Layout.MagConnections)
+                {
+                    DrawConnection(connection, drawList, _context);
+                }
+
+                // Draw special overlays
+                if (_context.StateMachine.CurrentState == GraphStates.RenameChild)
+                {
+                    RenamingOperator.Draw(_projectView);
+                    if (!RenamingOperator.IsOpen)
+                    {
+                        _context.StateMachine.SetState(GraphStates.Default, _context);
+                    }
+                }
+                else if (_context.StateMachine.CurrentState == GraphStates.RenameAnnotation)
+                {
+                    AnnotationRenaming.Draw(_context);
+                }
+                else if (_context.StateMachine.CurrentState == GraphStates.DragAnnotation)
+                {
+                    AnnotationDragging.Draw(_context);
+                }
+        
+        
+        
+                // Draw temp connections
+                foreach (var tc in _context.TempConnections)
+                {
+                    var mousePos = ImGui.GetMousePos();
+
+                    var sourcePosOnScreen = mousePos;
+                    var targetPosOnScreen = mousePos;
+
+                    // Dragging end to new target input...
+                    if (tc.SourceItem != null)
+                    {
+                        var sourcePos = new Vector2(tc.SourceItem.Area.Max.X,
+                                                    tc.SourceItem.Area.Min.Y + MagGraphItem.GridSize.Y * (0.5f + tc.OutputLineIndex));
+
+                        sourcePosOnScreen = TransformPosition(sourcePos);
+
+                        if (_context.StateMachine.CurrentState == GraphStates.DragConnectionEnd
+                            && InputSnapper.BestInputMatch.Item != null)
+                        {
+                            targetPosOnScreen = InputSnapper.BestInputMatch.PosOnScreen;
+                        }
+                    }
+
+                    // Dragging beginning to new source output...
+                    if (tc.TargetItem != null)
+                    {
+                        var targetPos = new Vector2(tc.TargetItem.Area.Min.X,
+                                                    tc.TargetItem.Area.Min.Y + MagGraphItem.GridSize.Y * (0.5f + tc.InputLineIndex));
+                        targetPosOnScreen = TransformPosition(targetPos);
+
+                        if (_context.StateMachine.CurrentState == GraphStates.DragConnectionBeginning
+                            && OutputSnapper.BestOutputMatch.Item != null)
+                        {
+                            sourcePosOnScreen = TransformPosition(OutputSnapper.BestOutputMatch.Anchor.PositionOnCanvas);
+                        }
+
+                        var isDisconnectedMultiInput = tc.InputLineIndex >= tc.TargetItem.InputLines.Length;
+                        if (isDisconnectedMultiInput)
+                            continue;
+                    }
+                    else
+                    {
+                        if (_context.StateMachine.CurrentState == GraphStates.Placeholder)
+                        {
+                            if (_context.Placeholder.PlaceholderItem != null)
+                            {
+                                targetPosOnScreen = TransformPosition(_context.Placeholder.PlaceholderItem.PosOnCanvas);
+                            }
+                        }
+                    }
+
+                    var typeColor = TypeUiRegistry.GetPropertiesForType(tc.Type).Color;
+                    var d = Vector2.Distance(sourcePosOnScreen, targetPosOnScreen) / 2;
+
+                    drawList.AddBezierCubic(sourcePosOnScreen,
+                                            sourcePosOnScreen + new Vector2(d, 0),
+                                            targetPosOnScreen - new Vector2(d, 0),
+                                            targetPosOnScreen,
+                                            typeColor.Fade(0.6f),
+                                            2);
+                }
+
+                OutputSnapper.Update(_context);
+                InputSnapper.Update(_context);
+
+                _context.ConnectionHovering.PrepareNewFrame(_context);
+                _context.Placeholder.Update(_context);
+
+                // Draw animated Snap indicator
+                {
+                    var timeSinceSnap = ImGui.GetTime() - _context.ItemMovement.LastSnapTime;
+                    var progress = ((float)timeSinceSnap).RemapAndClamp(0, 0.4f, 1, 0);
+                    if (progress < 1)
+                    {
+                        drawList.AddCircle(TransformPosition(_context.ItemMovement.LastSnapTargetPositionOnCanvas),
+                                           progress * 50,
+                                           UiColors.ForegroundFull.Fade(progress * 0.2f));
+                    }
+                }
+
+                if (FrameStats.Current.OpenedPopUpName == string.Empty)
+                    CustomComponents.DrawContextMenuForScrollCanvas(() => GraphContextMenu.DrawContextMenuContent(_context, _projectView), ref _contextMenuIsOpen);
+
+                SmoothItemPositions();
+
+                _context.StateMachine.UpdateAfterDraw(_context);
+            }
+        }
+
+    }
+
+    /// <summary>
+    /// Transform gizmos of cached operators like [Point] might not be visible in the output window.
+    /// This method force-invalidates them, if selected. 
+    /// </summary>
+    private void InvalidateSelectedGizmoProviders(MagGraphItem item)
+    {
+        if (item.Variant == MagGraphItem.Variants.Operator
+            && item.Instance is ITransformable transformable
+            && _context.Selector.IsSelected(item)
+            && item.Instance.Inputs.Count > 0)
+        {
+            item.Instance.Inputs[0].DirtyFlag.ForceInvalidate();
+        }
+    }
+
+    /// <summary>
+    /// This a very simple proof-of-concept implementation to test it's fidelity.
+    /// A simple optimization could be to only do this for some time after a drag manipulation and then apply
+    /// the correct position. Also, this animation does not affect connection lines.
+    ///
+    /// It still helps to understand what's going on and feels satisfying. So we're keeping it for now.
+    /// </summary>
+    private void SmoothItemPositions()
+    {
+        foreach (var i in _context.Layout.Items.Values)
+        {
+            var dampAmount = _context.ItemMovement.DraggedItems.Contains(i)
+                                 ? 0.0f
+                                 : 0.7f;
+            i.DampedPosOnCanvas = Vector2.Lerp(i.PosOnCanvas, i.DampedPosOnCanvas, dampAmount);
+        }
+        
+        foreach (var a in _context.Layout.Annotations.Values)
+        {
+            // var dampAmount = _context.ItemMovement.DraggedItems.Contains(i)
+            //                      ? 0.0f
+            //                      : 0.7f;
+            var dampAmount = 0.7f;
+            a.DampedPosOnCanvas = Vector2.Lerp(a.Annotation.PosOnCanvas, a.DampedPosOnCanvas, dampAmount);
+            a.DampedSize = Vector2.Lerp(a.Annotation.Size, a.DampedSize, dampAmount);
+        }
+        
+    }
+
+    private bool _contextMenuIsOpen;
+
+    private void HighlightSplitInsertionPoints(ImDrawListPtr drawList, GraphUiContext context)
+    {
+        foreach (var sp in context.ItemMovement.SpliceSets)
+        {
+            var inputItem = context.ItemMovement.DraggedItems.FirstOrDefault(i => i.Id == sp.InputItemId);
+            if (inputItem == null)
+                continue;
+
+            var center = TransformPosition(inputItem.PosOnCanvas + sp.AnchorOffset);
+
+            var type = inputItem.InputLines.Length > 0 ? inputItem.InputLines[0].Type : null;
+            var typeColor = TypeUiRegistry.GetPropertiesForType(type).Color;
+
+            if (sp.Direction == MagGraphItem.Directions.Vertical)
+            {
+                var offset = MagGraphItem.GridSize.X / 16 * CanvasScale;
+                // var offset = sp.Direction == MagGraphItem.Directions.Vertical
+                //                  ? new Vector2(MagGraphItem.GridSize.X / 16 * CanvasScale, 0)
+                //                  : new Vector2(0, MagGraphItem.GridSize.Y / 8 * CanvasScale);
+
+                drawList.AddRectFilled(center+ new Vector2(-offset, -1),
+                                       center+ new Vector2(offset, 1),
+                                       ColorVariations.ConnectionLines.Apply(typeColor).Fade(Blink)   
+                                      );
+            }
+            else
+            {
+                center.X += sp.DragPositionWithinBlock.X * CanvasScale;
+                var offset = MagGraphItem.GridSize.Y *0.25f * CanvasScale;
+                drawList.AddRectFilled(center+ new Vector2(0, -offset),
+                                       center+ new Vector2(2, offset),
+                                       ColorVariations.ConnectionLines.Apply(typeColor).Fade(Blink)   
+                                      );
+            }
+        }
+    }
+
+    private void DrawBackgroundGrids(ImDrawListPtr drawList)
+    {
+        var minSize = MathF.Min(MagGraphItem.GridSize.X, MagGraphItem.GridSize.Y);
+        var gridSize = Vector2.One * minSize;
+        var maxOpacity = 0.25f;
+
+        var fineGrid = MathUtils.RemapAndClamp(Scale.X, 0.5f, 2f, 0.0f, maxOpacity);
+        if (fineGrid > 0.01f)
+        {
+            var color = UiColors.BackgroundFull.Fade(fineGrid);
+            DrawBackgroundGrid(drawList, gridSize, color);
+        }
+
+        var roughGrid = MathUtils.RemapAndClamp(Scale.X, 0.1f, 2f, 0.0f, maxOpacity);
+        if (roughGrid > 0.01f)
+        {
+            var color = UiColors.BackgroundFull.Fade(roughGrid);
+            DrawBackgroundGrid(drawList, gridSize * 5, color);
+        }
+    }
+
+    private void DrawBackgroundGrid(ImDrawListPtr drawList, Vector2 gridSize, Color color)
+    {
+        var window = new ImRect(WindowPos, WindowPos + WindowSize);
+
+        var topLeftOnCanvas = InverseTransformPositionFloat(WindowPos);
+        var alignedTopLeftCanvas = new Vector2((int)(topLeftOnCanvas.X / gridSize.X) * gridSize.X,
+                                               (int)(topLeftOnCanvas.Y / gridSize.Y) * gridSize.Y);
+
+        var topLeftOnScreen = TransformPosition(alignedTopLeftCanvas);
+        var screenGridSize = TransformDirection(gridSize);
+
+        var count = new Vector2(window.GetWidth() / screenGridSize.X, window.GetHeight() / screenGridSize.Y);
+
+        for (int ix = 0; ix < 200 && ix <= count.X + 1; ix++)
+        {
+            var x = (int)(topLeftOnScreen.X + ix * screenGridSize.X);
+            drawList.AddRectFilled(new Vector2(x, window.Min.Y),
+                                   new Vector2(x+1, window.Max.Y),
+                                   color);
+        }
+
+        for (int iy = 0; iy < 200 && iy <= count.Y + 1; iy++)
+        {
+            var y = (int)(topLeftOnScreen.Y + iy * screenGridSize.Y);
+            drawList.AddRectFilled(new Vector2(window.Min.X, y),
+                                   new Vector2(window.Max.X, y+1 ),
+                                   color);
+        }
+    }
+
+    [Flags]
+    private enum Borders
+    {
+        None = 0,
+        Up = 1,
+        Right = 2,
+        Down = 4,
+        Left = 8,
+    }
+
+    private static readonly ImDrawFlags[] _borderRoundings =
+        {
+            ImDrawFlags.RoundCornersAll, //        0000      
+            ImDrawFlags.RoundCornersBottom, //     0001                 up
+            ImDrawFlags.RoundCornersLeft, //       0010           right
+            ImDrawFlags.RoundCornersBottomLeft, // 0011           right up
+            ImDrawFlags.RoundCornersTop, //        0100      down
+            ImDrawFlags.RoundCornersNone, //       0101      down       up
+            ImDrawFlags.RoundCornersTopLeft, //    0110      down right  
+            ImDrawFlags.RoundCornersNone, //       0111      down right up  
+
+            ImDrawFlags.RoundCornersRight, //      1000 left
+            ImDrawFlags.RoundCornersBottomRight, //1001 left            up
+            ImDrawFlags.RoundCornersNone, //       1010 left      right
+            ImDrawFlags.RoundCornersNone, //       1011 left      right up
+            ImDrawFlags.RoundCornersTopRight, //   1100 left down
+            ImDrawFlags.RoundCornersNone, //       1101 left down       up
+            ImDrawFlags.RoundCornersNone, //       1110 left down right  
+            ImDrawFlags.RoundCornersNone, //       1111 left down right up  
+        };
+
+    internal static float Blink => MathF.Sin((float)ImGui.GetTime() * 10) * 0.5f + 0.5f;
+
 }