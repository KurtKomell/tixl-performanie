﻿using ImGuiNET;
using T3.Core.Operator;
using T3.Editor.Gui.Graph;
using T3.Editor.Gui.Windows;

namespace T3.Editor.Gui.MagGraph.Ui;

internal sealed class MagGraphWindow : Window
{
    public MagGraphWindow()
    {
        Config.Title = "MagGraph";
        MenuTitle = "Magnetic Graph View";
        WindowFlags = ImGuiWindowFlags.NoScrollbar | ImGuiWindowFlags.NoScrollWithMouse;
        
    }

    
    protected override void DrawContent()
    {
<<<<<<< HEAD
        var info = GraphWindow.Focused?.Components;
        if (info == null)
            return;
        
        var focusedCompositionOp = info.CompositionOp;
        if (focusedCompositionOp == null)
=======
        var legacyFocusedCompositionOp = GraphWindow.Focused?.CompositionOp;
        if (legacyFocusedCompositionOp == null)
>>>>>>> fafc2408
            return;

        if (_windowCompositionOp != legacyFocusedCompositionOp)
        {
<<<<<<< HEAD
            CompositionOp = focusedCompositionOp;
            var nodeSelection = info.NodeSelection;
            _graphImageBackground = new GraphImageBackground(nodeSelection, info.Structure);
            _magGraphCanvas = new MagGraphCanvas(this, nodeSelection, _graphImageBackground);
=======
            _windowCompositionOp = legacyFocusedCompositionOp;
            var nodeSelection = GraphWindow.Focused.GraphCanvas.NodeSelection;
            _graphImageBackground = new GraphImageBackground(nodeSelection, GraphWindow.Focused.Structure);
            _magGraphCanvas = new MagGraphCanvas(this,  _windowCompositionOp, nodeSelection, _graphImageBackground);
>>>>>>> fafc2408
        }
        
        _graphImageBackground?.Draw(1);
        _magGraphCanvas?.Draw();
    }
    
    public override List<Window> GetInstances()
    {
        return [];
    }

    private Instance _windowCompositionOp;
    private MagGraphCanvas _magGraphCanvas;
    private GraphImageBackground _graphImageBackground;
}<|MERGE_RESOLUTION|>--- conflicted
+++ resolved
@@ -1,61 +1,45 @@
-﻿using ImGuiNET;
-using T3.Core.Operator;
-using T3.Editor.Gui.Graph;
-using T3.Editor.Gui.Windows;
-
-namespace T3.Editor.Gui.MagGraph.Ui;
-
-internal sealed class MagGraphWindow : Window
-{
-    public MagGraphWindow()
-    {
-        Config.Title = "MagGraph";
-        MenuTitle = "Magnetic Graph View";
-        WindowFlags = ImGuiWindowFlags.NoScrollbar | ImGuiWindowFlags.NoScrollWithMouse;
-        
-    }
-
-    
-    protected override void DrawContent()
-    {
-<<<<<<< HEAD
-        var info = GraphWindow.Focused?.Components;
-        if (info == null)
-            return;
-        
-        var focusedCompositionOp = info.CompositionOp;
-        if (focusedCompositionOp == null)
-=======
-        var legacyFocusedCompositionOp = GraphWindow.Focused?.CompositionOp;
-        if (legacyFocusedCompositionOp == null)
->>>>>>> fafc2408
-            return;
-
-        if (_windowCompositionOp != legacyFocusedCompositionOp)
-        {
-<<<<<<< HEAD
-            CompositionOp = focusedCompositionOp;
-            var nodeSelection = info.NodeSelection;
-            _graphImageBackground = new GraphImageBackground(nodeSelection, info.Structure);
-            _magGraphCanvas = new MagGraphCanvas(this, nodeSelection, _graphImageBackground);
-=======
-            _windowCompositionOp = legacyFocusedCompositionOp;
-            var nodeSelection = GraphWindow.Focused.GraphCanvas.NodeSelection;
-            _graphImageBackground = new GraphImageBackground(nodeSelection, GraphWindow.Focused.Structure);
-            _magGraphCanvas = new MagGraphCanvas(this,  _windowCompositionOp, nodeSelection, _graphImageBackground);
->>>>>>> fafc2408
-        }
-        
-        _graphImageBackground?.Draw(1);
-        _magGraphCanvas?.Draw();
-    }
-    
-    public override List<Window> GetInstances()
-    {
-        return [];
-    }
-
-    private Instance _windowCompositionOp;
-    private MagGraphCanvas _magGraphCanvas;
-    private GraphImageBackground _graphImageBackground;
+﻿using ImGuiNET;
+using T3.Core.Operator;
+using T3.Editor.Gui.Graph;
+using T3.Editor.Gui.Windows;
+
+namespace T3.Editor.Gui.MagGraph.Ui;
+
+internal sealed class MagGraphWindow : Window
+{
+    public MagGraphWindow()
+    {
+        Config.Title = "MagGraph";
+        MenuTitle = "Magnetic Graph View";
+        WindowFlags = ImGuiWindowFlags.NoScrollbar | ImGuiWindowFlags.NoScrollWithMouse;
+        
+    }
+
+    
+    protected override void DrawContent()
+    {
+        var legacyFocusedCompositionOp = GraphWindow.Focused?.CompositionOp;
+        if (legacyFocusedCompositionOp == null)
+            return;
+
+        if (_windowCompositionOp != legacyFocusedCompositionOp)
+        {
+            _windowCompositionOp = legacyFocusedCompositionOp;
+            var nodeSelection = GraphWindow.Focused.GraphCanvas.NodeSelection;
+            _graphImageBackground = new GraphImageBackground(nodeSelection, GraphWindow.Focused.Structure);
+            _magGraphCanvas = new MagGraphCanvas(this,  _windowCompositionOp, nodeSelection, _graphImageBackground);
+        }
+        
+        _graphImageBackground?.Draw(1);
+        _magGraphCanvas?.Draw();
+    }
+    
+    public override List<Window> GetInstances()
+    {
+        return [];
+    }
+
+    private Instance _windowCompositionOp;
+    private MagGraphCanvas _magGraphCanvas;
+    private GraphImageBackground _graphImageBackground;
 }