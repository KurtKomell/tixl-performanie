--- conflicted
+++ resolved
@@ -1,199 +1,191 @@
-﻿#nullable enable
-using T3.Editor.Gui.Graph.Interaction;
-using T3.Editor.Gui.Interaction;
-using T3.Editor.Gui.Interaction.Keyboard;
-using T3.Editor.Gui.MagGraph.Model;
-using T3.Editor.Gui.MagGraph.States;
-using T3.Editor.Gui.UiHelpers;
-using T3.Editor.UiModel.Modification;
-using T3.Editor.UiModel.ProjectHandling;
-using T3.Editor.UiModel.Selection;
-
-namespace T3.Editor.Gui.MagGraph.Interaction;
-
-internal static class KeyboardActions
-{
-    internal static ChangeSymbol.SymbolModificationResults HandleKeyboardActions(GraphUiContext context)
-    {
-        var result = ChangeSymbol.SymbolModificationResults.Nothing;
-        
-        var compositionOp = context.CompositionInstance;
-        //var compositionUi = compositionOp.GetSymbolUi();
-
-        if (KeyActionHandling.Triggered(UserActions.FocusSelection))
-        {
-            // TODO: Implement
-            Log.Debug("Not implemented yet");
-            context.Canvas.FocusViewToSelection(context);
-        }
-
-        if (!T3Ui.IsCurrentlySaving && KeyActionHandling.Triggered(UserActions.Duplicate))
-        {
-            NodeActions.CopySelectedNodesToClipboard(context.Selector, compositionOp);
-            NodeActions.PasteClipboard(context.Selector, context.Canvas, compositionOp);
-            context.Layout.FlagStructureAsChanged();
-            
-            result |= ChangeSymbol.SymbolModificationResults.StructureChanged;
-        }
-
-<<<<<<< HEAD
-        if (!T3Ui.IsCurrentlySaving && KeyActionHandling.Triggered(UserActions.DeleteSelection))
-=======
-        if (!T3Ui.IsCurrentlySaving && KeyboardBinding.Triggered(UserActions.DeleteSelection)
-                                    && context.Selector.Selection.Count > 0
-                                    && context.StateMachine.CurrentState == GraphStates.Default)
->>>>>>> 5070a539
-        {
-            result |= Modifications.DeleteSelection(context);
-        }
-
-<<<<<<< HEAD
-        if (KeyActionHandling.Triggered(UserActions.ToggleDisabled))
-=======
-        if (!T3Ui.IsCurrentlySaving 
-            && KeyboardBinding.Triggered(UserActions.AlignSelectionLeft)
-            && context.Selector.Selection.Count > 1
-            && context.StateMachine.CurrentState == GraphStates.Default)
-        {
-            result |= Modifications.AlignSelectionToLeft(context);
-        }
-        
-        if (KeyboardBinding.Triggered(UserActions.ToggleDisabled))
->>>>>>> 5070a539
-        {
-            NodeActions.ToggleDisabledForSelectedElements(context.Selector);
-        }
-
-        if (KeyActionHandling.Triggered(UserActions.ToggleBypassed))
-        {
-            NodeActions.ToggleBypassedForSelectedElements(context.Selector);
-        }
-
-        if (KeyActionHandling.Triggered(UserActions.PinToOutputWindow))
-        {
-            if (UserSettings.Config.FocusMode)
-            {
-                var selectedImage = context.Selector.GetFirstSelectedInstance();
-                if (selectedImage != null && ProjectView.Focused != null)
-                {
-                    ProjectView.Focused.SetBackgroundOutput(selectedImage);
-                }
-            }
-            else
-            {
-                // FIXME: This is a work around that needs a legacy graph window to be active
-                if (ProjectView.Focused != null)
-                    NodeActions.PinSelectedToOutputWindow(ProjectView.Focused, context.Selector, compositionOp);
-            }
-        }
-
-        if (KeyActionHandling.Triggered(UserActions.DisplayImageAsBackground))
-        {
-            var selectedImage = context.Selector.GetFirstSelectedInstance();
-            if (selectedImage != null)
-            {
-                // TODO: implement
-                //_window.GraphImageBackground.OutputInstance = selectedImage;
-                Log.Debug("Not implemented yet");
-            }
-        }
-
-        if (KeyActionHandling.Triggered(UserActions.DisplayImageAsBackground))
-        {
-            var selectedImage = context.Selector.GetFirstSelectedInstance();
-            if (selectedImage != null && ProjectView.Focused != null)
-            {
-                ProjectView.Focused.SetBackgroundOutput(selectedImage);
-                //GraphWindow.Focused..SetBackgroundInstanceForCurrentGraph(selectedImage);
-            }
-        }
-
-        if (KeyActionHandling.Triggered(UserActions.CopyToClipboard))
-        {
-            NodeActions.CopySelectedNodesToClipboard(context.Selector, compositionOp);
-        }
-
-        if (!T3Ui.IsCurrentlySaving && KeyActionHandling.Triggered(UserActions.PasteFromClipboard))
-        {
-            NodeActions.PasteClipboard(context.Selector, context.Canvas, compositionOp);
-            context.Layout.FlagStructureAsChanged();
-        }
-        
-        if (!T3Ui.IsCurrentlySaving && KeyActionHandling.Triggered(UserActions.PasteValues))
-        {
-            NodeActions.PasteValues(context.Selector, context.Canvas, context.CompositionInstance);
-            context.Layout.FlagStructureAsChanged();
-        }
-
-        // if (KeyboardBinding.Triggered(UserActions.LayoutSelection))
-        // {
-        //     _nodeGraphLayouting.ArrangeOps(compositionOp);
-        // }
-
-        if (!T3Ui.IsCurrentlySaving && KeyActionHandling.Triggered(UserActions.AddAnnotation))
-        {
-            var newAnnotation = NodeActions.AddAnnotation(context.Selector, context.Canvas, compositionOp);
-            context.ActiveAnnotationId = newAnnotation.Id;
-            context.StateMachine.SetState(GraphStates.RenameAnnotation, context);
-            context.Layout.FlagStructureAsChanged();
-        }
-
-        //IReadOnlyList<Guid>? navigationPath = null;
-
-        // Navigation (this should eventually be part of the graph window)
-        // if (KeyboardBinding.Triggered(UserActions.NavigateBackwards))
-        // {
-        //     navigationPath = context.NavigationHistory.NavigateBackwards();
-        // }
-        //
-        // if (KeyboardBinding.Triggered(UserActions.NavigateForward))
-        // {
-        //     navigationPath = context.NavigationHistory.NavigateForward();
-        // }
-
-        //if (navigationPath != null)
-        //    _window.TrySetCompositionOp(navigationPath);
-
-        // Todo: Implement
-        // if (KeyboardBinding.Triggered(UserActions.SelectToAbove))
-        // {
-        //     NodeNavigation.SelectAbove();
-        // }
-        //
-        // if (KeyboardBinding.Triggered(UserActions.SelectToRight))
-        // {
-        //     NodeNavigation.SelectRight();
-        // }
-        //
-        // if (KeyboardBinding.Triggered(UserActions.SelectToLeft))
-        // {
-        //     NodeNavigation.SelectLeft();
-        // }
-        //
-        // if (KeyboardBinding.Triggered(UserActions.SelectToBelow))
-        // {
-        //     NodeNavigation.SelectBelow();
-        // }
-
-        if (KeyActionHandling.Triggered(UserActions.AddComment))
-        {
-            context.EditCommentDialog.ShowNextFrame();
-        }
-
-        if (context.StateMachine.CurrentState == GraphStates.Default)
-        {
-            var oneSelected = context.Selector.Selection.Count == 1;
-            if (oneSelected && KeyActionHandling.Triggered(UserActions.RenameChild))
-            {
-                if (context.Layout.Items.TryGetValue(context.Selector.Selection[0].Id, out var item)
-                                                     && item.Variant == MagGraphItem.Variants.Operator)
-                {
-                    RenamingOperator.OpenForChildUi(item.ChildUi!);
-                    context.StateMachine.SetState(GraphStates.RenameChild, context);
-                }
-            }
-        }
-
-        return result;
-    }
+﻿#nullable enable
+using T3.Editor.Gui.Graph.Interaction;
+using T3.Editor.Gui.Interaction;
+using T3.Editor.Gui.Interaction.Keyboard;
+using T3.Editor.Gui.MagGraph.Model;
+using T3.Editor.Gui.MagGraph.States;
+using T3.Editor.Gui.UiHelpers;
+using T3.Editor.UiModel.Modification;
+using T3.Editor.UiModel.ProjectHandling;
+using T3.Editor.UiModel.Selection;
+
+namespace T3.Editor.Gui.MagGraph.Interaction;
+
+internal static class KeyboardActions
+{
+    internal static ChangeSymbol.SymbolModificationResults HandleKeyboardActions(GraphUiContext context)
+    {
+        var result = ChangeSymbol.SymbolModificationResults.Nothing;
+        
+        var compositionOp = context.CompositionInstance;
+        //var compositionUi = compositionOp.GetSymbolUi();
+
+        if (KeyActionHandling.Triggered(UserActions.FocusSelection))
+        {
+            // TODO: Implement
+            Log.Debug("Not implemented yet");
+            context.Canvas.FocusViewToSelection(context);
+        }
+
+        if (!T3Ui.IsCurrentlySaving && KeyActionHandling.Triggered(UserActions.Duplicate))
+        {
+            NodeActions.CopySelectedNodesToClipboard(context.Selector, compositionOp);
+            NodeActions.PasteClipboard(context.Selector, context.Canvas, compositionOp);
+            context.Layout.FlagStructureAsChanged();
+            
+            result |= ChangeSymbol.SymbolModificationResults.StructureChanged;
+        }
+
+        if (!T3Ui.IsCurrentlySaving && UserActions.DeleteSelection.Triggered()
+                                    && context.Selector.Selection.Count > 0
+                                    && context.StateMachine.CurrentState == GraphStates.Default)
+        {
+            result |= Modifications.DeleteSelection(context);
+        }
+
+        if (!T3Ui.IsCurrentlySaving 
+            && UserActions.AlignSelectionLeft.Triggered()
+            && context.Selector.Selection.Count > 1
+            && context.StateMachine.CurrentState == GraphStates.Default)
+        {
+            result |= Modifications.AlignSelectionToLeft(context);
+        }
+        
+        if (UserActions.ToggleDisabled.Triggered())
+        {
+            NodeActions.ToggleDisabledForSelectedElements(context.Selector);
+        }
+
+        if (KeyActionHandling.Triggered(UserActions.ToggleBypassed))
+        {
+            NodeActions.ToggleBypassedForSelectedElements(context.Selector);
+        }
+
+        if (KeyActionHandling.Triggered(UserActions.PinToOutputWindow))
+        {
+            if (UserSettings.Config.FocusMode)
+            {
+                var selectedImage = context.Selector.GetFirstSelectedInstance();
+                if (selectedImage != null && ProjectView.Focused != null)
+                {
+                    ProjectView.Focused.SetBackgroundOutput(selectedImage);
+                }
+            }
+            else
+            {
+                // FIXME: This is a work around that needs a legacy graph window to be active
+                if (ProjectView.Focused != null)
+                    NodeActions.PinSelectedToOutputWindow(ProjectView.Focused, context.Selector, compositionOp);
+            }
+        }
+
+        if (KeyActionHandling.Triggered(UserActions.DisplayImageAsBackground))
+        {
+            var selectedImage = context.Selector.GetFirstSelectedInstance();
+            if (selectedImage != null)
+            {
+                // TODO: implement
+                //_window.GraphImageBackground.OutputInstance = selectedImage;
+                Log.Debug("Not implemented yet");
+            }
+        }
+
+        if (KeyActionHandling.Triggered(UserActions.DisplayImageAsBackground))
+        {
+            var selectedImage = context.Selector.GetFirstSelectedInstance();
+            if (selectedImage != null && ProjectView.Focused != null)
+            {
+                ProjectView.Focused.SetBackgroundOutput(selectedImage);
+                //GraphWindow.Focused..SetBackgroundInstanceForCurrentGraph(selectedImage);
+            }
+        }
+
+        if (KeyActionHandling.Triggered(UserActions.CopyToClipboard))
+        {
+            NodeActions.CopySelectedNodesToClipboard(context.Selector, compositionOp);
+        }
+
+        if (!T3Ui.IsCurrentlySaving && KeyActionHandling.Triggered(UserActions.PasteFromClipboard))
+        {
+            NodeActions.PasteClipboard(context.Selector, context.Canvas, compositionOp);
+            context.Layout.FlagStructureAsChanged();
+        }
+        
+        if (!T3Ui.IsCurrentlySaving && KeyActionHandling.Triggered(UserActions.PasteValues))
+        {
+            NodeActions.PasteValues(context.Selector, context.Canvas, context.CompositionInstance);
+            context.Layout.FlagStructureAsChanged();
+        }
+
+        // if (KeyboardBinding.Triggered(UserActions.LayoutSelection))
+        // {
+        //     _nodeGraphLayouting.ArrangeOps(compositionOp);
+        // }
+
+        if (!T3Ui.IsCurrentlySaving && KeyActionHandling.Triggered(UserActions.AddAnnotation))
+        {
+            var newAnnotation = NodeActions.AddAnnotation(context.Selector, context.Canvas, compositionOp);
+            context.ActiveAnnotationId = newAnnotation.Id;
+            context.StateMachine.SetState(GraphStates.RenameAnnotation, context);
+            context.Layout.FlagStructureAsChanged();
+        }
+
+        //IReadOnlyList<Guid>? navigationPath = null;
+
+        // Navigation (this should eventually be part of the graph window)
+        // if (KeyboardBinding.Triggered(UserActions.NavigateBackwards))
+        // {
+        //     navigationPath = context.NavigationHistory.NavigateBackwards();
+        // }
+        //
+        // if (KeyboardBinding.Triggered(UserActions.NavigateForward))
+        // {
+        //     navigationPath = context.NavigationHistory.NavigateForward();
+        // }
+
+        //if (navigationPath != null)
+        //    _window.TrySetCompositionOp(navigationPath);
+
+        // Todo: Implement
+        // if (KeyboardBinding.Triggered(UserActions.SelectToAbove))
+        // {
+        //     NodeNavigation.SelectAbove();
+        // }
+        //
+        // if (KeyboardBinding.Triggered(UserActions.SelectToRight))
+        // {
+        //     NodeNavigation.SelectRight();
+        // }
+        //
+        // if (KeyboardBinding.Triggered(UserActions.SelectToLeft))
+        // {
+        //     NodeNavigation.SelectLeft();
+        // }
+        //
+        // if (KeyboardBinding.Triggered(UserActions.SelectToBelow))
+        // {
+        //     NodeNavigation.SelectBelow();
+        // }
+
+        if (KeyActionHandling.Triggered(UserActions.AddComment))
+        {
+            context.EditCommentDialog.ShowNextFrame();
+        }
+
+        if (context.StateMachine.CurrentState == GraphStates.Default)
+        {
+            var oneSelected = context.Selector.Selection.Count == 1;
+            if (oneSelected && KeyActionHandling.Triggered(UserActions.RenameChild))
+            {
+                if (context.Layout.Items.TryGetValue(context.Selector.Selection[0].Id, out var item)
+                                                     && item.Variant == MagGraphItem.Variants.Operator)
+                {
+                    RenamingOperator.OpenForChildUi(item.ChildUi!);
+                    context.StateMachine.SetState(GraphStates.RenameChild, context);
+                }
+            }
+        }
+
+        return result;
+    }
 }