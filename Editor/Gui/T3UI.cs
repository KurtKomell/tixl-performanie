--- conflicted
+++ resolved
@@ -1,382 +1,379 @@
-#nullable  enable
-using System.Diagnostics;
-using System.Threading.Tasks;
-using ImGuiNET;
-using Operators.Utils.Recording;
-using T3.Core.Animation;
-using T3.Core.Audio;
-using T3.Core.DataTypes.DataSet;
-using T3.Core.Operator;
-using T3.Core.Operator.Interfaces;
-using T3.Core.Resource;
-using T3.Editor.App;
-using T3.Editor.Gui.Dialog;
-using T3.Editor.Gui.Graph.Dialogs;
-using T3.Editor.Gui.Interaction;
-using T3.Editor.Gui.Interaction.Midi;
-using T3.Editor.Gui.Interaction.Timing;
-using T3.Editor.Gui.Interaction.Variations;
-using T3.Editor.Gui.Styling;
-using T3.Editor.Gui.Templates;
-using T3.Editor.Gui.UiHelpers;
-using T3.Editor.Gui.Windows.Layouts;
-using T3.Editor.Gui.Windows.Output;
-using T3.Editor.Gui.Windows.RenderExport;
-using T3.Editor.UiModel;
-using T3.Editor.UiModel.Commands;
-using T3.Editor.UiModel.Helpers;
-using T3.Editor.UiModel.ProjectHandling;
-using T3.Editor.UiModel.Selection;
-using T3.SystemUi;
-
-namespace T3.Editor.Gui;
-
-public static class T3Ui
-{
-    internal static void InitializeEnvironment()
-    {
-        //WindowManager.TryToInitialize();
-        ExampleSymbolLinking.UpdateExampleLinks();
-
-        Playback.Current = DefaultTimelinePlayback;
-        ThemeHandling.Initialize();
-    }
-
-    internal static readonly Playback DefaultTimelinePlayback = new();
-    internal static readonly BeatTimingPlayback DefaultBeatTimingPlayback = new();
-
-    private static void InitializeAfterAppWindowReady()
-    {
-        if (_initialed || ImGui.GetWindowSize() == Vector2.Zero)
-            return;
-
-
-        CompatibleMidiDeviceHandling.InitializeConnectedDevices();
-        _initialed = true;
-    }
-
-    private static bool _initialed;
-
-    internal static void ProcessFrame()
-    {
-        Profiling.KeepFrameData();
-        ImGui.PushStyleColor(ImGuiCol.Text, UiColors.Text.Rgba);
-        DragHandling.Update();
-
-        CustomComponents.BeginFrame();
-        FormInputs.BeginFrame();
-        InitializeAfterAppWindowReady();
-
-        // Prepare the current frame 
-        RenderStatsCollector.StartNewFrame();
-            
-        if (!Playback.Current.IsRenderingToFile && ProjectView.Focused != null)
-        {
-            PlaybackUtils.UpdatePlaybackAndSyncing();
-            AudioEngine.CompleteFrame(Playback.Current, Playback.LastFrameDuration);    // Update
-        }
-        TextureBgraReadAccess.Update();
-        
-        ResourceManager.RaiseFileWatchingEvents();
-
-        VariationHandling.Update();
-        MouseWheelFieldWasHoveredLastFrame = MouseWheelFieldHovered;
-        MouseWheelFieldHovered = false;
-
-        // A work around for potential mouse capture
-        DragFieldWasHoveredLastFrame = DragFieldHovered;
-        DragFieldHovered = false;
-        
-        FitViewToSelectionHandling.ProcessNewFrame();
-        SrvManager.RemoveForDisposedTextures();
-        KeyboardBinding.InitFrame();
-        
-        CompatibleMidiDeviceHandling.UpdateConnectedDevices();
-
-        var nodeSelection = ProjectView.Focused?.NodeSelection;
-        if (nodeSelection != null)
-        {
-            // Set selected id so operator can check if they are selected or not  
-            var selectedInstance = nodeSelection.GetSelectedInstanceWithoutComposition();
-            MouseInput.SelectedChildId = selectedInstance?.SymbolChildId ?? Guid.Empty;
-            InvalidateSelectedOpsForTransformGizmo(nodeSelection);
-        }
-
-        // Draw everything!
-        ImGui.DockSpaceOverViewport();
-
-        ImGui.PushStyleVar(ImGuiStyleVar.WindowBorderSize, 1);
-        WindowManager.Draw();
-        ImGui.PopStyleVar();
-            
-        // Complete frame
-        SingleValueEdit.StartNextFrame();
-        
-        
-        FrameStats.CompleteFrame();
-        TriggerGlobalActionsFromKeyBindings();
-
-        if (UserSettings.Config.ShowMainMenu || ImGui.GetMousePos().Y < 20)
-        {
-            AppMenuBar.DrawAppMenuBar();
-        }
-            
-        _searchDialog.Draw();
-        NewProjectDialog.Draw();
-        CreateFromTemplateDialog.Draw();
-        _userNameDialog.Draw();
-        AboutDialog.Draw();
-        ExitDialog.Draw();
-
-        if (IsWindowLayoutComplete())
-        {
-            if (!UserSettings.IsUserNameDefined() )
-            {
-                UserSettings.Config.UserName = Environment.UserName;
-                _userNameDialog.ShowNextFrame();
-            }
-        }
-
-        KeyboardAndMouseOverlay.Draw();
-
-        Playback.OpNotReady = false;
-        AutoBackup.AutoBackup.CheckForSave();
-
-        Profiling.EndFrameData();
-    }
-
-    private static void InvalidateSelectedOpsForTransformGizmo(NodeSelection nodeSelection)
-    {
-        // Keep invalidating selected op to enforce rendering of Transform gizmo  
-        foreach (var si in nodeSelection.GetSelectedInstances().ToList())
-        {
-            if (si is not ITransformable)
-                continue;
-
-            foreach (var i in si.Inputs)
-            {
-                // Skip string inputs to prevent potential interference with resource file paths hooks
-                // I.e. Invalidating these every frame breaks shader recompiling if Shader-op is selected
-                if (i.ValueType == typeof(string))
-                {
-                    continue;
-                }
-
-                i.DirtyFlag.Invalidate();
-            }
-        }
-    }
-
-    /// <summary>
-    /// This a bad workaround to defer some ui actions until we have completed all
-    /// window initialization, so they are not discarded by the setup process.
-    /// </summary>
-    private static bool IsWindowLayoutComplete() => ImGui.GetFrameCount() > 2;
-
-    private static void TriggerGlobalActionsFromKeyBindings()
-    {
-        if (KeyboardBinding.Triggered(UserActions.Undo))
-        {
-            UndoRedoStack.Undo();
-        }
-        else if (KeyboardBinding.Triggered(UserActions.Redo))
-        {
-            UndoRedoStack.Redo();
-        }
-        else if (KeyboardBinding.Triggered(UserActions.Save))
-        {
-            SaveInBackground(saveAll: false);
-        }
-        else if (KeyboardBinding.Triggered(UserActions.ToggleAllUiElements))
-        {
-            ToggleAllUiElements();
-        }
-        else if (KeyboardBinding.Triggered(UserActions.SearchGraph))
-        {
-            _searchDialog.ShowNextFrame();
-        }
-        else if (KeyboardBinding.Triggered(UserActions.ToggleFullscreen))
-        {
-            UserSettings.Config.FullScreen = !UserSettings.Config.FullScreen;
-        }
-        else if (KeyboardBinding.Triggered(UserActions.ToggleFocusMode)) ToggleFocusMode();
-    }
-
-    internal static void ToggleFocusMode()
-    {
-        var activeComponents = ProjectView.Focused;
-        if (activeComponents == null)
-            return;
-        
-        var shouldBeFocusMode = !UserSettings.Config.FocusMode;
-
-        var outputWindow = OutputWindow.GetPrimaryOutputWindow();
-
-        if (shouldBeFocusMode && outputWindow != null)
-        {
-            outputWindow.Pinning.TryGetPinnedOrSelectedInstance(out var instance, out _);
-            activeComponents.GraphImageBackground.OutputInstance = instance;
-        }
-
-        UserSettings.Config.FocusMode = shouldBeFocusMode;
-        UserSettings.Config.ShowToolbar = shouldBeFocusMode;
-        ToggleAllUiElements();
-        LayoutHandling.LoadAndApplyLayoutOrFocusMode(shouldBeFocusMode ? 11 : UserSettings.Config.WindowLayoutIndex);
-
-        outputWindow = OutputWindow.GetPrimaryOutputWindow();
-        if (!shouldBeFocusMode && outputWindow != null)
-        {
-            outputWindow.Pinning.PinInstance(activeComponents.GraphImageBackground.OutputInstance, activeComponents);
-            activeComponents.GraphImageBackground.ClearBackground();
-        }
-    }
-
-    internal static void ToggleAllUiElements()
-    {
-        //T3Ui.MaximalView = !T3Ui.MaximalView;
-        if (UserSettings.Config.ShowToolbar)
-        {
-            UserSettings.Config.ShowMainMenu = false;
-            UserSettings.Config.ShowTitleAndDescription = false;
-            UserSettings.Config.ShowToolbar = false;
-            UserSettings.Config.ShowTimeline = false;
-        }
-        else
-        {
-            UserSettings.Config.ShowMainMenu = true;
-            UserSettings.Config.ShowTitleAndDescription = true;
-            UserSettings.Config.ShowToolbar = true;
-            if (Playback.Current.Settings.Syncing == PlaybackSettings.SyncModes.Timeline)
-            {
-                UserSettings.Config.ShowTimeline = true;
-            }
-        }
-    }
-
-    internal static void SaveInBackground(bool saveAll)
-    {
-        Task.Run(() => Save(saveAll));
-    }
-
-    internal static void Save(bool saveAll)
-    {
-        if (_saveStopwatch.IsRunning)
-        {
-            Log.Debug("Can't save modified while saving is in progress");
-            return;
-        }
-
-        _saveStopwatch.Restart();
-
-        // Todo - parallelize? 
-        foreach (var package in EditableSymbolProject.AllProjects)
-        {
-            if (saveAll)
-                package.SaveAll();
-            else
-                package.SaveModifiedSymbols();
-        }
-
-        _saveStopwatch.Stop();
-    }
-
-    internal static void SelectAndCenterChildIdInView(Guid symbolChildId)
-    {
-        var components = ProjectView.Focused;
-        if (components == null || components.CompositionInstance == null)
-            return;
-
-        var compositionOp = components.CompositionInstance;
-
-        var symbolUi = compositionOp.GetSymbolUi();
-        
-        if(!symbolUi.ChildUis.TryGetValue(symbolChildId, out var sourceChildUi))
-            return;
-        
-        if(!compositionOp.Children.TryGetValue(symbolChildId, out var selectionTargetInstance))
-            return;
-        
-        components.NodeSelection.SetSelection(sourceChildUi, selectionTargetInstance);
-        FitViewToSelectionHandling.FitViewToSelection();
-    }
-    
-
-    /// <summary>
-    /// Statistics method for debug purpose
-    /// </summary>
-    // private static void CountSymbolUsage()
-    // {
-    //     var counts = new Dictionary<Symbol, int>();
-    //     foreach (var s in EditorSymbolPackage.AllSymbols)
-    //     {
-    //         foreach (var child in s.Children.Values)
-    //         {
-    //             counts.TryAdd(child.Symbol, 0);
-    //             counts[child.Symbol]++;
-    //         }
-    //     }
-    //
-    //     foreach (var (s, c) in counts.OrderBy(c => counts[c.Key]).Reverse())
-    //     {
-    //         Log.Debug($"{s.Name} - {s.Namespace}  {c}");
-    //     }
-    // }
-    
-
-    //@imdom: needs clarification how to handle osc data disconnection on shutdown
-    // public void Dispose()
-    // {
-    //     GC.SuppressFinalize(this);
-    //     OscDataRecording.Dispose();
-    // }
-    
-    internal static bool DraggingIsInProgress = false;
-    internal static bool MouseWheelFieldHovered { private get; set; }
-    internal static bool MouseWheelFieldWasHoveredLastFrame { get; private set; }
-    internal static bool DragFieldHovered { private get; set; }
-    internal static bool DragFieldWasHoveredLastFrame { get; private set; }
-    
-    internal static bool ShowSecondaryRenderWindow => WindowManager.ShowSecondaryRenderWindow;
-    internal const string FloatNumberFormat = "{0:F2}";
-
-    private static readonly Stopwatch _saveStopwatch = new();
-
-    // ReSharper disable once InconsistentlySynchronizedField
-    internal static bool IsCurrentlySaving => _saveStopwatch is { IsRunning: true };
-
-    public static float UiScaleFactor { get; internal set; } = 1;
-    internal static float DisplayScaleFactor { get; set; } = 1;
-    internal static bool IsAnyPopupOpen => !string.IsNullOrEmpty(FrameStats.Last.OpenedPopUpName);
-
-    internal static readonly MidiDataRecording MidiDataRecording = new(DataRecording.ActiveRecordingSet);
-    internal static readonly OscDataRecording OscDataRecording = new(DataRecording.ActiveRecordingSet);
-
-    //private static readonly AutoBackup.AutoBackup _autoBackup = new();
-
-    internal static readonly CreateFromTemplateDialog CreateFromTemplateDialog = new();
-    private static readonly UserNameDialog _userNameDialog = new();
-    internal static readonly AboutDialog AboutDialog = new();
-    private static readonly SearchDialog _searchDialog = new();
-    internal static readonly NewProjectDialog NewProjectDialog = new();
-<<<<<<< HEAD
-    internal static readonly TextureBgraReadAccess TextureBgraReadAccess = new();
-=======
-    internal static readonly ExitDialog ExitDialog = new();
->>>>>>> 34f99c70
-
-    [Flags]
-    public enum EditingFlags
-    {
-        None = 0,
-        ExpandVertically = 1 << 1,
-        PreventMouseInteractions = 1 << 2,
-        PreventZoomWithMouseWheel = 1 << 3,
-        PreventPanningWithMouse = 1 << 4,
-        AllowHoveredChildWindows = 1 << 5,
-    }
-
-    internal static bool UseVSync = true;
-    public static bool ItemRegionsVisible;
-    
-
+#nullable  enable
+using System.Diagnostics;
+using System.Threading.Tasks;
+using ImGuiNET;
+using Operators.Utils.Recording;
+using T3.Core.Animation;
+using T3.Core.Audio;
+using T3.Core.DataTypes.DataSet;
+using T3.Core.Operator;
+using T3.Core.Operator.Interfaces;
+using T3.Core.Resource;
+using T3.Editor.App;
+using T3.Editor.Gui.Dialog;
+using T3.Editor.Gui.Graph.Dialogs;
+using T3.Editor.Gui.Interaction;
+using T3.Editor.Gui.Interaction.Midi;
+using T3.Editor.Gui.Interaction.Timing;
+using T3.Editor.Gui.Interaction.Variations;
+using T3.Editor.Gui.Styling;
+using T3.Editor.Gui.Templates;
+using T3.Editor.Gui.UiHelpers;
+using T3.Editor.Gui.Windows.Layouts;
+using T3.Editor.Gui.Windows.Output;
+using T3.Editor.Gui.Windows.RenderExport;
+using T3.Editor.UiModel;
+using T3.Editor.UiModel.Commands;
+using T3.Editor.UiModel.Helpers;
+using T3.Editor.UiModel.ProjectHandling;
+using T3.Editor.UiModel.Selection;
+using T3.SystemUi;
+
+namespace T3.Editor.Gui;
+
+public static class T3Ui
+{
+    internal static void InitializeEnvironment()
+    {
+        //WindowManager.TryToInitialize();
+        ExampleSymbolLinking.UpdateExampleLinks();
+
+        Playback.Current = DefaultTimelinePlayback;
+        ThemeHandling.Initialize();
+    }
+
+    internal static readonly Playback DefaultTimelinePlayback = new();
+    internal static readonly BeatTimingPlayback DefaultBeatTimingPlayback = new();
+
+    private static void InitializeAfterAppWindowReady()
+    {
+        if (_initialed || ImGui.GetWindowSize() == Vector2.Zero)
+            return;
+
+
+        CompatibleMidiDeviceHandling.InitializeConnectedDevices();
+        _initialed = true;
+    }
+
+    private static bool _initialed;
+
+    internal static void ProcessFrame()
+    {
+        Profiling.KeepFrameData();
+        ImGui.PushStyleColor(ImGuiCol.Text, UiColors.Text.Rgba);
+        DragHandling.Update();
+
+        CustomComponents.BeginFrame();
+        FormInputs.BeginFrame();
+        InitializeAfterAppWindowReady();
+
+        // Prepare the current frame 
+        RenderStatsCollector.StartNewFrame();
+            
+        if (!Playback.Current.IsRenderingToFile && ProjectView.Focused != null)
+        {
+            PlaybackUtils.UpdatePlaybackAndSyncing();
+            AudioEngine.CompleteFrame(Playback.Current, Playback.LastFrameDuration);    // Update
+        }
+        TextureBgraReadAccess.Update();
+        
+        ResourceManager.RaiseFileWatchingEvents();
+
+        VariationHandling.Update();
+        MouseWheelFieldWasHoveredLastFrame = MouseWheelFieldHovered;
+        MouseWheelFieldHovered = false;
+
+        // A work around for potential mouse capture
+        DragFieldWasHoveredLastFrame = DragFieldHovered;
+        DragFieldHovered = false;
+        
+        FitViewToSelectionHandling.ProcessNewFrame();
+        SrvManager.RemoveForDisposedTextures();
+        KeyboardBinding.InitFrame();
+        
+        CompatibleMidiDeviceHandling.UpdateConnectedDevices();
+
+        var nodeSelection = ProjectView.Focused?.NodeSelection;
+        if (nodeSelection != null)
+        {
+            // Set selected id so operator can check if they are selected or not  
+            var selectedInstance = nodeSelection.GetSelectedInstanceWithoutComposition();
+            MouseInput.SelectedChildId = selectedInstance?.SymbolChildId ?? Guid.Empty;
+            InvalidateSelectedOpsForTransformGizmo(nodeSelection);
+        }
+
+        // Draw everything!
+        ImGui.DockSpaceOverViewport();
+
+        ImGui.PushStyleVar(ImGuiStyleVar.WindowBorderSize, 1);
+        WindowManager.Draw();
+        ImGui.PopStyleVar();
+            
+        // Complete frame
+        SingleValueEdit.StartNextFrame();
+        
+        
+        FrameStats.CompleteFrame();
+        TriggerGlobalActionsFromKeyBindings();
+
+        if (UserSettings.Config.ShowMainMenu || ImGui.GetMousePos().Y < 20)
+        {
+            AppMenuBar.DrawAppMenuBar();
+        }
+            
+        _searchDialog.Draw();
+        NewProjectDialog.Draw();
+        CreateFromTemplateDialog.Draw();
+        _userNameDialog.Draw();
+        AboutDialog.Draw();
+        ExitDialog.Draw();
+
+        if (IsWindowLayoutComplete())
+        {
+            if (!UserSettings.IsUserNameDefined() )
+            {
+                UserSettings.Config.UserName = Environment.UserName;
+                _userNameDialog.ShowNextFrame();
+            }
+        }
+
+        KeyboardAndMouseOverlay.Draw();
+
+        Playback.OpNotReady = false;
+        AutoBackup.AutoBackup.CheckForSave();
+
+        Profiling.EndFrameData();
+    }
+
+    private static void InvalidateSelectedOpsForTransformGizmo(NodeSelection nodeSelection)
+    {
+        // Keep invalidating selected op to enforce rendering of Transform gizmo  
+        foreach (var si in nodeSelection.GetSelectedInstances().ToList())
+        {
+            if (si is not ITransformable)
+                continue;
+
+            foreach (var i in si.Inputs)
+            {
+                // Skip string inputs to prevent potential interference with resource file paths hooks
+                // I.e. Invalidating these every frame breaks shader recompiling if Shader-op is selected
+                if (i.ValueType == typeof(string))
+                {
+                    continue;
+                }
+
+                i.DirtyFlag.Invalidate();
+            }
+        }
+    }
+
+    /// <summary>
+    /// This a bad workaround to defer some ui actions until we have completed all
+    /// window initialization, so they are not discarded by the setup process.
+    /// </summary>
+    private static bool IsWindowLayoutComplete() => ImGui.GetFrameCount() > 2;
+
+    private static void TriggerGlobalActionsFromKeyBindings()
+    {
+        if (KeyboardBinding.Triggered(UserActions.Undo))
+        {
+            UndoRedoStack.Undo();
+        }
+        else if (KeyboardBinding.Triggered(UserActions.Redo))
+        {
+            UndoRedoStack.Redo();
+        }
+        else if (KeyboardBinding.Triggered(UserActions.Save))
+        {
+            SaveInBackground(saveAll: false);
+        }
+        else if (KeyboardBinding.Triggered(UserActions.ToggleAllUiElements))
+        {
+            ToggleAllUiElements();
+        }
+        else if (KeyboardBinding.Triggered(UserActions.SearchGraph))
+        {
+            _searchDialog.ShowNextFrame();
+        }
+        else if (KeyboardBinding.Triggered(UserActions.ToggleFullscreen))
+        {
+            UserSettings.Config.FullScreen = !UserSettings.Config.FullScreen;
+        }
+        else if (KeyboardBinding.Triggered(UserActions.ToggleFocusMode)) ToggleFocusMode();
+    }
+
+    internal static void ToggleFocusMode()
+    {
+        var activeComponents = ProjectView.Focused;
+        if (activeComponents == null)
+            return;
+        
+        var shouldBeFocusMode = !UserSettings.Config.FocusMode;
+
+        var outputWindow = OutputWindow.GetPrimaryOutputWindow();
+
+        if (shouldBeFocusMode && outputWindow != null)
+        {
+            outputWindow.Pinning.TryGetPinnedOrSelectedInstance(out var instance, out _);
+            activeComponents.GraphImageBackground.OutputInstance = instance;
+        }
+
+        UserSettings.Config.FocusMode = shouldBeFocusMode;
+        UserSettings.Config.ShowToolbar = shouldBeFocusMode;
+        ToggleAllUiElements();
+        LayoutHandling.LoadAndApplyLayoutOrFocusMode(shouldBeFocusMode ? 11 : UserSettings.Config.WindowLayoutIndex);
+
+        outputWindow = OutputWindow.GetPrimaryOutputWindow();
+        if (!shouldBeFocusMode && outputWindow != null)
+        {
+            outputWindow.Pinning.PinInstance(activeComponents.GraphImageBackground.OutputInstance, activeComponents);
+            activeComponents.GraphImageBackground.ClearBackground();
+        }
+    }
+
+    internal static void ToggleAllUiElements()
+    {
+        //T3Ui.MaximalView = !T3Ui.MaximalView;
+        if (UserSettings.Config.ShowToolbar)
+        {
+            UserSettings.Config.ShowMainMenu = false;
+            UserSettings.Config.ShowTitleAndDescription = false;
+            UserSettings.Config.ShowToolbar = false;
+            UserSettings.Config.ShowTimeline = false;
+        }
+        else
+        {
+            UserSettings.Config.ShowMainMenu = true;
+            UserSettings.Config.ShowTitleAndDescription = true;
+            UserSettings.Config.ShowToolbar = true;
+            if (Playback.Current.Settings.Syncing == PlaybackSettings.SyncModes.Timeline)
+            {
+                UserSettings.Config.ShowTimeline = true;
+            }
+        }
+    }
+
+    internal static void SaveInBackground(bool saveAll)
+    {
+        Task.Run(() => Save(saveAll));
+    }
+
+    internal static void Save(bool saveAll)
+    {
+        if (_saveStopwatch.IsRunning)
+        {
+            Log.Debug("Can't save modified while saving is in progress");
+            return;
+        }
+
+        _saveStopwatch.Restart();
+
+        // Todo - parallelize? 
+        foreach (var package in EditableSymbolProject.AllProjects)
+        {
+            if (saveAll)
+                package.SaveAll();
+            else
+                package.SaveModifiedSymbols();
+        }
+
+        _saveStopwatch.Stop();
+    }
+
+    internal static void SelectAndCenterChildIdInView(Guid symbolChildId)
+    {
+        var components = ProjectView.Focused;
+        if (components == null || components.CompositionInstance == null)
+            return;
+
+        var compositionOp = components.CompositionInstance;
+
+        var symbolUi = compositionOp.GetSymbolUi();
+        
+        if(!symbolUi.ChildUis.TryGetValue(symbolChildId, out var sourceChildUi))
+            return;
+        
+        if(!compositionOp.Children.TryGetValue(symbolChildId, out var selectionTargetInstance))
+            return;
+        
+        components.NodeSelection.SetSelection(sourceChildUi, selectionTargetInstance);
+        FitViewToSelectionHandling.FitViewToSelection();
+    }
+    
+
+    /// <summary>
+    /// Statistics method for debug purpose
+    /// </summary>
+    // private static void CountSymbolUsage()
+    // {
+    //     var counts = new Dictionary<Symbol, int>();
+    //     foreach (var s in EditorSymbolPackage.AllSymbols)
+    //     {
+    //         foreach (var child in s.Children.Values)
+    //         {
+    //             counts.TryAdd(child.Symbol, 0);
+    //             counts[child.Symbol]++;
+    //         }
+    //     }
+    //
+    //     foreach (var (s, c) in counts.OrderBy(c => counts[c.Key]).Reverse())
+    //     {
+    //         Log.Debug($"{s.Name} - {s.Namespace}  {c}");
+    //     }
+    // }
+    
+
+    //@imdom: needs clarification how to handle osc data disconnection on shutdown
+    // public void Dispose()
+    // {
+    //     GC.SuppressFinalize(this);
+    //     OscDataRecording.Dispose();
+    // }
+    
+    internal static bool DraggingIsInProgress = false;
+    internal static bool MouseWheelFieldHovered { private get; set; }
+    internal static bool MouseWheelFieldWasHoveredLastFrame { get; private set; }
+    internal static bool DragFieldHovered { private get; set; }
+    internal static bool DragFieldWasHoveredLastFrame { get; private set; }
+    
+    internal static bool ShowSecondaryRenderWindow => WindowManager.ShowSecondaryRenderWindow;
+    internal const string FloatNumberFormat = "{0:F2}";
+
+    private static readonly Stopwatch _saveStopwatch = new();
+
+    // ReSharper disable once InconsistentlySynchronizedField
+    internal static bool IsCurrentlySaving => _saveStopwatch is { IsRunning: true };
+
+    public static float UiScaleFactor { get; internal set; } = 1;
+    internal static float DisplayScaleFactor { get; set; } = 1;
+    internal static bool IsAnyPopupOpen => !string.IsNullOrEmpty(FrameStats.Last.OpenedPopUpName);
+
+    internal static readonly MidiDataRecording MidiDataRecording = new(DataRecording.ActiveRecordingSet);
+    internal static readonly OscDataRecording OscDataRecording = new(DataRecording.ActiveRecordingSet);
+
+    //private static readonly AutoBackup.AutoBackup _autoBackup = new();
+
+    internal static readonly CreateFromTemplateDialog CreateFromTemplateDialog = new();
+    private static readonly UserNameDialog _userNameDialog = new();
+    internal static readonly AboutDialog AboutDialog = new();
+    private static readonly SearchDialog _searchDialog = new();
+    internal static readonly NewProjectDialog NewProjectDialog = new();
+    internal static readonly ExitDialog ExitDialog = new();
+    internal static readonly TextureBgraReadAccess TextureBgraReadAccess = new();
+
+    [Flags]
+    public enum EditingFlags
+    {
+        None = 0,
+        ExpandVertically = 1 << 1,
+        PreventMouseInteractions = 1 << 2,
+        PreventZoomWithMouseWheel = 1 << 3,
+        PreventPanningWithMouse = 1 << 4,
+        AllowHoveredChildWindows = 1 << 5,
+    }
+
+    internal static bool UseVSync = true;
+    public static bool ItemRegionsVisible;
+    
+
 }