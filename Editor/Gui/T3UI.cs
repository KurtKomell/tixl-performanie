--- conflicted
+++ resolved
@@ -1,627 +1,606 @@
-using System.Diagnostics;
-using System.IO.Packaging;
-using System.Threading.Tasks;
-using T3.Editor.Gui.Graph;
-using ImGuiNET;
-using Operators.Utils.Recording;
-using T3.Core.Animation;
-using T3.Core.Audio;
-using T3.Core.DataTypes.DataSet;
-using T3.Core.IO;
-using T3.Core.Model;
-using T3.Core.Operator;
-using T3.Core.Operator.Interfaces;
-using T3.Core.Resource;
-using T3.Core.SystemUi;
-using T3.Editor.Compilation;
-using T3.Editor.Gui.Commands;
-using T3.Editor.Gui.Dialog;
-using T3.Editor.Gui.Graph.Dialogs;
-using T3.Editor.Gui.Graph.Helpers;
-using T3.Editor.Gui.Graph.Interaction;
-using T3.Editor.Gui.Graph.Interaction.Connections;
-using T3.Editor.Gui.Graph.Rendering;
-using T3.Editor.Gui.Interaction;
-using T3.Editor.Gui.Interaction.Midi;
-using T3.Editor.Gui.Interaction.Timing;
-using T3.Editor.Gui.Interaction.Variations;
-using T3.Editor.Gui.Selection;
-using T3.Editor.Gui.Styling;
-using T3.Editor.Gui.Templates;
-using T3.Editor.Gui.UiHelpers;
-using T3.Editor.Gui.UiHelpers.Wiki;
-using T3.Editor.Gui.Windows;
-using T3.Editor.Gui.Windows.Layouts;
-using T3.Editor.Gui.Windows.Output;
-using T3.Editor.Gui.Windows.RenderExport;
-using T3.Editor.SystemUi;
-using T3.Editor.UiModel;
-using T3.SystemUi;
-
-namespace T3.Editor.Gui;
-
-public static class T3Ui
-{
-    internal static void InitializeEnvironment()
-    {
-        //WindowManager.TryToInitialize();
-        ExampleSymbolLinking.UpdateExampleLinks();
-
-        Playback.Current = DefaultTimelinePlayback;
-        ThemeHandling.Initialize();
-    }
-
-<<<<<<< HEAD
-    internal static readonly Playback DefaultTimelinePlayback = new();
-    internal static readonly BeatTimingPlayback DefaultBeatTimingPlayback = new();
-
-    private static void InitializeAfterAppWindowReady()
-    {
-        if (_initialed || ImGui.GetWindowSize() == Vector2.Zero)
-            return;
-
-=======
-    public static readonly Playback DefaultTimelinePlayback = new();
-    public static readonly BeatTimingPlayback DefaultBeatTimingPlayback = new() { PlaybackSpeed = 1};
-        
-    private void InitializeAfterAppWindowReady()
-    {
-        if (_initialed || ImGui.GetWindowSize() == Vector2.Zero)
-            return;
-            
-        CompatibleMidiDeviceHandling.InitializeConnectedDevices();
->>>>>>> 85046bd4
-        ActiveMidiRecording.ActiveRecordingSet = MidiDataRecording.DataSet;
-        _initialed = true;
-    }
-
-    private static bool _initialed;
-
-    internal static void ProcessFrame()
-    {
-        ImGui.PushStyleColor(ImGuiCol.Text, UiColors.Text.Rgba);
-
-        CustomComponents.BeginFrame();
-        FormInputs.BeginFrame();
-        InitializeAfterAppWindowReady();
-
-        // Prepare the current frame 
-        RenderStatsCollector.StartNewFrame();
-            
-<<<<<<< HEAD
-        if (Playback.Current.IsLive && GraphWindow.Focused != null)
-=======
-        if (!Playback.Current.IsRenderingToFile)
->>>>>>> 85046bd4
-        {
-            PlaybackUtils.UpdatePlaybackAndSyncing();
-            AudioEngine.CompleteFrame(Playback.Current, Playback.LastFrameDuration);    // Update
-        }
-        TextureReadAccess.Update();
-
-        AutoBackup.AutoBackup.IsEnabled = UserSettings.Config.EnableAutoBackup;
-
-        VariationHandling.Update();
-        MouseWheelFieldWasHoveredLastFrame = MouseWheelFieldHovered;
-        MouseWheelFieldHovered = false;
-
-        FitViewToSelectionHandling.ProcessNewFrame();
-        SrvManager.FreeUnusedTextures();
-        KeyboardBinding.InitFrame();
-        ConnectionSnapEndHelper.PrepareNewFrame();
-
-        var nodeSelection = GraphWindow.Focused?.GraphCanvas.NodeSelection;
-
-        // Set selected id so operator can check if they are selected or not  
-        var selectedInstance = nodeSelection?.GetSelectedInstanceWithoutComposition();
-        MouseInput.SelectedChildId = selectedInstance?.SymbolChildId ?? Guid.Empty;
-<<<<<<< HEAD
-
-        if (nodeSelection != null)
-=======
-        
-        CompatibleMidiDeviceHandling.UpdateConnectedDevices();
-        
-        // Keep invalidating selected op to enforce rendering of Transform gizmo  
-        foreach (var si in NodeSelection.GetSelectedInstances().ToList())
->>>>>>> 85046bd4
-        {
-            InvalidateSelectedOpsForTransormGizmo(nodeSelection);
-        }
-
-        // Draw everything!
-        ImGui.DockSpaceOverViewport();
-
-        WindowManager.Draw();
-
-        // Complete frame
-        SingleValueEdit.StartNextFrame();
-        SelectableNodeMovement.CompleteFrame();
-
-
-        FrameStats.CompleteFrame();
-        TriggerGlobalActionsFromKeyBindings();
-
-        if (UserSettings.Config.ShowMainMenu || ImGui.GetMousePos().Y < 20)
-        {
-            DrawAppMenuBar();
-        }
-            
-        _searchDialog.Draw();
-        _importDialog.Draw();
-        _newProjectDialog.Draw();
-        _createFromTemplateDialog.Draw();
-        _userNameDialog.Draw();
-
-        if (IsWindowLayoutComplete())
-        {
-            if (!UserSettings.IsUserNameDefined() )
-            {
-                UserSettings.Config.UserName = Environment.UserName;
-                _userNameDialog.ShowNextFrame();
-            }
-        }
-
-        KeyboardAndMouseOverlay.Draw();
-
-        Playback.OpNotReady = false;
-        AutoBackup.AutoBackup.CheckForSave();
-    }
-
-    private static void InvalidateSelectedOpsForTransormGizmo(NodeSelection nodeSelection)
-    {
-        // Keep invalidating selected op to enforce rendering of Transform gizmo  
-        foreach (var si in nodeSelection.GetSelectedInstances().ToList())
-        {
-            if (si is not ITransformable)
-                continue;
-
-            foreach (var i in si.Inputs)
-            {
-                // Skip string inputs to prevent potential interference with resource file paths hooks
-                // I.e. Invalidating these every frame breaks shader recompiling if Shader-op is selected
-                if (i.ValueType == typeof(string))
-                {
-                    continue;
-                }
-
-                i.DirtyFlag.Invalidate();
-            }
-        }
-    }
-
-    /// <summary>
-    /// This a bad work around to defer some ui actions until we have completed all
-    /// window initialization so they are not discarded by the setup process.
-    /// </summary>
-    private static bool IsWindowLayoutComplete() => ImGui.GetFrameCount() > 2;
-
-    private static void TriggerGlobalActionsFromKeyBindings()
-    {
-        if (KeyboardBinding.Triggered(UserActions.Undo))
-        {
-            UndoRedoStack.Undo();
-        }
-        else if (KeyboardBinding.Triggered(UserActions.Redo))
-        {
-            UndoRedoStack.Redo();
-        }
-        else if (KeyboardBinding.Triggered(UserActions.Save))
-        {
-            SaveInBackground(saveAll: false);
-        }
-        else if (KeyboardBinding.Triggered(UserActions.ToggleAllUiElements))
-        {
-            ToggleAllUiElements();
-        }
-        else if (KeyboardBinding.Triggered(UserActions.SearchGraph))
-        {
-            _searchDialog.ShowNextFrame();
-        }
-        else if (KeyboardBinding.Triggered(UserActions.ToggleFullscreen))
-        {
-            UserSettings.Config.FullScreen = !UserSettings.Config.FullScreen;
-        }
-        else if (KeyboardBinding.Triggered(UserActions.ToggleFocusMode)) ToggleFocusMode();
-    }
-
-    private static void ToggleFocusMode()
-    {
-        var shouldBeFocusMode = !UserSettings.Config.FocusMode;
-
-        var outputWindow = OutputWindow.GetPrimaryOutputWindow();
-        var primaryGraphWindow = GraphWindow.Focused;
-
-        if (shouldBeFocusMode && outputWindow != null && primaryGraphWindow != null)
-        {
-            outputWindow.Pinning.TryGetPinnedOrSelectedInstance(out var instance, out _);
-            primaryGraphWindow.GraphImageBackground.OutputInstance = instance;
-        }
-
-        UserSettings.Config.FocusMode = shouldBeFocusMode;
-        UserSettings.Config.ShowToolbar = shouldBeFocusMode;
-        ToggleAllUiElements();
-        LayoutHandling.LoadAndApplyLayoutOrFocusMode(shouldBeFocusMode ? 11 : UserSettings.Config.WindowLayoutIndex);
-
-        outputWindow = OutputWindow.GetPrimaryOutputWindow();
-        if (!shouldBeFocusMode && outputWindow != null && primaryGraphWindow != null)
-        {
-            outputWindow.Pinning.PinInstance(primaryGraphWindow.GraphImageBackground.OutputInstance, primaryGraphWindow.GraphCanvas);
-            primaryGraphWindow.GraphImageBackground.ClearBackground();
-        }
-    }
-
-    private static void DrawAppMenuBar()
-    {
-        ImGui.PushStyleVar(ImGuiStyleVar.ItemSpacing, new Vector2(6, 6) * T3Ui.UiScaleFactor);
-        ImGui.PushStyleVar(ImGuiStyleVar.WindowPadding, T3Style.WindowChildPadding * T3Ui.UiScaleFactor);
-        ImGui.PushStyleVar(ImGuiStyleVar.WindowBorderSize, 0);
-
-        if (ImGui.BeginMainMenuBar())
-        {
-            if (ImGui.IsMouseClicked(ImGuiMouseButton.Left))
-            {
-                UserSettings.Config.ShowMainMenu = true;
-            }
-
-            ImGui.SetCursorPos(new Vector2(0, -1)); // Shift to make menu items selected when hitting top of screen
-
-            if (ImGui.BeginMenu("Project"))
-            {
-                UserSettings.Config.ShowMainMenu = true;
-
-                if (ImGui.MenuItem("New...", KeyboardBinding.ListKeyboardShortcuts(UserActions.New, false), false, !IsCurrentlySaving))
-                {
-                    _createFromTemplateDialog.ShowNextFrame();
-                }
-
-                if (ImGui.MenuItem("New Project"))
-                {
-                    _newProjectDialog.ShowNextFrame();
-                }
-
-                if (ImGui.MenuItem("Import Operators", null, false, !IsCurrentlySaving))
-                {
-                    _importDialog.ShowNextFrame();
-                }
-
-                if (ImGui.MenuItem("Fix File references", ""))
-                {
-                    FileReferenceOperations.FixOperatorFilepathsCommand_Executed();
-                }
-
-                ImGui.Separator();
-
-                if (ImGui.MenuItem("Save", KeyboardBinding.ListKeyboardShortcuts(UserActions.Save, false), false, !IsCurrentlySaving))
-                {
-                    SaveInBackground(saveAll: false);
-                }
-                
-                if (ImGui.MenuItem("Save All", !IsCurrentlySaving))
-                {
-                    Task.Run(() =>
-                             {
-                                 Save(true);
-                             });
-                }
-                
-                ImGui.Separator();
-                
-                if(ImGui.BeginMenu("Load Project", !IsCurrentlySaving))
-                {
-                    foreach (var package in SymbolPackage.AllPackages.Cast<EditorSymbolPackage>())
-                    {
-                        if (!package.HasHome)
-                            continue;
-
-                        var name = package.DisplayName;
-                        
-                        if (ImGui.MenuItem(name))
-                        {
-                            bool replaceFocusedWindow = false;
-
-                            if (GraphWindow.GraphWindowInstances.Count > 0)
-                            {
-                                var choice = BlockingWindow.Instance.ShowMessageBox("Would you like to create a new window?", "Opening " + name, "Yes", "No");
-                                replaceFocusedWindow = choice == "Yes";
-                            }
-                            
-                            if (!GraphWindow.TryOpenPackage(package, replaceFocusedWindow))
-                            {
-                                Log.Error("Failed to open package " + name);
-                            };
-                        }
-                    }
-                    
-                    ImGui.EndMenu();
-                }
-                
-                ImGui.Separator();
-                
-                if(ImGui.BeginMenu("Clear shader cache"))
-                {
-                    if (ImGui.MenuItem("Editor only"))
-                    {
-                        ShaderCompiler.DeleteShaderCache(all: false);
-                    }
-
-                    if (ImGui.MenuItem("All editor and player versions"))
-                    {
-                        ShaderCompiler.DeleteShaderCache(all: true);
-                    }
-                    
-                    ImGui.EndMenu();
-                }
-                
-                ImGui.Separator();
-
-                if (ImGui.MenuItem("Quit", !IsCurrentlySaving))
-                {
-                    EditorUi.Instance.ExitApplication();
-                }
-
-                if (ImGui.IsItemHovered() && IsCurrentlySaving)
-                {
-                    ImGui.SetTooltip("Can't exit while saving is in progress");
-                }
-
-                ImGui.EndMenu();
-            }
-
-            if (ImGui.BeginMenu("Edit"))
-            {
-                UserSettings.Config.ShowMainMenu = true;
-                if (ImGui.MenuItem("Undo", "CTRL+Z", false, UndoRedoStack.CanUndo))
-                {
-                    UndoRedoStack.Undo();
-                }
-
-                if (ImGui.MenuItem("Redo", "CTRL+SHIFT+Z", false, UndoRedoStack.CanRedo))
-                {
-                    UndoRedoStack.Redo();
-                }
-
-                ImGui.Separator();
-
-                if (ImGui.BeginMenu("Bookmarks"))
-                {
-                    GraphBookmarkNavigation.DrawBookmarksMenu();
-                    ImGui.EndMenu();
-                }
-
-                if (ImGui.BeginMenu("Tools"))
-                {
-                    if (ImGui.MenuItem("Export Operator Descriptions"))
-                    {
-                        ExportWikiDocumentation.ExportWiki();
-                    }
-
-                    if (ImGui.MenuItem("Export Documentation to JSON"))
-                    {
-                        ExportDocumentationStrings.ExportDocumentationAsJson();
-                    }
-
-                    if (ImGui.MenuItem("Import documentation from JSON"))
-                    {
-                        ExportDocumentationStrings.ImportDocumentationAsJson();
-                    }
-
-                    ImGui.EndMenu();
-                }
-
-                ImGui.EndMenu();
-            }
-
-            if (ImGui.BeginMenu("Add"))
-            {
-                UserSettings.Config.ShowMainMenu = true;
-                SymbolTreeMenu.Draw();
-                ImGui.EndMenu();
-            }
-
-            if (ImGui.BeginMenu("View"))
-            {
-                UserSettings.Config.ShowMainMenu = true;
-
-                ImGui.Separator();
-                ImGui.MenuItem("Show Main Menu", "", ref UserSettings.Config.ShowMainMenu);
-                ImGui.MenuItem("Show Title", "", ref UserSettings.Config.ShowTitleAndDescription);
-                ImGui.MenuItem("Show Timeline", "", ref UserSettings.Config.ShowTimeline);
-                ImGui.MenuItem("Show Minimap", "", ref UserSettings.Config.ShowMiniMap);
-                ImGui.MenuItem("Show Toolbar", "", ref UserSettings.Config.ShowToolbar);
-                ImGui.MenuItem("Show Interaction Overlay", "", ref UserSettings.Config.ShowInteractionOverlay);
-                if (ImGui.MenuItem("Toggle All UI Elements", KeyboardBinding.ListKeyboardShortcuts(UserActions.ToggleAllUiElements, false), false,
-                                   !IsCurrentlySaving))
-                {
-                    ToggleAllUiElements();
-                }
-
-                ImGui.MenuItem("Fullscreen", KeyboardBinding.ListKeyboardShortcuts(UserActions.ToggleFullscreen, false), ref UserSettings.Config.FullScreen);
-                if (ImGui.MenuItem("Focus Mode", KeyboardBinding.ListKeyboardShortcuts(UserActions.ToggleFocusMode, false), UserSettings.Config.FocusMode))
-                {
-                    ToggleFocusMode();
-                }
-
-                ImGui.EndMenu();
-            }
-
-            if (ImGui.BeginMenu("Windows"))
-            {
-                WindowManager.DrawWindowMenuContent();
-                ImGui.EndMenu();
-            }
-            
-            #if DEBUG
-            
-            if (ImGui.BeginMenu("Debug"))
-            {
-                if (ImGui.MenuItem("Show Popup"))
-                {
-                    const string bodyText = "Lorem ipsum dolor sit amet, consectetur adipiscing elit. Duis sagittis quis ligula sit amet ornare. " +
-                                            "Donec auctor, nisl vel ultricies tincidunt, nisl nisl aliquam nisl, nec pulvinar nisl nisl vitae nisl. " +
-                                            "Lorem ipsum dolor sit amet, consectetur adipiscing elit. Duis sagittis quis ligula sit amet ornare. ";
-                        
-                    var result = BlockingWindow.Instance.ShowMessageBox(bodyText, "Debug Popup", "Ok", "Maybe", "Idk", "Possibly", "Affirmative", "Negatory", "NO!");
-                    Log.Debug($"Result: \"{result}\"");
-                }
-                ImGui.EndMenu();
-                
-            }
-            
-            #endif
-            
-            if (UserSettings.Config.FullScreen)
-            {
-                ImGui.Dummy(new Vector2(10, 10));
-                ImGui.SetCursorPosY(ImGui.GetCursorPosY() + 1);
-
-                ImGui.PushStyleColor(ImGuiCol.Text, UiColors.ForegroundFull.Fade(0.2f).Rgba);
-                ImGui.TextUnformatted(Program.VersionText);
-                ImGui.PopStyleColor();
-            }
-
-            T3Metrics.DrawRenderPerformanceGraph();
-
-            Program.StatusErrorLine.Draw();
-
-            ImGui.EndMainMenuBar();
-        }
-
-        ImGui.PopStyleVar(3);
-    }
-
-    private static void ToggleAllUiElements()
-    {
-        //T3Ui.MaximalView = !T3Ui.MaximalView;
-        if (UserSettings.Config.ShowToolbar)
-        {
-            UserSettings.Config.ShowMainMenu = false;
-            UserSettings.Config.ShowTitleAndDescription = false;
-            UserSettings.Config.ShowToolbar = false;
-            UserSettings.Config.ShowTimeline = false;
-        }
-        else
-        {
-            UserSettings.Config.ShowMainMenu = true;
-            UserSettings.Config.ShowTitleAndDescription = true;
-            UserSettings.Config.ShowToolbar = true;
-            UserSettings.Config.ShowTimeline = true;
-        }
-    }
-
-    private static void SaveInBackground(bool saveAll)
-    {
-        Task.Run(() => Save(saveAll));
-    }
-
-    internal static void Save(bool saveAll)
-    {
-        if (SaveStopwatch.IsRunning)
-        {
-            Log.Debug("Can't save modified while saving is in progress");
-            return;
-        }
-
-        SaveStopwatch.Restart();
-
-        // Todo - parallelize? 
-        foreach (var package in EditableSymbolProject.AllProjects)
-        {
-            if (saveAll)
-                package.SaveAll();
-            else
-                package.SaveModifiedSymbols();
-        }
-
-        SaveStopwatch.Stop();
-    }
-
-    internal static void SelectAndCenterChildIdInView(Guid symbolChildId)
-    {
-        var primaryGraphWindow = GraphWindow.Focused;
-        if (primaryGraphWindow == null)
-            return;
-
-        var compositionOp = primaryGraphWindow.CompositionOp;
-
-        var symbolUi = compositionOp.GetSymbolUi();
-        
-        if(!symbolUi.ChildUis.TryGetValue(symbolChildId, out var sourceChildUi))
-            return;
-        
-        if(!compositionOp.Children.TryGetValue(symbolChildId, out var selectionTargetInstance))
-            return;
-        
-        primaryGraphWindow.GraphCanvas.NodeSelection.SetSelection(sourceChildUi, selectionTargetInstance);
-        FitViewToSelectionHandling.FitViewToSelection();
-    }
-
-    // private static void SwapHoveringBuffers()
-    // {
-    //     (HoveredIdsLastFrame, _hoveredIdsForNextFrame) = (_hoveredIdsForNextFrame, HoveredIdsLastFrame);
-    //     _hoveredIdsForNextFrame.Clear();
-    //     
-    //     (RenderedIdsLastFrame, _renderedIdsForNextFrame) = (_renderedIdsForNextFrame, RenderedIdsLastFrame);
-    //     _renderedIdsForNextFrame.Clear();            
-    // }
-
-    /// <summary>
-    /// Statistics method for debug purpose
-    /// </summary>
-    private static void CountSymbolUsage()
-    {
-        var counts = new Dictionary<Symbol, int>();
-        foreach (var s in EditorSymbolPackage.AllSymbols)
-        {
-            foreach (var child in s.Children.Values)
-            {
-                counts.TryAdd(child.Symbol, 0);
-                counts[child.Symbol]++;
-            }
-        }
-
-        foreach (var (s, c) in counts.OrderBy(c => counts[c.Key]).Reverse())
-        {
-            Log.Debug($"{s.Name} - {s.Namespace}  {c}");
-        }
-    }
-
-    internal static bool DraggingIsInProgress = false;
-    internal static bool MouseWheelFieldHovered { private get; set; }
-    internal static bool MouseWheelFieldWasHoveredLastFrame { get; private set; }
-    internal static bool ShowSecondaryRenderWindow => WindowManager.ShowSecondaryRenderWindow;
-    internal const string FloatNumberFormat = "{0:F2}";
-
-    private static readonly Stopwatch SaveStopwatch = new();
-
-    // ReSharper disable once InconsistentlySynchronizedField
-    internal static bool IsCurrentlySaving => SaveStopwatch is { IsRunning: true };
-
-    public static float UiScaleFactor { get; internal set; } = 1;
-    internal static float DisplayScaleFactor { get; set; } = 1;
-    internal static bool IsAnyPopupOpen => !string.IsNullOrEmpty(FrameStats.Last.OpenedPopUpName);
-    internal static readonly MidiDataRecording MidiDataRecording = new();
-
-    //private static readonly AutoBackup.AutoBackup _autoBackup = new();
-
-    private static readonly CreateFromTemplateDialog _createFromTemplateDialog = new();
-    private static readonly UserNameDialog _userNameDialog = new();
-    private static readonly SearchDialog _searchDialog = new();
-    private static readonly NewProjectDialog _newProjectDialog = new();
-    
-    private static readonly MigrateOperatorsDialog _importDialog = new();
-
-    [Flags]
-    public enum EditingFlags
-    {
-        None = 0,
-        ExpandVertically = 1 << 1,
-        PreventMouseInteractions = 1 << 2,
-        PreventZoomWithMouseWheel = 1 << 3,
-        PreventPanningWithMouse = 1 << 4,
-        AllowHoveredChildWindows = 1 << 5,
-    }
-
-    internal static bool UseVSync = true;
-    public static bool ItemRegionsVisible;
+using System.Diagnostics;
+using System.IO.Packaging;
+using System.Threading.Tasks;
+using T3.Editor.Gui.Graph;
+using ImGuiNET;
+using Operators.Utils.Recording;
+using T3.Core.Animation;
+using T3.Core.Audio;
+using T3.Core.DataTypes.DataSet;
+using T3.Core.IO;
+using T3.Core.Model;
+using T3.Core.Operator;
+using T3.Core.Operator.Interfaces;
+using T3.Core.Resource;
+using T3.Core.SystemUi;
+using T3.Editor.Compilation;
+using T3.Editor.Gui.Commands;
+using T3.Editor.Gui.Dialog;
+using T3.Editor.Gui.Graph.Dialogs;
+using T3.Editor.Gui.Graph.Helpers;
+using T3.Editor.Gui.Graph.Interaction;
+using T3.Editor.Gui.Graph.Interaction.Connections;
+using T3.Editor.Gui.Graph.Rendering;
+using T3.Editor.Gui.Interaction;
+using T3.Editor.Gui.Interaction.Midi;
+using T3.Editor.Gui.Interaction.Timing;
+using T3.Editor.Gui.Interaction.Variations;
+using T3.Editor.Gui.Selection;
+using T3.Editor.Gui.Styling;
+using T3.Editor.Gui.Templates;
+using T3.Editor.Gui.UiHelpers;
+using T3.Editor.Gui.UiHelpers.Wiki;
+using T3.Editor.Gui.Windows;
+using T3.Editor.Gui.Windows.Layouts;
+using T3.Editor.Gui.Windows.Output;
+using T3.Editor.Gui.Windows.RenderExport;
+using T3.Editor.SystemUi;
+using T3.Editor.UiModel;
+using T3.SystemUi;
+
+namespace T3.Editor.Gui;
+
+public static class T3Ui
+{
+    internal static void InitializeEnvironment()
+    {
+        //WindowManager.TryToInitialize();
+        ExampleSymbolLinking.UpdateExampleLinks();
+
+        Playback.Current = DefaultTimelinePlayback;
+        ThemeHandling.Initialize();
+    }
+
+    internal static readonly Playback DefaultTimelinePlayback = new();
+    internal static readonly BeatTimingPlayback DefaultBeatTimingPlayback = new();
+
+    private static void InitializeAfterAppWindowReady()
+    {
+        if (_initialed || ImGui.GetWindowSize() == Vector2.Zero)
+            return;
+
+
+        CompatibleMidiDeviceHandling.InitializeConnectedDevices();
+        ActiveMidiRecording.ActiveRecordingSet = MidiDataRecording.DataSet;
+        _initialed = true;
+    }
+
+    private static bool _initialed;
+
+    internal static void ProcessFrame()
+    {
+        ImGui.PushStyleColor(ImGuiCol.Text, UiColors.Text.Rgba);
+
+        CustomComponents.BeginFrame();
+        FormInputs.BeginFrame();
+        InitializeAfterAppWindowReady();
+
+        // Prepare the current frame 
+        RenderStatsCollector.StartNewFrame();
+            
+        if (!Playback.Current.IsRenderingToFile && GraphWindow.Focused != null)
+        {
+            PlaybackUtils.UpdatePlaybackAndSyncing();
+            AudioEngine.CompleteFrame(Playback.Current, Playback.LastFrameDuration);    // Update
+        }
+        TextureReadAccess.Update();
+
+        AutoBackup.AutoBackup.IsEnabled = UserSettings.Config.EnableAutoBackup;
+
+        VariationHandling.Update();
+        MouseWheelFieldWasHoveredLastFrame = MouseWheelFieldHovered;
+        MouseWheelFieldHovered = false;
+
+        FitViewToSelectionHandling.ProcessNewFrame();
+        SrvManager.FreeUnusedTextures();
+        KeyboardBinding.InitFrame();
+        ConnectionSnapEndHelper.PrepareNewFrame();
+        CompatibleMidiDeviceHandling.UpdateConnectedDevices();
+
+        var nodeSelection = GraphWindow.Focused?.GraphCanvas.NodeSelection;
+
+        // Set selected id so operator can check if they are selected or not  
+        var selectedInstance = nodeSelection?.GetSelectedInstanceWithoutComposition();
+        MouseInput.SelectedChildId = selectedInstance?.SymbolChildId ?? Guid.Empty;
+
+        if (nodeSelection != null)
+        {
+            InvalidateSelectedOpsForTransormGizmo(nodeSelection);
+        }
+
+        // Draw everything!
+        ImGui.DockSpaceOverViewport();
+
+        WindowManager.Draw();
+
+        // Complete frame
+        SingleValueEdit.StartNextFrame();
+        SelectableNodeMovement.CompleteFrame();
+
+
+        FrameStats.CompleteFrame();
+        TriggerGlobalActionsFromKeyBindings();
+
+        if (UserSettings.Config.ShowMainMenu || ImGui.GetMousePos().Y < 20)
+        {
+            DrawAppMenuBar();
+        }
+            
+        _searchDialog.Draw();
+        _importDialog.Draw();
+        _newProjectDialog.Draw();
+        _createFromTemplateDialog.Draw();
+        _userNameDialog.Draw();
+
+        if (IsWindowLayoutComplete())
+        {
+            if (!UserSettings.IsUserNameDefined() )
+            {
+                UserSettings.Config.UserName = Environment.UserName;
+                _userNameDialog.ShowNextFrame();
+            }
+        }
+
+        KeyboardAndMouseOverlay.Draw();
+
+        Playback.OpNotReady = false;
+        AutoBackup.AutoBackup.CheckForSave();
+    }
+
+    private static void InvalidateSelectedOpsForTransormGizmo(NodeSelection nodeSelection)
+    {
+        // Keep invalidating selected op to enforce rendering of Transform gizmo  
+        foreach (var si in nodeSelection.GetSelectedInstances().ToList())
+        {
+            if (si is not ITransformable)
+                continue;
+
+            foreach (var i in si.Inputs)
+            {
+                // Skip string inputs to prevent potential interference with resource file paths hooks
+                // I.e. Invalidating these every frame breaks shader recompiling if Shader-op is selected
+                if (i.ValueType == typeof(string))
+                {
+                    continue;
+                }
+
+                i.DirtyFlag.Invalidate();
+            }
+        }
+    }
+
+    /// <summary>
+    /// This a bad work around to defer some ui actions until we have completed all
+    /// window initialization so they are not discarded by the setup process.
+    /// </summary>
+    private static bool IsWindowLayoutComplete() => ImGui.GetFrameCount() > 2;
+
+    private static void TriggerGlobalActionsFromKeyBindings()
+    {
+        if (KeyboardBinding.Triggered(UserActions.Undo))
+        {
+            UndoRedoStack.Undo();
+        }
+        else if (KeyboardBinding.Triggered(UserActions.Redo))
+        {
+            UndoRedoStack.Redo();
+        }
+        else if (KeyboardBinding.Triggered(UserActions.Save))
+        {
+            SaveInBackground(saveAll: false);
+        }
+        else if (KeyboardBinding.Triggered(UserActions.ToggleAllUiElements))
+        {
+            ToggleAllUiElements();
+        }
+        else if (KeyboardBinding.Triggered(UserActions.SearchGraph))
+        {
+            _searchDialog.ShowNextFrame();
+        }
+        else if (KeyboardBinding.Triggered(UserActions.ToggleFullscreen))
+        {
+            UserSettings.Config.FullScreen = !UserSettings.Config.FullScreen;
+        }
+        else if (KeyboardBinding.Triggered(UserActions.ToggleFocusMode)) ToggleFocusMode();
+    }
+
+    private static void ToggleFocusMode()
+    {
+        var shouldBeFocusMode = !UserSettings.Config.FocusMode;
+
+        var outputWindow = OutputWindow.GetPrimaryOutputWindow();
+        var primaryGraphWindow = GraphWindow.Focused;
+
+        if (shouldBeFocusMode && outputWindow != null && primaryGraphWindow != null)
+        {
+            outputWindow.Pinning.TryGetPinnedOrSelectedInstance(out var instance, out _);
+            primaryGraphWindow.GraphImageBackground.OutputInstance = instance;
+        }
+
+        UserSettings.Config.FocusMode = shouldBeFocusMode;
+        UserSettings.Config.ShowToolbar = shouldBeFocusMode;
+        ToggleAllUiElements();
+        LayoutHandling.LoadAndApplyLayoutOrFocusMode(shouldBeFocusMode ? 11 : UserSettings.Config.WindowLayoutIndex);
+
+        outputWindow = OutputWindow.GetPrimaryOutputWindow();
+        if (!shouldBeFocusMode && outputWindow != null && primaryGraphWindow != null)
+        {
+            outputWindow.Pinning.PinInstance(primaryGraphWindow.GraphImageBackground.OutputInstance, primaryGraphWindow.GraphCanvas);
+            primaryGraphWindow.GraphImageBackground.ClearBackground();
+        }
+    }
+
+    private static void DrawAppMenuBar()
+    {
+        ImGui.PushStyleVar(ImGuiStyleVar.ItemSpacing, new Vector2(6, 6) * T3Ui.UiScaleFactor);
+        ImGui.PushStyleVar(ImGuiStyleVar.WindowPadding, T3Style.WindowChildPadding * T3Ui.UiScaleFactor);
+        ImGui.PushStyleVar(ImGuiStyleVar.WindowBorderSize, 0);
+
+        if (ImGui.BeginMainMenuBar())
+        {
+            if (ImGui.IsMouseClicked(ImGuiMouseButton.Left))
+            {
+                UserSettings.Config.ShowMainMenu = true;
+            }
+
+            ImGui.SetCursorPos(new Vector2(0, -1)); // Shift to make menu items selected when hitting top of screen
+
+            if (ImGui.BeginMenu("Project"))
+            {
+                UserSettings.Config.ShowMainMenu = true;
+
+                if (ImGui.MenuItem("New...", KeyboardBinding.ListKeyboardShortcuts(UserActions.New, false), false, !IsCurrentlySaving))
+                {
+                    _createFromTemplateDialog.ShowNextFrame();
+                }
+
+                if (ImGui.MenuItem("New Project"))
+                {
+                    _newProjectDialog.ShowNextFrame();
+                }
+
+                if (ImGui.MenuItem("Import Operators", null, false, !IsCurrentlySaving))
+                {
+                    _importDialog.ShowNextFrame();
+                }
+
+                if (ImGui.MenuItem("Fix File references", ""))
+                {
+                    FileReferenceOperations.FixOperatorFilepathsCommand_Executed();
+                }
+
+                ImGui.Separator();
+
+                if (ImGui.MenuItem("Save", KeyboardBinding.ListKeyboardShortcuts(UserActions.Save, false), false, !IsCurrentlySaving))
+                {
+                    SaveInBackground(saveAll: false);
+                }
+                
+                if (ImGui.MenuItem("Save All", !IsCurrentlySaving))
+                {
+                    Task.Run(() =>
+                             {
+                                 Save(true);
+                             });
+                }
+                
+                ImGui.Separator();
+                
+                if(ImGui.BeginMenu("Load Project", !IsCurrentlySaving))
+                {
+                    foreach (var package in SymbolPackage.AllPackages.Cast<EditorSymbolPackage>())
+                    {
+                        if (!package.HasHome)
+                            continue;
+
+                        var name = package.DisplayName;
+                        
+                        if (ImGui.MenuItem(name))
+                        {
+                            bool replaceFocusedWindow = false;
+
+                            if (GraphWindow.GraphWindowInstances.Count > 0)
+                            {
+                                var choice = BlockingWindow.Instance.ShowMessageBox("Would you like to create a new window?", "Opening " + name, "Yes", "No");
+                                replaceFocusedWindow = choice == "Yes";
+                            }
+                            
+                            if (!GraphWindow.TryOpenPackage(package, replaceFocusedWindow))
+                            {
+                                Log.Error("Failed to open package " + name);
+                            };
+                        }
+                    }
+                    
+                    ImGui.EndMenu();
+                }
+                
+                ImGui.Separator();
+                
+                if(ImGui.BeginMenu("Clear shader cache"))
+                {
+                    if (ImGui.MenuItem("Editor only"))
+                    {
+                        ShaderCompiler.DeleteShaderCache(all: false);
+                    }
+
+                    if (ImGui.MenuItem("All editor and player versions"))
+                    {
+                        ShaderCompiler.DeleteShaderCache(all: true);
+                    }
+                    
+                    ImGui.EndMenu();
+                }
+                
+                ImGui.Separator();
+
+                if (ImGui.MenuItem("Quit", !IsCurrentlySaving))
+                {
+                    EditorUi.Instance.ExitApplication();
+                }
+
+                if (ImGui.IsItemHovered() && IsCurrentlySaving)
+                {
+                    ImGui.SetTooltip("Can't exit while saving is in progress");
+                }
+
+                ImGui.EndMenu();
+            }
+
+            if (ImGui.BeginMenu("Edit"))
+            {
+                UserSettings.Config.ShowMainMenu = true;
+                if (ImGui.MenuItem("Undo", "CTRL+Z", false, UndoRedoStack.CanUndo))
+                {
+                    UndoRedoStack.Undo();
+                }
+
+                if (ImGui.MenuItem("Redo", "CTRL+SHIFT+Z", false, UndoRedoStack.CanRedo))
+                {
+                    UndoRedoStack.Redo();
+                }
+
+                ImGui.Separator();
+
+                if (ImGui.BeginMenu("Bookmarks"))
+                {
+                    GraphBookmarkNavigation.DrawBookmarksMenu();
+                    ImGui.EndMenu();
+                }
+
+                if (ImGui.BeginMenu("Tools"))
+                {
+                    if (ImGui.MenuItem("Export Operator Descriptions"))
+                    {
+                        ExportWikiDocumentation.ExportWiki();
+                    }
+
+                    if (ImGui.MenuItem("Export Documentation to JSON"))
+                    {
+                        ExportDocumentationStrings.ExportDocumentationAsJson();
+                    }
+
+                    if (ImGui.MenuItem("Import documentation from JSON"))
+                    {
+                        ExportDocumentationStrings.ImportDocumentationAsJson();
+                    }
+
+                    ImGui.EndMenu();
+                }
+
+                ImGui.EndMenu();
+            }
+
+            if (ImGui.BeginMenu("Add"))
+            {
+                UserSettings.Config.ShowMainMenu = true;
+                SymbolTreeMenu.Draw();
+                ImGui.EndMenu();
+            }
+
+            if (ImGui.BeginMenu("View"))
+            {
+                UserSettings.Config.ShowMainMenu = true;
+
+                ImGui.Separator();
+                ImGui.MenuItem("Show Main Menu", "", ref UserSettings.Config.ShowMainMenu);
+                ImGui.MenuItem("Show Title", "", ref UserSettings.Config.ShowTitleAndDescription);
+                ImGui.MenuItem("Show Timeline", "", ref UserSettings.Config.ShowTimeline);
+                ImGui.MenuItem("Show Minimap", "", ref UserSettings.Config.ShowMiniMap);
+                ImGui.MenuItem("Show Toolbar", "", ref UserSettings.Config.ShowToolbar);
+                ImGui.MenuItem("Show Interaction Overlay", "", ref UserSettings.Config.ShowInteractionOverlay);
+                if (ImGui.MenuItem("Toggle All UI Elements", KeyboardBinding.ListKeyboardShortcuts(UserActions.ToggleAllUiElements, false), false,
+                                   !IsCurrentlySaving))
+                {
+                    ToggleAllUiElements();
+                }
+
+                ImGui.MenuItem("Fullscreen", KeyboardBinding.ListKeyboardShortcuts(UserActions.ToggleFullscreen, false), ref UserSettings.Config.FullScreen);
+                if (ImGui.MenuItem("Focus Mode", KeyboardBinding.ListKeyboardShortcuts(UserActions.ToggleFocusMode, false), UserSettings.Config.FocusMode))
+                {
+                    ToggleFocusMode();
+                }
+
+                ImGui.EndMenu();
+            }
+
+            if (ImGui.BeginMenu("Windows"))
+            {
+                WindowManager.DrawWindowMenuContent();
+                ImGui.EndMenu();
+            }
+            
+            #if DEBUG
+            
+            if (ImGui.BeginMenu("Debug"))
+            {
+                if (ImGui.MenuItem("Show Popup"))
+                {
+                    const string bodyText = "Lorem ipsum dolor sit amet, consectetur adipiscing elit. Duis sagittis quis ligula sit amet ornare. " +
+                                            "Donec auctor, nisl vel ultricies tincidunt, nisl nisl aliquam nisl, nec pulvinar nisl nisl vitae nisl. " +
+                                            "Lorem ipsum dolor sit amet, consectetur adipiscing elit. Duis sagittis quis ligula sit amet ornare. ";
+                        
+                    var result = BlockingWindow.Instance.ShowMessageBox(bodyText, "Debug Popup", "Ok", "Maybe", "Idk", "Possibly", "Affirmative", "Negatory", "NO!");
+                    Log.Debug($"Result: \"{result}\"");
+                }
+                ImGui.EndMenu();
+                
+            }
+            
+            #endif
+            
+            if (UserSettings.Config.FullScreen)
+            {
+                ImGui.Dummy(new Vector2(10, 10));
+                ImGui.SetCursorPosY(ImGui.GetCursorPosY() + 1);
+
+                ImGui.PushStyleColor(ImGuiCol.Text, UiColors.ForegroundFull.Fade(0.2f).Rgba);
+                ImGui.TextUnformatted(Program.VersionText);
+                ImGui.PopStyleColor();
+            }
+
+            T3Metrics.DrawRenderPerformanceGraph();
+
+            Program.StatusErrorLine.Draw();
+
+            ImGui.EndMainMenuBar();
+        }
+
+        ImGui.PopStyleVar(3);
+    }
+
+    private static void ToggleAllUiElements()
+    {
+        //T3Ui.MaximalView = !T3Ui.MaximalView;
+        if (UserSettings.Config.ShowToolbar)
+        {
+            UserSettings.Config.ShowMainMenu = false;
+            UserSettings.Config.ShowTitleAndDescription = false;
+            UserSettings.Config.ShowToolbar = false;
+            UserSettings.Config.ShowTimeline = false;
+        }
+        else
+        {
+            UserSettings.Config.ShowMainMenu = true;
+            UserSettings.Config.ShowTitleAndDescription = true;
+            UserSettings.Config.ShowToolbar = true;
+            UserSettings.Config.ShowTimeline = true;
+        }
+    }
+
+    private static void SaveInBackground(bool saveAll)
+    {
+        Task.Run(() => Save(saveAll));
+    }
+
+    internal static void Save(bool saveAll)
+    {
+        if (SaveStopwatch.IsRunning)
+        {
+            Log.Debug("Can't save modified while saving is in progress");
+            return;
+        }
+
+        SaveStopwatch.Restart();
+
+        // Todo - parallelize? 
+        foreach (var package in EditableSymbolProject.AllProjects)
+        {
+            if (saveAll)
+                package.SaveAll();
+            else
+                package.SaveModifiedSymbols();
+        }
+
+        SaveStopwatch.Stop();
+    }
+
+    internal static void SelectAndCenterChildIdInView(Guid symbolChildId)
+    {
+        var primaryGraphWindow = GraphWindow.Focused;
+        if (primaryGraphWindow == null)
+            return;
+
+        var compositionOp = primaryGraphWindow.CompositionOp;
+
+        var symbolUi = compositionOp.GetSymbolUi();
+        
+        if(!symbolUi.ChildUis.TryGetValue(symbolChildId, out var sourceChildUi))
+            return;
+        
+        if(!compositionOp.Children.TryGetValue(symbolChildId, out var selectionTargetInstance))
+            return;
+        
+        primaryGraphWindow.GraphCanvas.NodeSelection.SetSelection(sourceChildUi, selectionTargetInstance);
+        FitViewToSelectionHandling.FitViewToSelection();
+    }
+
+    // private static void SwapHoveringBuffers()
+    // {
+    //     (HoveredIdsLastFrame, _hoveredIdsForNextFrame) = (_hoveredIdsForNextFrame, HoveredIdsLastFrame);
+    //     _hoveredIdsForNextFrame.Clear();
+    //     
+    //     (RenderedIdsLastFrame, _renderedIdsForNextFrame) = (_renderedIdsForNextFrame, RenderedIdsLastFrame);
+    //     _renderedIdsForNextFrame.Clear();            
+    // }
+
+    /// <summary>
+    /// Statistics method for debug purpose
+    /// </summary>
+    private static void CountSymbolUsage()
+    {
+        var counts = new Dictionary<Symbol, int>();
+        foreach (var s in EditorSymbolPackage.AllSymbols)
+        {
+            foreach (var child in s.Children.Values)
+            {
+                counts.TryAdd(child.Symbol, 0);
+                counts[child.Symbol]++;
+            }
+        }
+
+        foreach (var (s, c) in counts.OrderBy(c => counts[c.Key]).Reverse())
+        {
+            Log.Debug($"{s.Name} - {s.Namespace}  {c}");
+        }
+    }
+
+    internal static bool DraggingIsInProgress = false;
+    internal static bool MouseWheelFieldHovered { private get; set; }
+    internal static bool MouseWheelFieldWasHoveredLastFrame { get; private set; }
+    internal static bool ShowSecondaryRenderWindow => WindowManager.ShowSecondaryRenderWindow;
+    internal const string FloatNumberFormat = "{0:F2}";
+
+    private static readonly Stopwatch SaveStopwatch = new();
+
+    // ReSharper disable once InconsistentlySynchronizedField
+    internal static bool IsCurrentlySaving => SaveStopwatch is { IsRunning: true };
+
+    public static float UiScaleFactor { get; internal set; } = 1;
+    internal static float DisplayScaleFactor { get; set; } = 1;
+    internal static bool IsAnyPopupOpen => !string.IsNullOrEmpty(FrameStats.Last.OpenedPopUpName);
+    internal static readonly MidiDataRecording MidiDataRecording = new();
+
+    //private static readonly AutoBackup.AutoBackup _autoBackup = new();
+
+    private static readonly CreateFromTemplateDialog _createFromTemplateDialog = new();
+    private static readonly UserNameDialog _userNameDialog = new();
+    private static readonly SearchDialog _searchDialog = new();
+    private static readonly NewProjectDialog _newProjectDialog = new();
+    
+    private static readonly MigrateOperatorsDialog _importDialog = new();
+
+    [Flags]
+    public enum EditingFlags
+    {
+        None = 0,
+        ExpandVertically = 1 << 1,
+        PreventMouseInteractions = 1 << 2,
+        PreventZoomWithMouseWheel = 1 << 3,
+        PreventPanningWithMouse = 1 << 4,
+        AllowHoveredChildWindows = 1 << 5,
+    }
+
+    internal static bool UseVSync = true;
+    public static bool ItemRegionsVisible;
 }