<<<<<<< HEAD
﻿using ImGuiNET;
=======
﻿using System;
using System.Collections.Generic;
using System.Linq;
using System.Numerics;
using System.Text;
using CppSharp.Types.Std;
using ImGuiNET;
>>>>>>> 09dd0633
using T3.Core.Animation;
using T3.Core.DataTypes.DataSet;
using T3.Core.DataTypes.Vector;
using T3.Core.Logging;
using T3.Core.Utils;
using T3.Editor.Gui.Interaction;
using T3.Editor.Gui.Styling;
using T3.Editor.Gui.UiHelpers;
using T3.Editor.Gui.Windows.TimeLine.Raster;

namespace T3.Editor.Gui.OutputUi;

/// <summary>
/// Provides a simple canvas to visualize a <see cref="DataSet"/>.
/// </summary>
public class DataSetViewCanvas
{
    public void Draw(DataSet dataSet)
    {
        if (dataSet == null)
            return;

        // Very ugly hack to prevent scaling the output above window size
        var keepScale = T3Ui.UiScaleFactor;
        T3Ui.UiScaleFactor = 1;
        DrawCanvas();
        T3Ui.UiScaleFactor = keepScale;
        return;

        void DrawCanvas()
        {
            var currentTime = Playback.RunTimeInSecs;
            ImGui.BeginChild("Scrollable", Vector2.Zero, false, ImGuiWindowFlags.NoScrollWithMouse | ImGuiWindowFlags.NoBackground);

            var isRangeSelected = Math.Abs(_selectRangeStart - _selectRangeEnd) > 0.001;
            var areChannelsSelected = _selectedChannels.Count > 0;

            if (ShowInteraction)
            {
                CustomComponents.ToggleButton("Only Recent", ref _onlyRecentEvents, Vector2.Zero);
                ImGui.SameLine();
                CustomComponents.ToggleButton("Scroll", ref _scroll, Vector2.Zero);

                //ImGui.Checkbox("Filter Recent ", ref _onlyRecentEvents);
                // ImGui.Checkbox("Scroll ", ref _scroll);

                // Show stats
                {
                    ImGui.SameLine(0, 20);

                    ImGui.PushStyleColor(ImGuiCol.Text, areChannelsSelected || isRangeSelected ? UiColors.ForegroundFull.Rgba : UiColors.TextMuted.Rgba);

                    var channelCount = areChannelsSelected ? _selectedChannels.Count : dataSet.Channels.Count;
                    var selectedDuration = Math.Abs(_selectRangeStart - _selectRangeEnd);
                    if (selectedDuration < 0.001)
                    {
                        selectedDuration = _lastEventTime - _firstEventTime;
                    }

                    var rangeLabel = selectedDuration switch
                                         {
                                             < 0.001 => string.Empty,
                                             < 1     => $"{(selectedDuration * 1000):0.0}ms",
                                             _       => $"{selectedDuration:0.0}s"
                                         };

                    if (ImGui.Button($"{channelCount} Channels / {_activeEventCount} Events / {rangeLabel}###stats"))
                    {
                        Log.Debug(" clear");
                        _selectedChannels.Clear();
                        _selectRangeStart = 0;
                        _selectRangeEnd = 0;
                    }

                    ImGui.SameLine(0, 1);
                    ImGui.PopStyleColor();

                    if (ImGui.Button("Remove"))
                    {
                        var list = areChannelsSelected ? _selectedChannels.ToList() : dataSet.Channels;
                        foreach (var channel in list)
                        {
                            if (isRangeSelected)
                            {
                                var sortedMin = _selectRangeStart;
                                var sortedMax = _selectRangeEnd;
                                if (sortedMin > sortedMax)
                                {
                                    (sortedMin, sortedMax) = (sortedMax, sortedMin);
                                }

                                var eventsInRange = channel.Events.Where(e => e.Time >= sortedMin && e.Time <= sortedMax).ToList();
                                foreach (var e in eventsInRange)
                                {
                                    channel.Events.Remove(e);
                                }
                            }
                            else
                            {
                                channel.Events.Clear();
                            }
                        }
                    }

                    ImGui.SameLine();
                    if (ImGui.Button("Copy as CSV"))
                    {
                        try
                        {
                            var sb = new StringBuilder();
                            var separator = "\t";
                            var channelList = areChannelsSelected ? _selectedChannels.ToList() : dataSet.Channels;

                            sb.Append("Time");
                            sb.Append(separator);

                            double sortedMin;
                            double sortedMax;

                            if (isRangeSelected)
                            {
                                sortedMin = _selectRangeStart;
                                sortedMax = _selectRangeEnd;
                                if (sortedMin > sortedMax)
                                {
                                    (sortedMin, sortedMax) = (sortedMax, sortedMin);
                                }
                            }
                            else
                            {
                                sortedMin = _firstEventTime;
                                sortedMax = _lastEventTime;
                            }

                            const float timeResolution = 1 / 60f;
                            var maxTimeSlotCount = (int)((sortedMax - sortedMin) / timeResolution);
                            if (maxTimeSlotCount > 0 && channelList.Count > 0)
                            {
                                var timeSlots = new DataEvent[maxTimeSlotCount, channelList.Count];

                                for (var channelIndex = 0; channelIndex < channelList.Count; channelIndex++)
                                {
                                    var channel = channelList[channelIndex];
                                    sb.Append(channel.Path.Last());
                                    sb.Append(separator);
                                    
                                    var minIndex = channel.FindIndexForTime(sortedMin);
                                    var maxIndex = channel.FindIndexForTime(sortedMax);
                                    for (var i = minIndex; i < maxIndex; i++)
                                    {
                                        var e = channel.Events[i];
                                        var timeSlotIndex = (int)((e.Time - sortedMin) / timeResolution);
                                        if(timeSlotIndex >= 0 && timeSlotIndex < maxTimeSlotCount)
                                            timeSlots[timeSlotIndex, channelIndex] = e;
                                    }
                                }
                                sb.Append("\n");

                                for (var rowIndex = 0; rowIndex < maxTimeSlotCount; rowIndex++)
                                {
                                    var isAnyNonEmpty = false;
                                    for (var channelIndex = 0; channelIndex < channelList.Count; channelIndex++)
                                    {
                                        if (timeSlots[rowIndex, channelIndex] != null)
                                        {
                                            isAnyNonEmpty = true;
                                            break;
                                        }
                                    }
                                    
                                    if(!isAnyNonEmpty)
                                        continue;
                                    
                                    sb.Append($"{sortedMin + rowIndex * timeResolution:0.000}");
                                    sb.Append(separator);
                                    for (var channelIndex = 0; channelIndex < channelList.Count; channelIndex++)
                                    {
                                        var e = timeSlots[rowIndex, channelIndex];
                                        if (e == null)
                                        {
                                            sb.Append(separator);
                                        }
                                        else
                                        {
                                            sb.Append(e.Value);
                                        }

                                        sb.Append(separator);
                                    }

                                    sb.AppendLine();
                                }
                            }
                            
                            ImGui.SetClipboardText(sb.ToString());
                        }
                        catch (Exception e)
                        {
                            Log.Warning("Failed to copy as CSV: " + e.Message);
                        }
                    }
                }

                // This is too unstable to expose it to users
                // ImGui.SameLine(0, 20);
                // if (ImGui.Button("Export as JSON"))
                // {
                //     dataSet.WriteToFile();
                // }
            }
<<<<<<< HEAD
        }
            
        _standardRaster.Draw(_canvas);
        _canvas.UpdateCanvas(out _);
=======
>>>>>>> 09dd0633

            _standardRaster.Draw(_canvas);
            _canvas.UpdateCanvas();

            if (_scroll)
            {
                var windowWidth = ImGui.GetWindowWidth();
                var width = _canvas.InverseTransformDirection(ImGui.GetWindowSize()).X;
                var scale = windowWidth / width;

                _canvas.SetVisibleRangeHard(new Vector2(scale, -1),
                                            new Vector2((float)currentTime - (windowWidth - 50 * T3Ui.UiScaleFactor) / scale, 0));
            }

            var dl = ImGui.GetWindowDrawList();
            var min = ImGui.GetWindowPos();
            var max = ImGui.GetContentRegionAvail() + min;

            var visibleMinTime = _canvas.InverseTransformX(min.X);
            var visibleMaxTime = _canvas.InverseTransformX(max.X);

            const int maxVisibleEvents = 500;
            const float layerHeight = 20f;
            var plotCurvePoints = new Vector2[maxVisibleEvents];

            _pathTreeDrawer.Reset();

            // Draw hovered time
            if (ImGui.IsWindowHovered())
            {
                var mousePos = ImGui.GetMousePos();
                dl.AddRectFilled(new Vector2(mousePos.X, min.Y), new Vector2(mousePos.X + 1, max.Y), UiColors.WidgetActiveLine.Fade(0.1f));
            }

            // Draw Selection range...
            if (isRangeSelected)
            {
                var start = _canvas.TransformX((float)_selectRangeStart);
                var end = _canvas.TransformX((float)_selectRangeEnd);
                if (start > end)
                {
                    (start, end) = (end, start);
                }

                var min1 = new Vector2(start, ImGui.GetWindowPos().Y);
                var max1 = new Vector2(end, ImGui.GetWindowPos().Y + ImGui.GetWindowHeight());

                dl.AddRectFilled(min1, max1, UiColors.ForegroundFull.Fade(0.03f));
            }

            const int filterRecentEventDuration = 10;
            var dataSetChannels = dataSet.Channels.OrderBy(c => string.Join(".", c.Path));

            _visibleChannelCount = 0;
            _activeEventCount = 0;
            _firstEventTime = double.PositiveInfinity;
            _lastEventTime = double.NegativeInfinity;

            foreach (var channel in dataSetChannels)
            {
                var newVisibleRange = new ValueRange() { Min = float.PositiveInfinity, Max = float.NegativeInfinity };
                var pathString = string.Join(" / ", channel.Path); // This could be more efficient...
                var channelHash = pathString.GetHashCode();

                // Compute random unique color
                var foreGroundBrightness = UiColors.ForegroundFull.V;
                var randomHue = (Math.Abs(channelHash) % 357) / 360f;
                var randomSaturation = (channelHash % 13) / 13f / 3f + 0.4f;
                var randomChannelColor = Color.FromHSV(randomHue, randomSaturation, foreGroundBrightness, 1);

                _channelValueRanges.TryGetValue(channelHash, out var valueRange);

                if (_onlyRecentEvents)
                {
                    var lastEvent = channel.GetLastEvent();
                    var tooOld = (lastEvent == null || lastEvent.Time < currentTime - filterRecentEventDuration);
                    if (tooOld)
                        continue;
                }

                var isVisible = _pathTreeDrawer.DrawEntry(channel.Path, MaxTreeLevel);
                if (!isVisible)
                    continue;

                var isActive = _selectedChannels.Count == 0 || _selectedChannels.Contains(channel);

                _visibleChannelCount++;

                if (isActive)
                {
                    if (isRangeSelected)
                    {
                        var indexMin = channel.FindIndexForTime(_selectRangeStart);
                        var indexMax = channel.FindIndexForTime(_selectRangeEnd);
                        _activeEventCount += Math.Abs(indexMax - indexMin);
                    }
                    else
                    {
                        _activeEventCount += channel.Events.Count;
                    }
                }

                var layerLabelMin = ImGui.GetCursorScreenPos();
                var layerMin = new Vector2(ImGui.GetWindowPos().X, layerLabelMin.Y);
                var layerMax = new Vector2(max.X, layerMin.Y + layerHeight);
                var layerHovered = ImGui.IsMouseHoveringRect(layerMin, layerMax);

                if (layerHovered)
                {
                    dl.AddRectFilled(layerMin, layerMax, UiColors.BackgroundFull.Fade(0.1f));
                }

                var visibleEventCount = 0;
                var visiblePlotPointCount = 0;

                var lastX = float.PositiveInfinity;

                // binary search index with highest visible time
                var latestVisibleIndex = channel.FindIndexForTime(visibleMaxTime);
                var oldestVisibleIndex = channel.FindIndexForTime(visibleMinTime, false);
                var visibleEventCountTotal = latestVisibleIndex - oldestVisibleIndex + 1;

                var stepSize = MathF.Max((float)visibleEventCountTotal / maxVisibleEvents, 1);

                if (channel.Events.Count > 0)
                {
                    _firstEventTime = Math.Min(_firstEventTime, channel.Events[0].Time);
                    _lastEventTime = Math.Max(_lastEventTime, channel.Events[^1].Time);
                }

                // ReSharper disable once ForCanBeConvertedToForeach
                // Draw events starting from the end (left to right)
                for (float fIndex = latestVisibleIndex;
                     fIndex >= 0
                     //&& fIndex >= latestVisibleIndex - maxVisibleEvents
                     && fIndex >= oldestVisibleIndex
                     && visibleEventCount < maxVisibleEvents;
                     fIndex -= stepSize)
                {
                    var index = (int)fIndex;

                    var dataEvent = channel.Events[index];
                    var msg = dataEvent.Value == null ? "NULL" : dataEvent.Value.ToString();

                    float markerYInLayer;
                    var value = float.NaN;

                    if (dataEvent.TryGetNumericValue(out var numericValue))
                    {
                        value = (float)numericValue;
                        var fNormalized = ((value - valueRange.Min) / (valueRange.Max - valueRange.Min)).Clamp(0, 1);
                        markerYInLayer = (1 - fNormalized) * (layerHeight - 5) + 3;

                        //string msg;
                        if (Math.Abs(value) < 0.0001)
                            msg = "0";
                        else if (Math.Abs(value) < 10000)
                        {
                            msg = $"{value:G5}";
                        }
                        else if (Math.Abs(value) < 1000000)
                        {
                            msg = $"{value / 1000:0.0}K";
                        }
                        else if (Math.Abs(value) < 100000000)
                        {
                            msg = $"{value / 1000000:0.0}M";
                        }
                    }
                    else
                    {
                        markerYInLayer = layerHeight - 3;
                    }

                    float xStart;

                    // Draw interval events
                    if (dataEvent is DataIntervalEvent intervalEvent)
                    {
                        if (!(intervalEvent.EndTime > visibleMinTime) || !(intervalEvent.Time < visibleMaxTime))
                        {
                            continue;
                        }

                        xStart = _canvas.TransformX((float)intervalEvent.Time);

                        var endTime = intervalEvent.IsUnfinished ? currentTime : intervalEvent.EndTime;
                        var xEnd = MathF.Max(_canvas.TransformX((float)endTime), xStart + 1);

                        dl.AddRectFilled(new Vector2(xStart, layerMin.Y + markerYInLayer),
                                         new Vector2(xEnd, layerMax.Y),
                                         randomChannelColor.Fade(0.3f));

                        if (ImGui.IsWindowHovered() && ImGui.IsMouseHoveringRect(new Vector2(xStart, layerMin.Y), new Vector2(xEnd, layerMax.Y)))
                        {
                            ImGui.BeginTooltip();
                            ImGui.Text($"{msg}\n{dataEvent.Time:0.000s} ... {endTime:0.000s}");
                            ImGui.EndTooltip();
                        }
                    }
                    // Draw value events
                    else
                    {
                        if (!(dataEvent.Time > visibleMinTime) || !(dataEvent.Time < visibleMaxTime))
                            continue;

                        xStart = _canvas.TransformX((float)dataEvent.Time);
                        var y = layerMin.Y + markerYInLayer;
                        dl.AddTriangleFilled(new Vector2(xStart, y - 3),
                                             new Vector2(xStart + 2.5f, y + 2),
                                             new Vector2(xStart - 2.5f, y + 2),
                                             randomChannelColor);

                        plotCurvePoints[visiblePlotPointCount++] = new Vector2(xStart, y);

                        if (ImGui.IsWindowHovered() && ImGui.IsMouseHoveringRect(new Vector2(xStart - 1, layerMin.Y), new Vector2(lastX, layerMax.Y)))
                        {
                            ImGui.BeginTooltip();
                            ImGui.Text($"{msg}\n{dataEvent.Time:0.000s}");
                            ImGui.EndTooltip();
                        }
                    }

                    // Draw label if enough space
                    {
                        var shortMsg = msg.Length > 20 ? msg.Substring(0, 20) : msg;
                        var gapSize = lastX - xStart;
                        var estimatedWidth = shortMsg.Length * Fonts.FontSmall.FontSize * 0.6f;

                        if (!string.IsNullOrEmpty(shortMsg) && gapSize > 20)
                        {
                            var fade = MathUtils.RemapAndClamp(gapSize, estimatedWidth - 30, estimatedWidth + 60, 0, 1);
                            dl.AddText(Fonts.FontSmall, Fonts.FontSmall.FontSize,
                                       new Vector2(xStart + 8, layerMin.Y + 3),
                                       randomChannelColor.Fade(0.6f * fade), shortMsg);
                        }

                        if (!float.IsNaN(value))
                        {
                            newVisibleRange.Min = MathF.Min(newVisibleRange.Min, value);
                            newVisibleRange.Max = MathF.Max(newVisibleRange.Max, value);
                        }
                    }

                    lastX = xStart;
                    visibleEventCount++;
                }

                // Adjust auto height of plot line
                var newRange = new ValueRange(MathUtils.Lerp(valueRange.Min, newVisibleRange.Min, 0.1f),
                                              MathUtils.Lerp(valueRange.Max, newVisibleRange.Max, 0.1f));
                if (float.IsNaN(newRange.Min) || float.IsNaN(newRange.Max))
                    newRange = new ValueRange();

                _channelValueRanges[channelHash] = newRange;

                // Draw plot line
                if (visiblePlotPointCount > 1)
                {
                    dl.AddPolyline(ref plotCurvePoints[0], visiblePlotPointCount, randomChannelColor.Fade(0.2f), ImDrawFlags.None, 1);
                }

                // Draw label flashing with recent events
                if (channel.Events.Count > 0)
                {
                    // Shade background
                    dl.AddRectFilled(layerMin + new Vector2(0, 1),
                                     layerMin + new Vector2(200, layerHeight),
                                     UiColors.WindowBackground.Fade(0.7f)
                                    );

                    dl.AddRectFilledMultiColor(layerMin + new Vector2(200, 1),
                                               layerMin + new Vector2(400, layerHeight),
                                               UiColors.WindowBackground.Fade(0.7f),
                                               UiColors.WindowBackground.Fade(0.0f),
                                               UiColors.WindowBackground.Fade(0.0f),
                                               UiColors.WindowBackground.Fade(0.7f)
                                              );

                    var lastEventAgeFactor = MathF.Pow((float)(currentTime - channel.GetLastEvent().Time).Clamp(0, 1) / 1, 0.2f);
                    var label = channel.Path.Last();

                    if (!string.IsNullOrEmpty(label))
                    {
                        var isChannelSelected = _selectedChannels.Contains(channel);
                        var labelColor = Color.Mix(UiColors.ForegroundFull, randomChannelColor.Fade(0.5f), lastEventAgeFactor);
                        var keepPos = ImGui.GetCursorScreenPos();
                        ImGui.SetCursorScreenPos(layerLabelMin + new Vector2(0, 1));
                        ImGui.PushStyleVar(ImGuiStyleVar.FramePadding, new Vector2(10, 0));
                        if (isChannelSelected)
                        {
                            ImGui.PushStyleColor(ImGuiCol.Text, UiColors.BackgroundFull.Rgba);
                            ImGui.PushStyleColor(ImGuiCol.Button, labelColor.Rgba);
                            ImGui.PushStyleColor(ImGuiCol.ButtonHovered, labelColor.Rgba);
                            ImGui.PushStyleColor(ImGuiCol.ButtonActive, labelColor.Rgba);
                        }
                        else
                        {
                            ImGui.PushStyleColor(ImGuiCol.Text, labelColor.Rgba);
                            ImGui.PushStyleColor(ImGuiCol.Button, Color.Transparent.Rgba);
                            ImGui.PushStyleColor(ImGuiCol.ButtonHovered, UiColors.ForegroundFull.Fade(0.1f).Rgba);
                            ImGui.PushStyleColor(ImGuiCol.ButtonActive, UiColors.ForegroundFull.Fade(0.2f).Rgba);
                        }

                        if (ImGui.Button(label))
                        {
                            if (isChannelSelected)
                            {
                                _selectedChannels.Remove(channel);
                            }
                            else
                            {
                                if (!ImGui.GetIO().KeyCtrl)
                                {
                                    _selectedChannels.Clear();
                                }

                                _selectedChannels.Add(channel);
                            }
                        }

                        ImGui.PopStyleColor(4);
                        ImGui.PopStyleVar();
                        ImGui.SetCursorScreenPos(keepPos);

                        //ImGui.SameLine(0,0);
                        // dl.AddText(Fonts.FontNormal,
                        //            Fonts.FontNormal.FontSize,
                        //            layerLabelMin + new Vector2(10, 2),
                        //            labelColor,
                        //            label);

                        // dl.AddText(Fonts.FontNormal,
                        //            Fonts.FontNormal.FontSize,
                        //            layerLabelMin + new Vector2(10, 2),
                        //            Color.Mix(UiColors.ForegroundFull, randomChannelColor.Fade(0.5f), lastEventAgeFactor),
                        //            label);
                    }
                }

                // Line below layer
                dl.AddLine(new Vector2(layerMin.X, layerMax.Y), layerMax, UiColors.GridLines.Fade(0.2f));

                layerMin.Y += layerHeight;
                layerMax.Y += layerHeight;
                ImGui.SetCursorPosY(ImGui.GetCursorPosY() + layerHeight);
            }

            // Handle selection range
            {
                if (ImGui.IsWindowHovered() && ImGui.IsMouseClicked(ImGuiMouseButton.Left))
                {
                    _isDraggingRange = true;
                    _selectRangeStart = _canvas.InverseTransformX(ImGui.GetMousePos().X);
                }

                if (_isDraggingRange)
                {
                    _selectRangeEnd = _canvas.InverseTransformX(ImGui.GetMousePos().X);
                }

                if (ImGui.IsMouseReleased(ImGuiMouseButton.Left))
                {
                    _isDraggingRange = false;
                }
            }

            // Log.Debug(" TotalVisibleEvents:" + totalVisibleEventCount);
            ImGui.Dummy(Vector2.One);
            _pathTreeDrawer.Complete();

            // Draw current time
            var xTime = _canvas.TransformX((float)currentTime);
            dl.AddRectFilled(new Vector2(xTime, min.Y), new Vector2(xTime + 1, max.Y), UiColors.WidgetActiveLine);
            dl.PopClipRect();
            ImGui.EndChild();
            ImGui.SetCursorPos(Vector2.Zero);
        }
    }

    private struct ValueRange
    {
        public ValueRange(float min, float max)
        {
            Min = min;
            Max = max;
        }

        public float Min;
        public float Max;
    }

    private readonly HashSet<DataChannel> _selectedChannels = new();
    private readonly Dictionary<int, ValueRange> _channelValueRanges = new();

    private int _visibleChannelCount;
    private int _activeEventCount;

    private bool _onlyRecentEvents = true;
    private bool _scroll = true;
    public bool ShowInteraction = true;
    public int MaxTreeLevel = 2;
    private double _selectRangeStart;
    private double _selectRangeEnd;
    private double _firstEventTime;
    private double _lastEventTime;

    private bool _isDraggingRange;

    private readonly PathTreeDrawer _pathTreeDrawer = new();
    private readonly StandardValueRaster _standardRaster = new() { EnableSnapping = true };

    private readonly ScalableCanvas _canvas = new(isCurveCanvas: true, initialScale: 50)
                                                  {
                                                      FillMode = ScalableCanvas.FillModes.FillAvailableContentRegion,
                                                  };
}<|MERGE_RESOLUTION|>--- conflicted
+++ resolved
@@ -1,645 +1,634 @@
-<<<<<<< HEAD
-﻿using ImGuiNET;
-=======
-﻿using System;
-using System.Collections.Generic;
-using System.Linq;
-using System.Numerics;
-using System.Text;
-using CppSharp.Types.Std;
-using ImGuiNET;
->>>>>>> 09dd0633
-using T3.Core.Animation;
-using T3.Core.DataTypes.DataSet;
-using T3.Core.DataTypes.Vector;
-using T3.Core.Logging;
-using T3.Core.Utils;
-using T3.Editor.Gui.Interaction;
-using T3.Editor.Gui.Styling;
-using T3.Editor.Gui.UiHelpers;
-using T3.Editor.Gui.Windows.TimeLine.Raster;
-
-namespace T3.Editor.Gui.OutputUi;
-
-/// <summary>
-/// Provides a simple canvas to visualize a <see cref="DataSet"/>.
-/// </summary>
-public class DataSetViewCanvas
-{
-    public void Draw(DataSet dataSet)
-    {
-        if (dataSet == null)
-            return;
-
-        // Very ugly hack to prevent scaling the output above window size
-        var keepScale = T3Ui.UiScaleFactor;
-        T3Ui.UiScaleFactor = 1;
-        DrawCanvas();
-        T3Ui.UiScaleFactor = keepScale;
-        return;
-
-        void DrawCanvas()
-        {
-            var currentTime = Playback.RunTimeInSecs;
-            ImGui.BeginChild("Scrollable", Vector2.Zero, false, ImGuiWindowFlags.NoScrollWithMouse | ImGuiWindowFlags.NoBackground);
-
-            var isRangeSelected = Math.Abs(_selectRangeStart - _selectRangeEnd) > 0.001;
-            var areChannelsSelected = _selectedChannels.Count > 0;
-
-            if (ShowInteraction)
-            {
-                CustomComponents.ToggleButton("Only Recent", ref _onlyRecentEvents, Vector2.Zero);
-                ImGui.SameLine();
-                CustomComponents.ToggleButton("Scroll", ref _scroll, Vector2.Zero);
-
-                //ImGui.Checkbox("Filter Recent ", ref _onlyRecentEvents);
-                // ImGui.Checkbox("Scroll ", ref _scroll);
-
-                // Show stats
-                {
-                    ImGui.SameLine(0, 20);
-
-                    ImGui.PushStyleColor(ImGuiCol.Text, areChannelsSelected || isRangeSelected ? UiColors.ForegroundFull.Rgba : UiColors.TextMuted.Rgba);
-
-                    var channelCount = areChannelsSelected ? _selectedChannels.Count : dataSet.Channels.Count;
-                    var selectedDuration = Math.Abs(_selectRangeStart - _selectRangeEnd);
-                    if (selectedDuration < 0.001)
-                    {
-                        selectedDuration = _lastEventTime - _firstEventTime;
-                    }
-
-                    var rangeLabel = selectedDuration switch
-                                         {
-                                             < 0.001 => string.Empty,
-                                             < 1     => $"{(selectedDuration * 1000):0.0}ms",
-                                             _       => $"{selectedDuration:0.0}s"
-                                         };
-
-                    if (ImGui.Button($"{channelCount} Channels / {_activeEventCount} Events / {rangeLabel}###stats"))
-                    {
-                        Log.Debug(" clear");
-                        _selectedChannels.Clear();
-                        _selectRangeStart = 0;
-                        _selectRangeEnd = 0;
-                    }
-
-                    ImGui.SameLine(0, 1);
-                    ImGui.PopStyleColor();
-
-                    if (ImGui.Button("Remove"))
-                    {
-                        var list = areChannelsSelected ? _selectedChannels.ToList() : dataSet.Channels;
-                        foreach (var channel in list)
-                        {
-                            if (isRangeSelected)
-                            {
-                                var sortedMin = _selectRangeStart;
-                                var sortedMax = _selectRangeEnd;
-                                if (sortedMin > sortedMax)
-                                {
-                                    (sortedMin, sortedMax) = (sortedMax, sortedMin);
-                                }
-
-                                var eventsInRange = channel.Events.Where(e => e.Time >= sortedMin && e.Time <= sortedMax).ToList();
-                                foreach (var e in eventsInRange)
-                                {
-                                    channel.Events.Remove(e);
-                                }
-                            }
-                            else
-                            {
-                                channel.Events.Clear();
-                            }
-                        }
-                    }
-
-                    ImGui.SameLine();
-                    if (ImGui.Button("Copy as CSV"))
-                    {
-                        try
-                        {
-                            var sb = new StringBuilder();
-                            var separator = "\t";
-                            var channelList = areChannelsSelected ? _selectedChannels.ToList() : dataSet.Channels;
-
-                            sb.Append("Time");
-                            sb.Append(separator);
-
-                            double sortedMin;
-                            double sortedMax;
-
-                            if (isRangeSelected)
-                            {
-                                sortedMin = _selectRangeStart;
-                                sortedMax = _selectRangeEnd;
-                                if (sortedMin > sortedMax)
-                                {
-                                    (sortedMin, sortedMax) = (sortedMax, sortedMin);
-                                }
-                            }
-                            else
-                            {
-                                sortedMin = _firstEventTime;
-                                sortedMax = _lastEventTime;
-                            }
-
-                            const float timeResolution = 1 / 60f;
-                            var maxTimeSlotCount = (int)((sortedMax - sortedMin) / timeResolution);
-                            if (maxTimeSlotCount > 0 && channelList.Count > 0)
-                            {
-                                var timeSlots = new DataEvent[maxTimeSlotCount, channelList.Count];
-
-                                for (var channelIndex = 0; channelIndex < channelList.Count; channelIndex++)
-                                {
-                                    var channel = channelList[channelIndex];
-                                    sb.Append(channel.Path.Last());
-                                    sb.Append(separator);
-                                    
-                                    var minIndex = channel.FindIndexForTime(sortedMin);
-                                    var maxIndex = channel.FindIndexForTime(sortedMax);
-                                    for (var i = minIndex; i < maxIndex; i++)
-                                    {
-                                        var e = channel.Events[i];
-                                        var timeSlotIndex = (int)((e.Time - sortedMin) / timeResolution);
-                                        if(timeSlotIndex >= 0 && timeSlotIndex < maxTimeSlotCount)
-                                            timeSlots[timeSlotIndex, channelIndex] = e;
-                                    }
-                                }
-                                sb.Append("\n");
-
-                                for (var rowIndex = 0; rowIndex < maxTimeSlotCount; rowIndex++)
-                                {
-                                    var isAnyNonEmpty = false;
-                                    for (var channelIndex = 0; channelIndex < channelList.Count; channelIndex++)
-                                    {
-                                        if (timeSlots[rowIndex, channelIndex] != null)
-                                        {
-                                            isAnyNonEmpty = true;
-                                            break;
-                                        }
-                                    }
-                                    
-                                    if(!isAnyNonEmpty)
-                                        continue;
-                                    
-                                    sb.Append($"{sortedMin + rowIndex * timeResolution:0.000}");
-                                    sb.Append(separator);
-                                    for (var channelIndex = 0; channelIndex < channelList.Count; channelIndex++)
-                                    {
-                                        var e = timeSlots[rowIndex, channelIndex];
-                                        if (e == null)
-                                        {
-                                            sb.Append(separator);
-                                        }
-                                        else
-                                        {
-                                            sb.Append(e.Value);
-                                        }
-
-                                        sb.Append(separator);
-                                    }
-
-                                    sb.AppendLine();
-                                }
-                            }
-                            
-                            ImGui.SetClipboardText(sb.ToString());
-                        }
-                        catch (Exception e)
-                        {
-                            Log.Warning("Failed to copy as CSV: " + e.Message);
-                        }
-                    }
-                }
-
-                // This is too unstable to expose it to users
-                // ImGui.SameLine(0, 20);
-                // if (ImGui.Button("Export as JSON"))
-                // {
-                //     dataSet.WriteToFile();
-                // }
-            }
-<<<<<<< HEAD
-        }
-            
-        _standardRaster.Draw(_canvas);
-        _canvas.UpdateCanvas(out _);
-=======
->>>>>>> 09dd0633
-
-            _standardRaster.Draw(_canvas);
-            _canvas.UpdateCanvas();
-
-            if (_scroll)
-            {
-                var windowWidth = ImGui.GetWindowWidth();
-                var width = _canvas.InverseTransformDirection(ImGui.GetWindowSize()).X;
-                var scale = windowWidth / width;
-
-                _canvas.SetVisibleRangeHard(new Vector2(scale, -1),
-                                            new Vector2((float)currentTime - (windowWidth - 50 * T3Ui.UiScaleFactor) / scale, 0));
-            }
-
-            var dl = ImGui.GetWindowDrawList();
-            var min = ImGui.GetWindowPos();
-            var max = ImGui.GetContentRegionAvail() + min;
-
-            var visibleMinTime = _canvas.InverseTransformX(min.X);
-            var visibleMaxTime = _canvas.InverseTransformX(max.X);
-
-            const int maxVisibleEvents = 500;
-            const float layerHeight = 20f;
-            var plotCurvePoints = new Vector2[maxVisibleEvents];
-
-            _pathTreeDrawer.Reset();
-
-            // Draw hovered time
-            if (ImGui.IsWindowHovered())
-            {
-                var mousePos = ImGui.GetMousePos();
-                dl.AddRectFilled(new Vector2(mousePos.X, min.Y), new Vector2(mousePos.X + 1, max.Y), UiColors.WidgetActiveLine.Fade(0.1f));
-            }
-
-            // Draw Selection range...
-            if (isRangeSelected)
-            {
-                var start = _canvas.TransformX((float)_selectRangeStart);
-                var end = _canvas.TransformX((float)_selectRangeEnd);
-                if (start > end)
-                {
-                    (start, end) = (end, start);
-                }
-
-                var min1 = new Vector2(start, ImGui.GetWindowPos().Y);
-                var max1 = new Vector2(end, ImGui.GetWindowPos().Y + ImGui.GetWindowHeight());
-
-                dl.AddRectFilled(min1, max1, UiColors.ForegroundFull.Fade(0.03f));
-            }
-
-            const int filterRecentEventDuration = 10;
-            var dataSetChannels = dataSet.Channels.OrderBy(c => string.Join(".", c.Path));
-
-            _visibleChannelCount = 0;
-            _activeEventCount = 0;
-            _firstEventTime = double.PositiveInfinity;
-            _lastEventTime = double.NegativeInfinity;
-
-            foreach (var channel in dataSetChannels)
-            {
-                var newVisibleRange = new ValueRange() { Min = float.PositiveInfinity, Max = float.NegativeInfinity };
-                var pathString = string.Join(" / ", channel.Path); // This could be more efficient...
-                var channelHash = pathString.GetHashCode();
-
-                // Compute random unique color
-                var foreGroundBrightness = UiColors.ForegroundFull.V;
-                var randomHue = (Math.Abs(channelHash) % 357) / 360f;
-                var randomSaturation = (channelHash % 13) / 13f / 3f + 0.4f;
-                var randomChannelColor = Color.FromHSV(randomHue, randomSaturation, foreGroundBrightness, 1);
-
-                _channelValueRanges.TryGetValue(channelHash, out var valueRange);
-
-                if (_onlyRecentEvents)
-                {
-                    var lastEvent = channel.GetLastEvent();
-                    var tooOld = (lastEvent == null || lastEvent.Time < currentTime - filterRecentEventDuration);
-                    if (tooOld)
-                        continue;
-                }
-
-                var isVisible = _pathTreeDrawer.DrawEntry(channel.Path, MaxTreeLevel);
-                if (!isVisible)
-                    continue;
-
-                var isActive = _selectedChannels.Count == 0 || _selectedChannels.Contains(channel);
-
-                _visibleChannelCount++;
-
-                if (isActive)
-                {
-                    if (isRangeSelected)
-                    {
-                        var indexMin = channel.FindIndexForTime(_selectRangeStart);
-                        var indexMax = channel.FindIndexForTime(_selectRangeEnd);
-                        _activeEventCount += Math.Abs(indexMax - indexMin);
-                    }
-                    else
-                    {
-                        _activeEventCount += channel.Events.Count;
-                    }
-                }
-
-                var layerLabelMin = ImGui.GetCursorScreenPos();
-                var layerMin = new Vector2(ImGui.GetWindowPos().X, layerLabelMin.Y);
-                var layerMax = new Vector2(max.X, layerMin.Y + layerHeight);
-                var layerHovered = ImGui.IsMouseHoveringRect(layerMin, layerMax);
-
-                if (layerHovered)
-                {
-                    dl.AddRectFilled(layerMin, layerMax, UiColors.BackgroundFull.Fade(0.1f));
-                }
-
-                var visibleEventCount = 0;
-                var visiblePlotPointCount = 0;
-
-                var lastX = float.PositiveInfinity;
-
-                // binary search index with highest visible time
-                var latestVisibleIndex = channel.FindIndexForTime(visibleMaxTime);
-                var oldestVisibleIndex = channel.FindIndexForTime(visibleMinTime, false);
-                var visibleEventCountTotal = latestVisibleIndex - oldestVisibleIndex + 1;
-
-                var stepSize = MathF.Max((float)visibleEventCountTotal / maxVisibleEvents, 1);
-
-                if (channel.Events.Count > 0)
-                {
-                    _firstEventTime = Math.Min(_firstEventTime, channel.Events[0].Time);
-                    _lastEventTime = Math.Max(_lastEventTime, channel.Events[^1].Time);
-                }
-
-                // ReSharper disable once ForCanBeConvertedToForeach
-                // Draw events starting from the end (left to right)
-                for (float fIndex = latestVisibleIndex;
-                     fIndex >= 0
-                     //&& fIndex >= latestVisibleIndex - maxVisibleEvents
-                     && fIndex >= oldestVisibleIndex
-                     && visibleEventCount < maxVisibleEvents;
-                     fIndex -= stepSize)
-                {
-                    var index = (int)fIndex;
-
-                    var dataEvent = channel.Events[index];
-                    var msg = dataEvent.Value == null ? "NULL" : dataEvent.Value.ToString();
-
-                    float markerYInLayer;
-                    var value = float.NaN;
-
-                    if (dataEvent.TryGetNumericValue(out var numericValue))
-                    {
-                        value = (float)numericValue;
-                        var fNormalized = ((value - valueRange.Min) / (valueRange.Max - valueRange.Min)).Clamp(0, 1);
-                        markerYInLayer = (1 - fNormalized) * (layerHeight - 5) + 3;
-
-                        //string msg;
-                        if (Math.Abs(value) < 0.0001)
-                            msg = "0";
-                        else if (Math.Abs(value) < 10000)
-                        {
-                            msg = $"{value:G5}";
-                        }
-                        else if (Math.Abs(value) < 1000000)
-                        {
-                            msg = $"{value / 1000:0.0}K";
-                        }
-                        else if (Math.Abs(value) < 100000000)
-                        {
-                            msg = $"{value / 1000000:0.0}M";
-                        }
-                    }
-                    else
-                    {
-                        markerYInLayer = layerHeight - 3;
-                    }
-
-                    float xStart;
-
-                    // Draw interval events
-                    if (dataEvent is DataIntervalEvent intervalEvent)
-                    {
-                        if (!(intervalEvent.EndTime > visibleMinTime) || !(intervalEvent.Time < visibleMaxTime))
-                        {
-                            continue;
-                        }
-
-                        xStart = _canvas.TransformX((float)intervalEvent.Time);
-
-                        var endTime = intervalEvent.IsUnfinished ? currentTime : intervalEvent.EndTime;
-                        var xEnd = MathF.Max(_canvas.TransformX((float)endTime), xStart + 1);
-
-                        dl.AddRectFilled(new Vector2(xStart, layerMin.Y + markerYInLayer),
-                                         new Vector2(xEnd, layerMax.Y),
-                                         randomChannelColor.Fade(0.3f));
-
-                        if (ImGui.IsWindowHovered() && ImGui.IsMouseHoveringRect(new Vector2(xStart, layerMin.Y), new Vector2(xEnd, layerMax.Y)))
-                        {
-                            ImGui.BeginTooltip();
-                            ImGui.Text($"{msg}\n{dataEvent.Time:0.000s} ... {endTime:0.000s}");
-                            ImGui.EndTooltip();
-                        }
-                    }
-                    // Draw value events
-                    else
-                    {
-                        if (!(dataEvent.Time > visibleMinTime) || !(dataEvent.Time < visibleMaxTime))
-                            continue;
-
-                        xStart = _canvas.TransformX((float)dataEvent.Time);
-                        var y = layerMin.Y + markerYInLayer;
-                        dl.AddTriangleFilled(new Vector2(xStart, y - 3),
-                                             new Vector2(xStart + 2.5f, y + 2),
-                                             new Vector2(xStart - 2.5f, y + 2),
-                                             randomChannelColor);
-
-                        plotCurvePoints[visiblePlotPointCount++] = new Vector2(xStart, y);
-
-                        if (ImGui.IsWindowHovered() && ImGui.IsMouseHoveringRect(new Vector2(xStart - 1, layerMin.Y), new Vector2(lastX, layerMax.Y)))
-                        {
-                            ImGui.BeginTooltip();
-                            ImGui.Text($"{msg}\n{dataEvent.Time:0.000s}");
-                            ImGui.EndTooltip();
-                        }
-                    }
-
-                    // Draw label if enough space
-                    {
-                        var shortMsg = msg.Length > 20 ? msg.Substring(0, 20) : msg;
-                        var gapSize = lastX - xStart;
-                        var estimatedWidth = shortMsg.Length * Fonts.FontSmall.FontSize * 0.6f;
-
-                        if (!string.IsNullOrEmpty(shortMsg) && gapSize > 20)
-                        {
-                            var fade = MathUtils.RemapAndClamp(gapSize, estimatedWidth - 30, estimatedWidth + 60, 0, 1);
-                            dl.AddText(Fonts.FontSmall, Fonts.FontSmall.FontSize,
-                                       new Vector2(xStart + 8, layerMin.Y + 3),
-                                       randomChannelColor.Fade(0.6f * fade), shortMsg);
-                        }
-
-                        if (!float.IsNaN(value))
-                        {
-                            newVisibleRange.Min = MathF.Min(newVisibleRange.Min, value);
-                            newVisibleRange.Max = MathF.Max(newVisibleRange.Max, value);
-                        }
-                    }
-
-                    lastX = xStart;
-                    visibleEventCount++;
-                }
-
-                // Adjust auto height of plot line
-                var newRange = new ValueRange(MathUtils.Lerp(valueRange.Min, newVisibleRange.Min, 0.1f),
-                                              MathUtils.Lerp(valueRange.Max, newVisibleRange.Max, 0.1f));
-                if (float.IsNaN(newRange.Min) || float.IsNaN(newRange.Max))
-                    newRange = new ValueRange();
-
-                _channelValueRanges[channelHash] = newRange;
-
-                // Draw plot line
-                if (visiblePlotPointCount > 1)
-                {
-                    dl.AddPolyline(ref plotCurvePoints[0], visiblePlotPointCount, randomChannelColor.Fade(0.2f), ImDrawFlags.None, 1);
-                }
-
-                // Draw label flashing with recent events
-                if (channel.Events.Count > 0)
-                {
-                    // Shade background
-                    dl.AddRectFilled(layerMin + new Vector2(0, 1),
-                                     layerMin + new Vector2(200, layerHeight),
-                                     UiColors.WindowBackground.Fade(0.7f)
-                                    );
-
-                    dl.AddRectFilledMultiColor(layerMin + new Vector2(200, 1),
-                                               layerMin + new Vector2(400, layerHeight),
-                                               UiColors.WindowBackground.Fade(0.7f),
-                                               UiColors.WindowBackground.Fade(0.0f),
-                                               UiColors.WindowBackground.Fade(0.0f),
-                                               UiColors.WindowBackground.Fade(0.7f)
-                                              );
-
-                    var lastEventAgeFactor = MathF.Pow((float)(currentTime - channel.GetLastEvent().Time).Clamp(0, 1) / 1, 0.2f);
-                    var label = channel.Path.Last();
-
-                    if (!string.IsNullOrEmpty(label))
-                    {
-                        var isChannelSelected = _selectedChannels.Contains(channel);
-                        var labelColor = Color.Mix(UiColors.ForegroundFull, randomChannelColor.Fade(0.5f), lastEventAgeFactor);
-                        var keepPos = ImGui.GetCursorScreenPos();
-                        ImGui.SetCursorScreenPos(layerLabelMin + new Vector2(0, 1));
-                        ImGui.PushStyleVar(ImGuiStyleVar.FramePadding, new Vector2(10, 0));
-                        if (isChannelSelected)
-                        {
-                            ImGui.PushStyleColor(ImGuiCol.Text, UiColors.BackgroundFull.Rgba);
-                            ImGui.PushStyleColor(ImGuiCol.Button, labelColor.Rgba);
-                            ImGui.PushStyleColor(ImGuiCol.ButtonHovered, labelColor.Rgba);
-                            ImGui.PushStyleColor(ImGuiCol.ButtonActive, labelColor.Rgba);
-                        }
-                        else
-                        {
-                            ImGui.PushStyleColor(ImGuiCol.Text, labelColor.Rgba);
-                            ImGui.PushStyleColor(ImGuiCol.Button, Color.Transparent.Rgba);
-                            ImGui.PushStyleColor(ImGuiCol.ButtonHovered, UiColors.ForegroundFull.Fade(0.1f).Rgba);
-                            ImGui.PushStyleColor(ImGuiCol.ButtonActive, UiColors.ForegroundFull.Fade(0.2f).Rgba);
-                        }
-
-                        if (ImGui.Button(label))
-                        {
-                            if (isChannelSelected)
-                            {
-                                _selectedChannels.Remove(channel);
-                            }
-                            else
-                            {
-                                if (!ImGui.GetIO().KeyCtrl)
-                                {
-                                    _selectedChannels.Clear();
-                                }
-
-                                _selectedChannels.Add(channel);
-                            }
-                        }
-
-                        ImGui.PopStyleColor(4);
-                        ImGui.PopStyleVar();
-                        ImGui.SetCursorScreenPos(keepPos);
-
-                        //ImGui.SameLine(0,0);
-                        // dl.AddText(Fonts.FontNormal,
-                        //            Fonts.FontNormal.FontSize,
-                        //            layerLabelMin + new Vector2(10, 2),
-                        //            labelColor,
-                        //            label);
-
-                        // dl.AddText(Fonts.FontNormal,
-                        //            Fonts.FontNormal.FontSize,
-                        //            layerLabelMin + new Vector2(10, 2),
-                        //            Color.Mix(UiColors.ForegroundFull, randomChannelColor.Fade(0.5f), lastEventAgeFactor),
-                        //            label);
-                    }
-                }
-
-                // Line below layer
-                dl.AddLine(new Vector2(layerMin.X, layerMax.Y), layerMax, UiColors.GridLines.Fade(0.2f));
-
-                layerMin.Y += layerHeight;
-                layerMax.Y += layerHeight;
-                ImGui.SetCursorPosY(ImGui.GetCursorPosY() + layerHeight);
-            }
-
-            // Handle selection range
-            {
-                if (ImGui.IsWindowHovered() && ImGui.IsMouseClicked(ImGuiMouseButton.Left))
-                {
-                    _isDraggingRange = true;
-                    _selectRangeStart = _canvas.InverseTransformX(ImGui.GetMousePos().X);
-                }
-
-                if (_isDraggingRange)
-                {
-                    _selectRangeEnd = _canvas.InverseTransformX(ImGui.GetMousePos().X);
-                }
-
-                if (ImGui.IsMouseReleased(ImGuiMouseButton.Left))
-                {
-                    _isDraggingRange = false;
-                }
-            }
-
-            // Log.Debug(" TotalVisibleEvents:" + totalVisibleEventCount);
-            ImGui.Dummy(Vector2.One);
-            _pathTreeDrawer.Complete();
-
-            // Draw current time
-            var xTime = _canvas.TransformX((float)currentTime);
-            dl.AddRectFilled(new Vector2(xTime, min.Y), new Vector2(xTime + 1, max.Y), UiColors.WidgetActiveLine);
-            dl.PopClipRect();
-            ImGui.EndChild();
-            ImGui.SetCursorPos(Vector2.Zero);
-        }
-    }
-
-    private struct ValueRange
-    {
-        public ValueRange(float min, float max)
-        {
-            Min = min;
-            Max = max;
-        }
-
-        public float Min;
-        public float Max;
-    }
-
-    private readonly HashSet<DataChannel> _selectedChannels = new();
-    private readonly Dictionary<int, ValueRange> _channelValueRanges = new();
-
-    private int _visibleChannelCount;
-    private int _activeEventCount;
-
-    private bool _onlyRecentEvents = true;
-    private bool _scroll = true;
-    public bool ShowInteraction = true;
-    public int MaxTreeLevel = 2;
-    private double _selectRangeStart;
-    private double _selectRangeEnd;
-    private double _firstEventTime;
-    private double _lastEventTime;
-
-    private bool _isDraggingRange;
-
-    private readonly PathTreeDrawer _pathTreeDrawer = new();
-    private readonly StandardValueRaster _standardRaster = new() { EnableSnapping = true };
-
-    private readonly ScalableCanvas _canvas = new(isCurveCanvas: true, initialScale: 50)
-                                                  {
-                                                      FillMode = ScalableCanvas.FillModes.FillAvailableContentRegion,
-                                                  };
+﻿using System;
+using System.Collections.Generic;
+using System.Linq;
+using System.Numerics;
+using System.Text;
+using CppSharp.Types.Std;
+using ImGuiNET;
+using T3.Core.Animation;
+using T3.Core.DataTypes.DataSet;
+using T3.Core.DataTypes.Vector;
+using T3.Core.Logging;
+using T3.Core.Utils;
+using T3.Editor.Gui.Interaction;
+using T3.Editor.Gui.Styling;
+using T3.Editor.Gui.UiHelpers;
+using T3.Editor.Gui.Windows.TimeLine.Raster;
+
+namespace T3.Editor.Gui.OutputUi;
+
+/// <summary>
+/// Provides a simple canvas to visualize a <see cref="DataSet"/>.
+/// </summary>
+public class DataSetViewCanvas
+{
+    public void Draw(DataSet dataSet)
+    {
+        if (dataSet == null)
+            return;
+
+        // Very ugly hack to prevent scaling the output above window size
+        var keepScale = T3Ui.UiScaleFactor;
+        T3Ui.UiScaleFactor = 1;
+        DrawCanvas();
+        T3Ui.UiScaleFactor = keepScale;
+        return;
+
+        void DrawCanvas()
+        {
+            var currentTime = Playback.RunTimeInSecs;
+            ImGui.BeginChild("Scrollable", Vector2.Zero, false, ImGuiWindowFlags.NoScrollWithMouse | ImGuiWindowFlags.NoBackground);
+
+            var isRangeSelected = Math.Abs(_selectRangeStart - _selectRangeEnd) > 0.001;
+            var areChannelsSelected = _selectedChannels.Count > 0;
+
+            if (ShowInteraction)
+            {
+                CustomComponents.ToggleButton("Only Recent", ref _onlyRecentEvents, Vector2.Zero);
+                ImGui.SameLine();
+                CustomComponents.ToggleButton("Scroll", ref _scroll, Vector2.Zero);
+
+                //ImGui.Checkbox("Filter Recent ", ref _onlyRecentEvents);
+                // ImGui.Checkbox("Scroll ", ref _scroll);
+
+                // Show stats
+                {
+                    ImGui.SameLine(0, 20);
+
+                    ImGui.PushStyleColor(ImGuiCol.Text, areChannelsSelected || isRangeSelected ? UiColors.ForegroundFull.Rgba : UiColors.TextMuted.Rgba);
+
+                    var channelCount = areChannelsSelected ? _selectedChannels.Count : dataSet.Channels.Count;
+                    var selectedDuration = Math.Abs(_selectRangeStart - _selectRangeEnd);
+                    if (selectedDuration < 0.001)
+                    {
+                        selectedDuration = _lastEventTime - _firstEventTime;
+                    }
+
+                    var rangeLabel = selectedDuration switch
+                                         {
+                                             < 0.001 => string.Empty,
+                                             < 1     => $"{(selectedDuration * 1000):0.0}ms",
+                                             _       => $"{selectedDuration:0.0}s"
+                                         };
+
+                    if (ImGui.Button($"{channelCount} Channels / {_activeEventCount} Events / {rangeLabel}###stats"))
+                    {
+                        Log.Debug(" clear");
+                        _selectedChannels.Clear();
+                        _selectRangeStart = 0;
+                        _selectRangeEnd = 0;
+                    }
+
+                    ImGui.SameLine(0, 1);
+                    ImGui.PopStyleColor();
+
+                    if (ImGui.Button("Remove"))
+                    {
+                        var list = areChannelsSelected ? _selectedChannels.ToList() : dataSet.Channels;
+                        foreach (var channel in list)
+                        {
+                            if (isRangeSelected)
+                            {
+                                var sortedMin = _selectRangeStart;
+                                var sortedMax = _selectRangeEnd;
+                                if (sortedMin > sortedMax)
+                                {
+                                    (sortedMin, sortedMax) = (sortedMax, sortedMin);
+                                }
+
+                                var eventsInRange = channel.Events.Where(e => e.Time >= sortedMin && e.Time <= sortedMax).ToList();
+                                foreach (var e in eventsInRange)
+                                {
+                                    channel.Events.Remove(e);
+                                }
+                            }
+                            else
+                            {
+                                channel.Events.Clear();
+                            }
+                        }
+                    }
+
+                    ImGui.SameLine();
+                    if (ImGui.Button("Copy as CSV"))
+                    {
+                        try
+                        {
+                            var sb = new StringBuilder();
+                            var separator = "\t";
+                            var channelList = areChannelsSelected ? _selectedChannels.ToList() : dataSet.Channels;
+
+                            sb.Append("Time");
+                            sb.Append(separator);
+
+                            double sortedMin;
+                            double sortedMax;
+
+                            if (isRangeSelected)
+                            {
+                                sortedMin = _selectRangeStart;
+                                sortedMax = _selectRangeEnd;
+                                if (sortedMin > sortedMax)
+                                {
+                                    (sortedMin, sortedMax) = (sortedMax, sortedMin);
+                                }
+                            }
+                            else
+                            {
+                                sortedMin = _firstEventTime;
+                                sortedMax = _lastEventTime;
+                            }
+
+                            const float timeResolution = 1 / 60f;
+                            var maxTimeSlotCount = (int)((sortedMax - sortedMin) / timeResolution);
+                            if (maxTimeSlotCount > 0 && channelList.Count > 0)
+                            {
+                                var timeSlots = new DataEvent[maxTimeSlotCount, channelList.Count];
+
+                                for (var channelIndex = 0; channelIndex < channelList.Count; channelIndex++)
+                                {
+                                    var channel = channelList[channelIndex];
+                                    sb.Append(channel.Path.Last());
+                                    sb.Append(separator);
+                                    
+                                    var minIndex = channel.FindIndexForTime(sortedMin);
+                                    var maxIndex = channel.FindIndexForTime(sortedMax);
+                                    for (var i = minIndex; i < maxIndex; i++)
+                                    {
+                                        var e = channel.Events[i];
+                                        var timeSlotIndex = (int)((e.Time - sortedMin) / timeResolution);
+                                        if(timeSlotIndex >= 0 && timeSlotIndex < maxTimeSlotCount)
+                                            timeSlots[timeSlotIndex, channelIndex] = e;
+                                    }
+                                }
+                                sb.Append("\n");
+
+                                for (var rowIndex = 0; rowIndex < maxTimeSlotCount; rowIndex++)
+                                {
+                                    var isAnyNonEmpty = false;
+                                    for (var channelIndex = 0; channelIndex < channelList.Count; channelIndex++)
+                                    {
+                                        if (timeSlots[rowIndex, channelIndex] != null)
+                                        {
+                                            isAnyNonEmpty = true;
+                                            break;
+                                        }
+                                    }
+                                    
+                                    if(!isAnyNonEmpty)
+                                        continue;
+                                    
+                                    sb.Append($"{sortedMin + rowIndex * timeResolution:0.000}");
+                                    sb.Append(separator);
+                                    for (var channelIndex = 0; channelIndex < channelList.Count; channelIndex++)
+                                    {
+                                        var e = timeSlots[rowIndex, channelIndex];
+                                        if (e == null)
+                                        {
+                                            sb.Append(separator);
+                                        }
+                                        else
+                                        {
+                                            sb.Append(e.Value);
+                                        }
+
+                                        sb.Append(separator);
+                                    }
+
+                                    sb.AppendLine();
+                                }
+                            }
+                            
+                            ImGui.SetClipboardText(sb.ToString());
+                        }
+                        catch (Exception e)
+                        {
+                            Log.Warning("Failed to copy as CSV: " + e.Message);
+                        }
+                    }
+                }
+
+                // This is too unstable to expose it to users
+                // ImGui.SameLine(0, 20);
+                // if (ImGui.Button("Export as JSON"))
+                // {
+                //     dataSet.WriteToFile();
+                // }
+            }
+
+            _standardRaster.Draw(_canvas);
+            _canvas.UpdateCanvas();
+
+            if (_scroll)
+            {
+                var windowWidth = ImGui.GetWindowWidth();
+                var width = _canvas.InverseTransformDirection(ImGui.GetWindowSize()).X;
+                var scale = windowWidth / width;
+
+                _canvas.SetVisibleRangeHard(new Vector2(scale, -1),
+                                            new Vector2((float)currentTime - (windowWidth - 50 * T3Ui.UiScaleFactor) / scale, 0));
+            }
+
+            var dl = ImGui.GetWindowDrawList();
+            var min = ImGui.GetWindowPos();
+            var max = ImGui.GetContentRegionAvail() + min;
+
+            var visibleMinTime = _canvas.InverseTransformX(min.X);
+            var visibleMaxTime = _canvas.InverseTransformX(max.X);
+
+            const int maxVisibleEvents = 500;
+            const float layerHeight = 20f;
+            var plotCurvePoints = new Vector2[maxVisibleEvents];
+
+            _pathTreeDrawer.Reset();
+
+            // Draw hovered time
+            if (ImGui.IsWindowHovered())
+            {
+                var mousePos = ImGui.GetMousePos();
+                dl.AddRectFilled(new Vector2(mousePos.X, min.Y), new Vector2(mousePos.X + 1, max.Y), UiColors.WidgetActiveLine.Fade(0.1f));
+            }
+
+            // Draw Selection range...
+            if (isRangeSelected)
+            {
+                var start = _canvas.TransformX((float)_selectRangeStart);
+                var end = _canvas.TransformX((float)_selectRangeEnd);
+                if (start > end)
+                {
+                    (start, end) = (end, start);
+                }
+
+                var min1 = new Vector2(start, ImGui.GetWindowPos().Y);
+                var max1 = new Vector2(end, ImGui.GetWindowPos().Y + ImGui.GetWindowHeight());
+
+                dl.AddRectFilled(min1, max1, UiColors.ForegroundFull.Fade(0.03f));
+            }
+
+            const int filterRecentEventDuration = 10;
+            var dataSetChannels = dataSet.Channels.OrderBy(c => string.Join(".", c.Path));
+
+            _visibleChannelCount = 0;
+            _activeEventCount = 0;
+            _firstEventTime = double.PositiveInfinity;
+            _lastEventTime = double.NegativeInfinity;
+
+            foreach (var channel in dataSetChannels)
+            {
+                var newVisibleRange = new ValueRange() { Min = float.PositiveInfinity, Max = float.NegativeInfinity };
+                var pathString = string.Join(" / ", channel.Path); // This could be more efficient...
+                var channelHash = pathString.GetHashCode();
+
+                // Compute random unique color
+                var foreGroundBrightness = UiColors.ForegroundFull.V;
+                var randomHue = (Math.Abs(channelHash) % 357) / 360f;
+                var randomSaturation = (channelHash % 13) / 13f / 3f + 0.4f;
+                var randomChannelColor = Color.FromHSV(randomHue, randomSaturation, foreGroundBrightness, 1);
+
+                _channelValueRanges.TryGetValue(channelHash, out var valueRange);
+
+                if (_onlyRecentEvents)
+                {
+                    var lastEvent = channel.GetLastEvent();
+                    var tooOld = (lastEvent == null || lastEvent.Time < currentTime - filterRecentEventDuration);
+                    if (tooOld)
+                        continue;
+                }
+
+                var isVisible = _pathTreeDrawer.DrawEntry(channel.Path, MaxTreeLevel);
+                if (!isVisible)
+                    continue;
+
+                var isActive = _selectedChannels.Count == 0 || _selectedChannels.Contains(channel);
+
+                _visibleChannelCount++;
+
+                if (isActive)
+                {
+                    if (isRangeSelected)
+                    {
+                        var indexMin = channel.FindIndexForTime(_selectRangeStart);
+                        var indexMax = channel.FindIndexForTime(_selectRangeEnd);
+                        _activeEventCount += Math.Abs(indexMax - indexMin);
+                    }
+                    else
+                    {
+                        _activeEventCount += channel.Events.Count;
+                    }
+                }
+
+                var layerLabelMin = ImGui.GetCursorScreenPos();
+                var layerMin = new Vector2(ImGui.GetWindowPos().X, layerLabelMin.Y);
+                var layerMax = new Vector2(max.X, layerMin.Y + layerHeight);
+                var layerHovered = ImGui.IsMouseHoveringRect(layerMin, layerMax);
+
+                if (layerHovered)
+                {
+                    dl.AddRectFilled(layerMin, layerMax, UiColors.BackgroundFull.Fade(0.1f));
+                }
+
+                var visibleEventCount = 0;
+                var visiblePlotPointCount = 0;
+
+                var lastX = float.PositiveInfinity;
+
+                // binary search index with highest visible time
+                var latestVisibleIndex = channel.FindIndexForTime(visibleMaxTime);
+                var oldestVisibleIndex = channel.FindIndexForTime(visibleMinTime, false);
+                var visibleEventCountTotal = latestVisibleIndex - oldestVisibleIndex + 1;
+
+                var stepSize = MathF.Max((float)visibleEventCountTotal / maxVisibleEvents, 1);
+
+                if (channel.Events.Count > 0)
+                {
+                    _firstEventTime = Math.Min(_firstEventTime, channel.Events[0].Time);
+                    _lastEventTime = Math.Max(_lastEventTime, channel.Events[^1].Time);
+                }
+
+                // ReSharper disable once ForCanBeConvertedToForeach
+                // Draw events starting from the end (left to right)
+                for (float fIndex = latestVisibleIndex;
+                     fIndex >= 0
+                     //&& fIndex >= latestVisibleIndex - maxVisibleEvents
+                     && fIndex >= oldestVisibleIndex
+                     && visibleEventCount < maxVisibleEvents;
+                     fIndex -= stepSize)
+                {
+                    var index = (int)fIndex;
+
+                    var dataEvent = channel.Events[index];
+                    var msg = dataEvent.Value == null ? "NULL" : dataEvent.Value.ToString();
+
+                    float markerYInLayer;
+                    var value = float.NaN;
+
+                    if (dataEvent.TryGetNumericValue(out var numericValue))
+                    {
+                        value = (float)numericValue;
+                        var fNormalized = ((value - valueRange.Min) / (valueRange.Max - valueRange.Min)).Clamp(0, 1);
+                        markerYInLayer = (1 - fNormalized) * (layerHeight - 5) + 3;
+
+                        //string msg;
+                        if (Math.Abs(value) < 0.0001)
+                            msg = "0";
+                        else if (Math.Abs(value) < 10000)
+                        {
+                            msg = $"{value:G5}";
+                        }
+                        else if (Math.Abs(value) < 1000000)
+                        {
+                            msg = $"{value / 1000:0.0}K";
+                        }
+                        else if (Math.Abs(value) < 100000000)
+                        {
+                            msg = $"{value / 1000000:0.0}M";
+                        }
+                    }
+                    else
+                    {
+                        markerYInLayer = layerHeight - 3;
+                    }
+
+                    float xStart;
+
+                    // Draw interval events
+                    if (dataEvent is DataIntervalEvent intervalEvent)
+                    {
+                        if (!(intervalEvent.EndTime > visibleMinTime) || !(intervalEvent.Time < visibleMaxTime))
+                        {
+                            continue;
+                        }
+
+                        xStart = _canvas.TransformX((float)intervalEvent.Time);
+
+                        var endTime = intervalEvent.IsUnfinished ? currentTime : intervalEvent.EndTime;
+                        var xEnd = MathF.Max(_canvas.TransformX((float)endTime), xStart + 1);
+
+                        dl.AddRectFilled(new Vector2(xStart, layerMin.Y + markerYInLayer),
+                                         new Vector2(xEnd, layerMax.Y),
+                                         randomChannelColor.Fade(0.3f));
+
+                        if (ImGui.IsWindowHovered() && ImGui.IsMouseHoveringRect(new Vector2(xStart, layerMin.Y), new Vector2(xEnd, layerMax.Y)))
+                        {
+                            ImGui.BeginTooltip();
+                            ImGui.Text($"{msg}\n{dataEvent.Time:0.000s} ... {endTime:0.000s}");
+                            ImGui.EndTooltip();
+                        }
+                    }
+                    // Draw value events
+                    else
+                    {
+                        if (!(dataEvent.Time > visibleMinTime) || !(dataEvent.Time < visibleMaxTime))
+                            continue;
+
+                        xStart = _canvas.TransformX((float)dataEvent.Time);
+                        var y = layerMin.Y + markerYInLayer;
+                        dl.AddTriangleFilled(new Vector2(xStart, y - 3),
+                                             new Vector2(xStart + 2.5f, y + 2),
+                                             new Vector2(xStart - 2.5f, y + 2),
+                                             randomChannelColor);
+
+                        plotCurvePoints[visiblePlotPointCount++] = new Vector2(xStart, y);
+
+                        if (ImGui.IsWindowHovered() && ImGui.IsMouseHoveringRect(new Vector2(xStart - 1, layerMin.Y), new Vector2(lastX, layerMax.Y)))
+                        {
+                            ImGui.BeginTooltip();
+                            ImGui.Text($"{msg}\n{dataEvent.Time:0.000s}");
+                            ImGui.EndTooltip();
+                        }
+                    }
+
+                    // Draw label if enough space
+                    {
+                        var shortMsg = msg.Length > 20 ? msg.Substring(0, 20) : msg;
+                        var gapSize = lastX - xStart;
+                        var estimatedWidth = shortMsg.Length * Fonts.FontSmall.FontSize * 0.6f;
+
+                        if (!string.IsNullOrEmpty(shortMsg) && gapSize > 20)
+                        {
+                            var fade = MathUtils.RemapAndClamp(gapSize, estimatedWidth - 30, estimatedWidth + 60, 0, 1);
+                            dl.AddText(Fonts.FontSmall, Fonts.FontSmall.FontSize,
+                                       new Vector2(xStart + 8, layerMin.Y + 3),
+                                       randomChannelColor.Fade(0.6f * fade), shortMsg);
+                        }
+
+                        if (!float.IsNaN(value))
+                        {
+                            newVisibleRange.Min = MathF.Min(newVisibleRange.Min, value);
+                            newVisibleRange.Max = MathF.Max(newVisibleRange.Max, value);
+                        }
+                    }
+
+                    lastX = xStart;
+                    visibleEventCount++;
+                }
+
+                // Adjust auto height of plot line
+                var newRange = new ValueRange(MathUtils.Lerp(valueRange.Min, newVisibleRange.Min, 0.1f),
+                                              MathUtils.Lerp(valueRange.Max, newVisibleRange.Max, 0.1f));
+                if (float.IsNaN(newRange.Min) || float.IsNaN(newRange.Max))
+                    newRange = new ValueRange();
+
+                _channelValueRanges[channelHash] = newRange;
+
+                // Draw plot line
+                if (visiblePlotPointCount > 1)
+                {
+                    dl.AddPolyline(ref plotCurvePoints[0], visiblePlotPointCount, randomChannelColor.Fade(0.2f), ImDrawFlags.None, 1);
+                }
+
+                // Draw label flashing with recent events
+                if (channel.Events.Count > 0)
+                {
+                    // Shade background
+                    dl.AddRectFilled(layerMin + new Vector2(0, 1),
+                                     layerMin + new Vector2(200, layerHeight),
+                                     UiColors.WindowBackground.Fade(0.7f)
+                                    );
+
+                    dl.AddRectFilledMultiColor(layerMin + new Vector2(200, 1),
+                                               layerMin + new Vector2(400, layerHeight),
+                                               UiColors.WindowBackground.Fade(0.7f),
+                                               UiColors.WindowBackground.Fade(0.0f),
+                                               UiColors.WindowBackground.Fade(0.0f),
+                                               UiColors.WindowBackground.Fade(0.7f)
+                                              );
+
+                    var lastEventAgeFactor = MathF.Pow((float)(currentTime - channel.GetLastEvent().Time).Clamp(0, 1) / 1, 0.2f);
+                    var label = channel.Path.Last();
+
+                    if (!string.IsNullOrEmpty(label))
+                    {
+                        var isChannelSelected = _selectedChannels.Contains(channel);
+                        var labelColor = Color.Mix(UiColors.ForegroundFull, randomChannelColor.Fade(0.5f), lastEventAgeFactor);
+                        var keepPos = ImGui.GetCursorScreenPos();
+                        ImGui.SetCursorScreenPos(layerLabelMin + new Vector2(0, 1));
+                        ImGui.PushStyleVar(ImGuiStyleVar.FramePadding, new Vector2(10, 0));
+                        if (isChannelSelected)
+                        {
+                            ImGui.PushStyleColor(ImGuiCol.Text, UiColors.BackgroundFull.Rgba);
+                            ImGui.PushStyleColor(ImGuiCol.Button, labelColor.Rgba);
+                            ImGui.PushStyleColor(ImGuiCol.ButtonHovered, labelColor.Rgba);
+                            ImGui.PushStyleColor(ImGuiCol.ButtonActive, labelColor.Rgba);
+                        }
+                        else
+                        {
+                            ImGui.PushStyleColor(ImGuiCol.Text, labelColor.Rgba);
+                            ImGui.PushStyleColor(ImGuiCol.Button, Color.Transparent.Rgba);
+                            ImGui.PushStyleColor(ImGuiCol.ButtonHovered, UiColors.ForegroundFull.Fade(0.1f).Rgba);
+                            ImGui.PushStyleColor(ImGuiCol.ButtonActive, UiColors.ForegroundFull.Fade(0.2f).Rgba);
+                        }
+
+                        if (ImGui.Button(label))
+                        {
+                            if (isChannelSelected)
+                            {
+                                _selectedChannels.Remove(channel);
+                            }
+                            else
+                            {
+                                if (!ImGui.GetIO().KeyCtrl)
+                                {
+                                    _selectedChannels.Clear();
+                                }
+
+                                _selectedChannels.Add(channel);
+                            }
+                        }
+
+                        ImGui.PopStyleColor(4);
+                        ImGui.PopStyleVar();
+                        ImGui.SetCursorScreenPos(keepPos);
+
+                        //ImGui.SameLine(0,0);
+                        // dl.AddText(Fonts.FontNormal,
+                        //            Fonts.FontNormal.FontSize,
+                        //            layerLabelMin + new Vector2(10, 2),
+                        //            labelColor,
+                        //            label);
+
+                        // dl.AddText(Fonts.FontNormal,
+                        //            Fonts.FontNormal.FontSize,
+                        //            layerLabelMin + new Vector2(10, 2),
+                        //            Color.Mix(UiColors.ForegroundFull, randomChannelColor.Fade(0.5f), lastEventAgeFactor),
+                        //            label);
+                    }
+                }
+
+                // Line below layer
+                dl.AddLine(new Vector2(layerMin.X, layerMax.Y), layerMax, UiColors.GridLines.Fade(0.2f));
+
+                layerMin.Y += layerHeight;
+                layerMax.Y += layerHeight;
+                ImGui.SetCursorPosY(ImGui.GetCursorPosY() + layerHeight);
+            }
+
+            // Handle selection range
+            {
+                if (ImGui.IsWindowHovered() && ImGui.IsMouseClicked(ImGuiMouseButton.Left))
+                {
+                    _isDraggingRange = true;
+                    _selectRangeStart = _canvas.InverseTransformX(ImGui.GetMousePos().X);
+                }
+
+                if (_isDraggingRange)
+                {
+                    _selectRangeEnd = _canvas.InverseTransformX(ImGui.GetMousePos().X);
+                }
+
+                if (ImGui.IsMouseReleased(ImGuiMouseButton.Left))
+                {
+                    _isDraggingRange = false;
+                }
+            }
+
+            // Log.Debug(" TotalVisibleEvents:" + totalVisibleEventCount);
+            ImGui.Dummy(Vector2.One);
+            _pathTreeDrawer.Complete();
+
+            // Draw current time
+            var xTime = _canvas.TransformX((float)currentTime);
+            dl.AddRectFilled(new Vector2(xTime, min.Y), new Vector2(xTime + 1, max.Y), UiColors.WidgetActiveLine);
+            dl.PopClipRect();
+            ImGui.EndChild();
+            ImGui.SetCursorPos(Vector2.Zero);
+        }
+    }
+
+    private struct ValueRange
+    {
+        public ValueRange(float min, float max)
+        {
+            Min = min;
+            Max = max;
+        }
+
+        public float Min;
+        public float Max;
+    }
+
+    private readonly HashSet<DataChannel> _selectedChannels = new();
+    private readonly Dictionary<int, ValueRange> _channelValueRanges = new();
+
+    private int _visibleChannelCount;
+    private int _activeEventCount;
+
+    private bool _onlyRecentEvents = true;
+    private bool _scroll = true;
+    public bool ShowInteraction = true;
+    public int MaxTreeLevel = 2;
+    private double _selectRangeStart;
+    private double _selectRangeEnd;
+    private double _firstEventTime;
+    private double _lastEventTime;
+
+    private bool _isDraggingRange;
+
+    private readonly PathTreeDrawer _pathTreeDrawer = new();
+    private readonly StandardValueRaster _standardRaster = new() { EnableSnapping = true };
+
+    private readonly ScalableCanvas _canvas = new(isCurveCanvas: true, initialScale: 50)
+                                                  {
+                                                      FillMode = ScalableCanvas.FillModes.FillAvailableContentRegion,
+                                                  };
 }