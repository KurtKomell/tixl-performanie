﻿using System.Text;
using ImGuiNET;
using T3.Core.DataTypes.Vector;
using T3.Core.Utils;
using T3.Editor.Gui.Graph;
using T3.Editor.Gui.Graph.Helpers;
using T3.Editor.Gui.Styling;
using T3.Editor.Gui.UiHelpers;
using T3.Editor.SystemUi;
using T3.SystemUi.Logging;

namespace T3.Editor.Gui.Windows
{
    /// <summary>
    /// Renders the <see cref="ConsoleLogWindow"/>
    /// </summary>
    public class ConsoleLogWindow : Window, ILogWriter
    {
        public ConsoleLogWindow()
        {
            Config.Title = "Console";
            Config.Visible = true;
        }

        private readonly List<ILogEntry> _filteredEntries = new(1000);

        protected override void DrawContent()
        {
            if (FrameStats.Last.UiColorsChanged)
                _colorForLogLevel = UpdateLogLevelColors();

            CustomComponents.ToggleButton("Scroll", ref _shouldScrollToBottom, Vector2.Zero);
            ImGui.SameLine();

            //ImGui.SetNextWindowSize(new Vector2(500, 400), ImGuiCond.FirstUseEver);
            if (ImGui.Button("Clear"))
            {
                lock (_logEntries)
                {
                    _logEntries.Clear();
                }

                Log.Info("Console cleared!");
            }

            ImGui.SameLine();

            if (ImGui.Button("Copy"))
            {
                lock (_logEntries)
                {
                    var sb = new StringBuilder();
                    foreach (var entry in _logEntries)
                    {
                        sb.Append($"{(entry.TimeStamp - _startTime).Ticks / 10000000f:  0.000}");
                        sb.Append('\t');
                        sb.Append(entry.Level);
                        sb.Append('\t');
                        sb.Append(entry.Message);
                        sb.Append('\n');
                    }

                    EditorUi.Instance.SetClipboardText(sb.ToString());
                }
            }

            ImGui.SameLine();
            CustomComponents.DrawInputFieldWithPlaceholder("Filter", ref _filterString);

            ImGui.Separator();
            var itemIndex = 0;
            ImGui.BeginChild("scrolling");
            {
                if (_logEntries == null)
                    return;

                lock (_logEntries)
                {
                    var items = _logEntries;
                    if (FilterIsActive)
                    {
                        _filteredEntries.Clear();
                        foreach (var e in _logEntries)
                        {
                            if (!e.Message.Contains(_filterString))
                                continue;

                            _filteredEntries.Add(e);
                        }

                        items = _filteredEntries;
                    }

                    if (ImGui.IsWindowHovered() && ImGui.GetIO().MouseWheel != 0)
                    {
                        _shouldScrollToBottom = false;
                    }

                    unsafe
                    {
                        var clipperData = new ImGuiListClipper();
                        var listClipperPtr = new ImGuiListClipperPtr(&clipperData);

                        listClipperPtr.Begin(items.Count, ImGui.GetTextLineHeightWithSpacing());
                        while (listClipperPtr.Step())
                        {
                            for (itemIndex = listClipperPtr.DisplayStart; itemIndex < listClipperPtr.DisplayEnd; ++itemIndex)
                            {
                                if (itemIndex < 0 || itemIndex >= items.Count)
                                    continue;

                                DrawEntry(items[itemIndex]);
                            }
                        }

                        listClipperPtr.End();
                    }
                }

                ImGui.TextColored(UiColors.Gray, "---"); // Indicator for end
                if (_shouldScrollToBottom)
                {
                    ImGui.SetScrollY(ImGui.GetScrollMaxY() + ImGui.GetFrameHeight());
                    _isAtBottom = true;
                }
                else
                {
                    _isAtBottom = ImGui.GetScrollY() >= ImGui.GetScrollMaxY() - ImGui.GetWindowHeight();
                }

                if (itemIndex < _logEntries.Count)
                {
                    var dl = ImGui.GetWindowDrawList();
                    var bottomCenter = ImGui.GetWindowPos() + new Vector2(ImGui.GetWindowWidth() * 0.5f, ImGui.GetWindowHeight());
                    var lineHeight = ImGui.GetFrameHeight() * 1.4f;
                    var min = ImGui.GetWindowPos() + new Vector2(0, ImGui.GetWindowHeight() - lineHeight);
                    var max = ImGui.GetWindowPos() + new Vector2(ImGui.GetWindowWidth(), ImGui.GetWindowHeight());
                    dl.AddRectFilledMultiColor(min, max,
                                               UiColors.WindowBackground.Fade(0.0f),
                                               UiColors.WindowBackground.Fade(0.0f),
                                               UiColors.WindowBackground.Fade(1.0f),
                                               UiColors.WindowBackground.Fade(1.0f));

                    var label = $"{_logEntries.Count - itemIndex} more lines...";
                    var labelSize = ImGui.CalcTextSize(label);
                    dl.AddText(bottomCenter - new Vector2(labelSize.X * 0.5f, ImGui.GetFrameHeight()), UiColors.Text, label);
                }
            }

            ImGui.EndChild();
        }

        private static double _lastLimeTime;

        public static void DrawEntry(ILogEntry entry)
        {
            var entryLevel = entry.Level;

            var time = entry.SecondsSinceStart;
            var dt = time - _lastLimeTime;

            var fade = 1f;
            var frameFraction = (float)dt / (1.5f / 60f);
            if (frameFraction < 1)
            {
                fade = MathUtils.RemapAndClamp(frameFraction, 0, 1, 0.2f, 0.8f);
            }

            // Timestamp
            var timeColor = UiColors.Text.Fade(fade);
            var timeLabel = $" {time:0.000}";
            var timeLabelSize = ImGui.CalcTextSize(timeLabel);
            ImGui.SetCursorPosX(80 - timeLabelSize.X);
            ImGui.TextColored(timeColor, timeLabel);
            _lastLimeTime = time;
            ImGui.SameLine(90);

<<<<<<< HEAD
            float opacity = 1f;
            var nodeSelection = GraphWindow.Focused?.GraphCanvas.NodeSelection;
            if (nodeSelection != null)
            {
                if(nodeSelection.HoveredIds.Contains(entry.SourceId))
                    opacity = 0.8f;
            }

            var color = GetColorForLogLevel(entryLevel).Fade(opacity);
            
=======
            var color = GetColorForLogLevel(entryLevel)
               .Fade(FrameStats.Last.HoveredIds.Contains(entry.SourceId) ? 1 : 0.8f);

>>>>>>> 09dd0633
            var lineBreak = entry.Message.IndexOf('\n');
            var hasMessageWithLineBreaks = lineBreak != -1;
            var firstLine = hasMessageWithLineBreaks ? entry.Message.Substring(0, lineBreak) : entry.Message;

            ImGui.TextColored(color, firstLine);

            var hasInstancePath = entry.SourceIdPath.Count > 0;
            if (IsLineHovered() && (hasInstancePath || hasMessageWithLineBreaks))
            {
                if(nodeSelection != null)
                    nodeSelection.HoveredIds.Add(entry.SourceId);

                GraphCanvas owner = null;
                bool foundOwner = false;
                var childIdPath = entry.SourceIdPath?.ToList();

                if (hasInstancePath)
                {
                    foreach (var graphWindow in GraphWindow.GraphWindowInstances)
                    {
                        var canvas = graphWindow.GraphCanvas;
                        var hoveredSourceInstance = canvas.Structure.GetInstanceFromIdPath(childIdPath);
                        if (hoveredSourceInstance == null)
                        {
                            continue;
                        }

                        owner = canvas;
                        foundOwner = true;
                        break;
                    }
                }

                ImGui.BeginTooltip();
                {
                    // Show instance details
                    if (hasInstancePath)
                    {
                        if (!foundOwner)
                        {
                            ImGui.Text("Source Instance of message not longer valid");
                        }
                        else
                        {
                            ImGui.TextColored(UiColors.TextMuted, "from ");

                            foreach (var p in owner.Structure.GetReadableInstancePath(childIdPath))
                            {
                                ImGui.SameLine();
                                ImGui.TextColored(UiColors.TextMuted, " / ");

                                ImGui.SameLine();
                                ImGui.Text(p);
                            }
                        }
                    }

                    if (hasMessageWithLineBreaks)
                    {
                        ImGui.Text(entry.Message);
                    }
                }
                ImGui.EndTooltip();

                if (!foundOwner)
                    return;
                
                if (ImGui.IsMouseClicked(ImGuiMouseButton.Left))
                {
<<<<<<< HEAD
                    owner.OpenAndFocusInstance(entry.SourceIdPath?.ToList());
=======
                    GraphWindow.GetPrimaryGraphWindow().GraphCanvas.OpenAndFocusInstance(entry.SourceIdPath?.ToList());
                    if (!string.IsNullOrEmpty(entry.Message))
                        EditorUi.Instance.SetClipboardText(entry.Message);
>>>>>>> 09dd0633
                }
            }
        }

        public static Color GetColorForLogLevel(ILogEntry.EntryLevel entryLevel)
        {
            return _colorForLogLevel.TryGetValue(entryLevel, out var color)
                       ? color
                       : UiColors.TextMuted;
        }

        public override List<Window> GetInstances()
        {
            return new List<Window>();
        }

        private static bool IsLineHovered()
        {
            if (!ImGui.IsWindowHovered())
                return false;

            var min = new Vector2(ImGui.GetWindowPos().X, ImGui.GetItemRectMin().Y);
            var size = new Vector2(ImGui.GetWindowWidth() - 10, ImGui.GetItemRectSize().Y + LinePadding - 2);
            var lineRect = new ImRect(min, min + size);
            return lineRect.Contains(ImGui.GetMousePos());
        }

        private static Dictionary<ILogEntry.EntryLevel, Color> _colorForLogLevel
            = UpdateLogLevelColors();

        private static Dictionary<ILogEntry.EntryLevel, Color> UpdateLogLevelColors()
        {
            return new()
                       {
                           { ILogEntry.EntryLevel.Debug, UiColors.Text },
                           { ILogEntry.EntryLevel.Info, UiColors.Text },
                           { ILogEntry.EntryLevel.Warning, UiColors.StatusWarning },
                           { ILogEntry.EntryLevel.Error, UiColors.StatusError },
                       };
        }

        public void ProcessEntry(ILogEntry entry)
        {
            lock (_logEntries)
            {
                _logEntries.Add(entry);
            }

            if (_isAtBottom)
            {
                //_shouldScrollToBottom = true;
            }
        }

        public void Dispose()
        {
            _logEntries = null;
        }

        public ILogEntry.EntryLevel Filter { get => throw new NotImplementedException(); set => throw new NotImplementedException(); }

        private bool FilterIsActive => !string.IsNullOrEmpty(_filterString);
        private const float LinePadding = 3;
        private List<ILogEntry> _logEntries = new();
        private bool _shouldScrollToBottom = true;
        private string _filterString = "";
        private bool _isAtBottom = true;
        private readonly DateTime _startTime = DateTime.Now;
    }
}<|MERGE_RESOLUTION|>--- conflicted
+++ resolved
@@ -1,339 +1,329 @@
-﻿using System.Text;
-using ImGuiNET;
-using T3.Core.DataTypes.Vector;
-using T3.Core.Utils;
-using T3.Editor.Gui.Graph;
-using T3.Editor.Gui.Graph.Helpers;
-using T3.Editor.Gui.Styling;
-using T3.Editor.Gui.UiHelpers;
-using T3.Editor.SystemUi;
-using T3.SystemUi.Logging;
-
-namespace T3.Editor.Gui.Windows
-{
-    /// <summary>
-    /// Renders the <see cref="ConsoleLogWindow"/>
-    /// </summary>
-    public class ConsoleLogWindow : Window, ILogWriter
-    {
-        public ConsoleLogWindow()
-        {
-            Config.Title = "Console";
-            Config.Visible = true;
-        }
-
-        private readonly List<ILogEntry> _filteredEntries = new(1000);
-
-        protected override void DrawContent()
-        {
-            if (FrameStats.Last.UiColorsChanged)
-                _colorForLogLevel = UpdateLogLevelColors();
-
-            CustomComponents.ToggleButton("Scroll", ref _shouldScrollToBottom, Vector2.Zero);
-            ImGui.SameLine();
-
-            //ImGui.SetNextWindowSize(new Vector2(500, 400), ImGuiCond.FirstUseEver);
-            if (ImGui.Button("Clear"))
-            {
-                lock (_logEntries)
-                {
-                    _logEntries.Clear();
-                }
-
-                Log.Info("Console cleared!");
-            }
-
-            ImGui.SameLine();
-
-            if (ImGui.Button("Copy"))
-            {
-                lock (_logEntries)
-                {
-                    var sb = new StringBuilder();
-                    foreach (var entry in _logEntries)
-                    {
-                        sb.Append($"{(entry.TimeStamp - _startTime).Ticks / 10000000f:  0.000}");
-                        sb.Append('\t');
-                        sb.Append(entry.Level);
-                        sb.Append('\t');
-                        sb.Append(entry.Message);
-                        sb.Append('\n');
-                    }
-
-                    EditorUi.Instance.SetClipboardText(sb.ToString());
-                }
-            }
-
-            ImGui.SameLine();
-            CustomComponents.DrawInputFieldWithPlaceholder("Filter", ref _filterString);
-
-            ImGui.Separator();
-            var itemIndex = 0;
-            ImGui.BeginChild("scrolling");
-            {
-                if (_logEntries == null)
-                    return;
-
-                lock (_logEntries)
-                {
-                    var items = _logEntries;
-                    if (FilterIsActive)
-                    {
-                        _filteredEntries.Clear();
-                        foreach (var e in _logEntries)
-                        {
-                            if (!e.Message.Contains(_filterString))
-                                continue;
-
-                            _filteredEntries.Add(e);
-                        }
-
-                        items = _filteredEntries;
-                    }
-
-                    if (ImGui.IsWindowHovered() && ImGui.GetIO().MouseWheel != 0)
-                    {
-                        _shouldScrollToBottom = false;
-                    }
-
-                    unsafe
-                    {
-                        var clipperData = new ImGuiListClipper();
-                        var listClipperPtr = new ImGuiListClipperPtr(&clipperData);
-
-                        listClipperPtr.Begin(items.Count, ImGui.GetTextLineHeightWithSpacing());
-                        while (listClipperPtr.Step())
-                        {
-                            for (itemIndex = listClipperPtr.DisplayStart; itemIndex < listClipperPtr.DisplayEnd; ++itemIndex)
-                            {
-                                if (itemIndex < 0 || itemIndex >= items.Count)
-                                    continue;
-
-                                DrawEntry(items[itemIndex]);
-                            }
-                        }
-
-                        listClipperPtr.End();
-                    }
-                }
-
-                ImGui.TextColored(UiColors.Gray, "---"); // Indicator for end
-                if (_shouldScrollToBottom)
-                {
-                    ImGui.SetScrollY(ImGui.GetScrollMaxY() + ImGui.GetFrameHeight());
-                    _isAtBottom = true;
-                }
-                else
-                {
-                    _isAtBottom = ImGui.GetScrollY() >= ImGui.GetScrollMaxY() - ImGui.GetWindowHeight();
-                }
-
-                if (itemIndex < _logEntries.Count)
-                {
-                    var dl = ImGui.GetWindowDrawList();
-                    var bottomCenter = ImGui.GetWindowPos() + new Vector2(ImGui.GetWindowWidth() * 0.5f, ImGui.GetWindowHeight());
-                    var lineHeight = ImGui.GetFrameHeight() * 1.4f;
-                    var min = ImGui.GetWindowPos() + new Vector2(0, ImGui.GetWindowHeight() - lineHeight);
-                    var max = ImGui.GetWindowPos() + new Vector2(ImGui.GetWindowWidth(), ImGui.GetWindowHeight());
-                    dl.AddRectFilledMultiColor(min, max,
-                                               UiColors.WindowBackground.Fade(0.0f),
-                                               UiColors.WindowBackground.Fade(0.0f),
-                                               UiColors.WindowBackground.Fade(1.0f),
-                                               UiColors.WindowBackground.Fade(1.0f));
-
-                    var label = $"{_logEntries.Count - itemIndex} more lines...";
-                    var labelSize = ImGui.CalcTextSize(label);
-                    dl.AddText(bottomCenter - new Vector2(labelSize.X * 0.5f, ImGui.GetFrameHeight()), UiColors.Text, label);
-                }
-            }
-
-            ImGui.EndChild();
-        }
-
-        private static double _lastLimeTime;
-
-        public static void DrawEntry(ILogEntry entry)
-        {
-            var entryLevel = entry.Level;
-
-            var time = entry.SecondsSinceStart;
-            var dt = time - _lastLimeTime;
-
-            var fade = 1f;
-            var frameFraction = (float)dt / (1.5f / 60f);
-            if (frameFraction < 1)
-            {
-                fade = MathUtils.RemapAndClamp(frameFraction, 0, 1, 0.2f, 0.8f);
-            }
-
-            // Timestamp
-            var timeColor = UiColors.Text.Fade(fade);
-            var timeLabel = $" {time:0.000}";
-            var timeLabelSize = ImGui.CalcTextSize(timeLabel);
-            ImGui.SetCursorPosX(80 - timeLabelSize.X);
-            ImGui.TextColored(timeColor, timeLabel);
-            _lastLimeTime = time;
-            ImGui.SameLine(90);
-
-<<<<<<< HEAD
-            float opacity = 1f;
-            var nodeSelection = GraphWindow.Focused?.GraphCanvas.NodeSelection;
-            if (nodeSelection != null)
-            {
-                if(nodeSelection.HoveredIds.Contains(entry.SourceId))
-                    opacity = 0.8f;
-            }
-
-            var color = GetColorForLogLevel(entryLevel).Fade(opacity);
-            
-=======
-            var color = GetColorForLogLevel(entryLevel)
-               .Fade(FrameStats.Last.HoveredIds.Contains(entry.SourceId) ? 1 : 0.8f);
-
->>>>>>> 09dd0633
-            var lineBreak = entry.Message.IndexOf('\n');
-            var hasMessageWithLineBreaks = lineBreak != -1;
-            var firstLine = hasMessageWithLineBreaks ? entry.Message.Substring(0, lineBreak) : entry.Message;
-
-            ImGui.TextColored(color, firstLine);
-
-            var hasInstancePath = entry.SourceIdPath.Count > 0;
-            if (IsLineHovered() && (hasInstancePath || hasMessageWithLineBreaks))
-            {
-                if(nodeSelection != null)
-                    nodeSelection.HoveredIds.Add(entry.SourceId);
-
-                GraphCanvas owner = null;
-                bool foundOwner = false;
-                var childIdPath = entry.SourceIdPath?.ToList();
-
-                if (hasInstancePath)
-                {
-                    foreach (var graphWindow in GraphWindow.GraphWindowInstances)
-                    {
-                        var canvas = graphWindow.GraphCanvas;
-                        var hoveredSourceInstance = canvas.Structure.GetInstanceFromIdPath(childIdPath);
-                        if (hoveredSourceInstance == null)
-                        {
-                            continue;
-                        }
-
-                        owner = canvas;
-                        foundOwner = true;
-                        break;
-                    }
-                }
-
-                ImGui.BeginTooltip();
-                {
-                    // Show instance details
-                    if (hasInstancePath)
-                    {
-                        if (!foundOwner)
-                        {
-                            ImGui.Text("Source Instance of message not longer valid");
-                        }
-                        else
-                        {
-                            ImGui.TextColored(UiColors.TextMuted, "from ");
-
-                            foreach (var p in owner.Structure.GetReadableInstancePath(childIdPath))
-                            {
-                                ImGui.SameLine();
-                                ImGui.TextColored(UiColors.TextMuted, " / ");
-
-                                ImGui.SameLine();
-                                ImGui.Text(p);
-                            }
-                        }
-                    }
-
-                    if (hasMessageWithLineBreaks)
-                    {
-                        ImGui.Text(entry.Message);
-                    }
-                }
-                ImGui.EndTooltip();
-
-                if (!foundOwner)
-                    return;
-                
-                if (ImGui.IsMouseClicked(ImGuiMouseButton.Left))
-                {
-<<<<<<< HEAD
-                    owner.OpenAndFocusInstance(entry.SourceIdPath?.ToList());
-=======
-                    GraphWindow.GetPrimaryGraphWindow().GraphCanvas.OpenAndFocusInstance(entry.SourceIdPath?.ToList());
-                    if (!string.IsNullOrEmpty(entry.Message))
-                        EditorUi.Instance.SetClipboardText(entry.Message);
->>>>>>> 09dd0633
-                }
-            }
-        }
-
-        public static Color GetColorForLogLevel(ILogEntry.EntryLevel entryLevel)
-        {
-            return _colorForLogLevel.TryGetValue(entryLevel, out var color)
-                       ? color
-                       : UiColors.TextMuted;
-        }
-
-        public override List<Window> GetInstances()
-        {
-            return new List<Window>();
-        }
-
-        private static bool IsLineHovered()
-        {
-            if (!ImGui.IsWindowHovered())
-                return false;
-
-            var min = new Vector2(ImGui.GetWindowPos().X, ImGui.GetItemRectMin().Y);
-            var size = new Vector2(ImGui.GetWindowWidth() - 10, ImGui.GetItemRectSize().Y + LinePadding - 2);
-            var lineRect = new ImRect(min, min + size);
-            return lineRect.Contains(ImGui.GetMousePos());
-        }
-
-        private static Dictionary<ILogEntry.EntryLevel, Color> _colorForLogLevel
-            = UpdateLogLevelColors();
-
-        private static Dictionary<ILogEntry.EntryLevel, Color> UpdateLogLevelColors()
-        {
-            return new()
-                       {
-                           { ILogEntry.EntryLevel.Debug, UiColors.Text },
-                           { ILogEntry.EntryLevel.Info, UiColors.Text },
-                           { ILogEntry.EntryLevel.Warning, UiColors.StatusWarning },
-                           { ILogEntry.EntryLevel.Error, UiColors.StatusError },
-                       };
-        }
-
-        public void ProcessEntry(ILogEntry entry)
-        {
-            lock (_logEntries)
-            {
-                _logEntries.Add(entry);
-            }
-
-            if (_isAtBottom)
-            {
-                //_shouldScrollToBottom = true;
-            }
-        }
-
-        public void Dispose()
-        {
-            _logEntries = null;
-        }
-
-        public ILogEntry.EntryLevel Filter { get => throw new NotImplementedException(); set => throw new NotImplementedException(); }
-
-        private bool FilterIsActive => !string.IsNullOrEmpty(_filterString);
-        private const float LinePadding = 3;
-        private List<ILogEntry> _logEntries = new();
-        private bool _shouldScrollToBottom = true;
-        private string _filterString = "";
-        private bool _isAtBottom = true;
-        private readonly DateTime _startTime = DateTime.Now;
-    }
+﻿using System.Text;
+using ImGuiNET;
+using T3.Core.DataTypes.Vector;
+using T3.Core.Utils;
+using T3.Editor.Gui.Graph;
+using T3.Editor.Gui.Graph.Helpers;
+using T3.Editor.Gui.Styling;
+using T3.Editor.Gui.UiHelpers;
+using T3.Editor.SystemUi;
+using T3.SystemUi.Logging;
+
+namespace T3.Editor.Gui.Windows
+{
+    /// <summary>
+    /// Renders the <see cref="ConsoleLogWindow"/>
+    /// </summary>
+    public class ConsoleLogWindow : Window, ILogWriter
+    {
+        public ConsoleLogWindow()
+        {
+            Config.Title = "Console";
+            Config.Visible = true;
+        }
+
+        private readonly List<ILogEntry> _filteredEntries = new(1000);
+
+        protected override void DrawContent()
+        {
+            if (FrameStats.Last.UiColorsChanged)
+                _colorForLogLevel = UpdateLogLevelColors();
+
+            CustomComponents.ToggleButton("Scroll", ref _shouldScrollToBottom, Vector2.Zero);
+            ImGui.SameLine();
+
+            //ImGui.SetNextWindowSize(new Vector2(500, 400), ImGuiCond.FirstUseEver);
+            if (ImGui.Button("Clear"))
+            {
+                lock (_logEntries)
+                {
+                    _logEntries.Clear();
+                }
+
+                Log.Info("Console cleared!");
+            }
+
+            ImGui.SameLine();
+
+            if (ImGui.Button("Copy"))
+            {
+                lock (_logEntries)
+                {
+                    var sb = new StringBuilder();
+                    foreach (var entry in _logEntries)
+                    {
+                        sb.Append($"{(entry.TimeStamp - _startTime).Ticks / 10000000f:  0.000}");
+                        sb.Append('\t');
+                        sb.Append(entry.Level);
+                        sb.Append('\t');
+                        sb.Append(entry.Message);
+                        sb.Append('\n');
+                    }
+
+                    EditorUi.Instance.SetClipboardText(sb.ToString());
+                }
+            }
+
+            ImGui.SameLine();
+            CustomComponents.DrawInputFieldWithPlaceholder("Filter", ref _filterString);
+
+            ImGui.Separator();
+            var itemIndex = 0;
+            ImGui.BeginChild("scrolling");
+            {
+                if (_logEntries == null)
+                    return;
+
+                lock (_logEntries)
+                {
+                    var items = _logEntries;
+                    if (FilterIsActive)
+                    {
+                        _filteredEntries.Clear();
+                        foreach (var e in _logEntries)
+                        {
+                            if (!e.Message.Contains(_filterString))
+                                continue;
+
+                            _filteredEntries.Add(e);
+                        }
+
+                        items = _filteredEntries;
+                    }
+
+                    if (ImGui.IsWindowHovered() && ImGui.GetIO().MouseWheel != 0)
+                    {
+                        _shouldScrollToBottom = false;
+                    }
+
+                    unsafe
+                    {
+                        var clipperData = new ImGuiListClipper();
+                        var listClipperPtr = new ImGuiListClipperPtr(&clipperData);
+
+                        listClipperPtr.Begin(items.Count, ImGui.GetTextLineHeightWithSpacing());
+                        while (listClipperPtr.Step())
+                        {
+                            for (itemIndex = listClipperPtr.DisplayStart; itemIndex < listClipperPtr.DisplayEnd; ++itemIndex)
+                            {
+                                if (itemIndex < 0 || itemIndex >= items.Count)
+                                    continue;
+
+                                DrawEntry(items[itemIndex]);
+                            }
+                        }
+
+                        listClipperPtr.End();
+                    }
+                }
+
+                ImGui.TextColored(UiColors.Gray, "---"); // Indicator for end
+                if (_shouldScrollToBottom)
+                {
+                    ImGui.SetScrollY(ImGui.GetScrollMaxY() + ImGui.GetFrameHeight());
+                    _isAtBottom = true;
+                }
+                else
+                {
+                    _isAtBottom = ImGui.GetScrollY() >= ImGui.GetScrollMaxY() - ImGui.GetWindowHeight();
+                }
+
+                if (itemIndex < _logEntries.Count)
+                {
+                    var dl = ImGui.GetWindowDrawList();
+                    var bottomCenter = ImGui.GetWindowPos() + new Vector2(ImGui.GetWindowWidth() * 0.5f, ImGui.GetWindowHeight());
+                    var lineHeight = ImGui.GetFrameHeight() * 1.4f;
+                    var min = ImGui.GetWindowPos() + new Vector2(0, ImGui.GetWindowHeight() - lineHeight);
+                    var max = ImGui.GetWindowPos() + new Vector2(ImGui.GetWindowWidth(), ImGui.GetWindowHeight());
+                    dl.AddRectFilledMultiColor(min, max,
+                                               UiColors.WindowBackground.Fade(0.0f),
+                                               UiColors.WindowBackground.Fade(0.0f),
+                                               UiColors.WindowBackground.Fade(1.0f),
+                                               UiColors.WindowBackground.Fade(1.0f));
+
+                    var label = $"{_logEntries.Count - itemIndex} more lines...";
+                    var labelSize = ImGui.CalcTextSize(label);
+                    dl.AddText(bottomCenter - new Vector2(labelSize.X * 0.5f, ImGui.GetFrameHeight()), UiColors.Text, label);
+                }
+            }
+
+            ImGui.EndChild();
+        }
+
+        private static double _lastLimeTime;
+
+        public static void DrawEntry(ILogEntry entry)
+        {
+            var entryLevel = entry.Level;
+
+            var time = entry.SecondsSinceStart;
+            var dt = time - _lastLimeTime;
+
+            var fade = 1f;
+            var frameFraction = (float)dt / (1.5f / 60f);
+            if (frameFraction < 1)
+            {
+                fade = MathUtils.RemapAndClamp(frameFraction, 0, 1, 0.2f, 0.8f);
+            }
+
+            // Timestamp
+            var timeColor = UiColors.Text.Fade(fade);
+            var timeLabel = $" {time:0.000}";
+            var timeLabelSize = ImGui.CalcTextSize(timeLabel);
+            ImGui.SetCursorPosX(80 - timeLabelSize.X);
+            ImGui.TextColored(timeColor, timeLabel);
+            _lastLimeTime = time;
+            ImGui.SameLine(90);
+
+            float opacity = 1f;
+            var nodeSelection = GraphWindow.Focused?.GraphCanvas.NodeSelection;
+            if (nodeSelection != null)
+            {
+                if(nodeSelection.HoveredIds.Contains(entry.SourceId))
+                    opacity = 0.8f;
+            }
+
+            var color = GetColorForLogLevel(entryLevel).Fade(opacity);
+            
+            var lineBreak = entry.Message.IndexOf('\n');
+            var hasMessageWithLineBreaks = lineBreak != -1;
+            var firstLine = hasMessageWithLineBreaks ? entry.Message.Substring(0, lineBreak) : entry.Message;
+
+            ImGui.TextColored(color, firstLine);
+
+            var hasInstancePath = entry.SourceIdPath.Count > 0;
+            if (IsLineHovered() && (hasInstancePath || hasMessageWithLineBreaks))
+            {
+                if(nodeSelection != null)
+                    nodeSelection.HoveredIds.Add(entry.SourceId);
+
+                GraphCanvas owner = null;
+                bool foundOwner = false;
+                var childIdPath = entry.SourceIdPath?.ToList();
+
+                if (hasInstancePath)
+                {
+                    foreach (var graphWindow in GraphWindow.GraphWindowInstances)
+                    {
+                        var canvas = graphWindow.GraphCanvas;
+                        var hoveredSourceInstance = canvas.Structure.GetInstanceFromIdPath(childIdPath);
+                        if (hoveredSourceInstance == null)
+                        {
+                            continue;
+                        }
+
+                        owner = canvas;
+                        foundOwner = true;
+                        break;
+                    }
+                }
+
+                ImGui.BeginTooltip();
+                {
+                    // Show instance details
+                    if (hasInstancePath)
+                    {
+                        if (!foundOwner)
+                        {
+                            ImGui.Text("Source Instance of message not longer valid");
+                        }
+                        else
+                        {
+                            ImGui.TextColored(UiColors.TextMuted, "from ");
+
+                            foreach (var p in owner.Structure.GetReadableInstancePath(childIdPath))
+                            {
+                                ImGui.SameLine();
+                                ImGui.TextColored(UiColors.TextMuted, " / ");
+
+                                ImGui.SameLine();
+                                ImGui.Text(p);
+                            }
+                        }
+                    }
+
+                    if (hasMessageWithLineBreaks)
+                    {
+                        ImGui.Text(entry.Message);
+                    }
+                }
+                ImGui.EndTooltip();
+
+                if (!foundOwner)
+                    return;
+                
+                if (ImGui.IsMouseClicked(ImGuiMouseButton.Left))
+                {
+                    owner.OpenAndFocusInstance(entry.SourceIdPath?.ToList());
+                    if (!string.IsNullOrEmpty(entry.Message))
+                        EditorUi.Instance.SetClipboardText(entry.Message);
+                }
+            }
+        }
+
+        public static Color GetColorForLogLevel(ILogEntry.EntryLevel entryLevel)
+        {
+            return _colorForLogLevel.TryGetValue(entryLevel, out var color)
+                       ? color
+                       : UiColors.TextMuted;
+        }
+
+        public override List<Window> GetInstances()
+        {
+            return new List<Window>();
+        }
+
+        private static bool IsLineHovered()
+        {
+            if (!ImGui.IsWindowHovered())
+                return false;
+
+            var min = new Vector2(ImGui.GetWindowPos().X, ImGui.GetItemRectMin().Y);
+            var size = new Vector2(ImGui.GetWindowWidth() - 10, ImGui.GetItemRectSize().Y + LinePadding - 2);
+            var lineRect = new ImRect(min, min + size);
+            return lineRect.Contains(ImGui.GetMousePos());
+        }
+
+        private static Dictionary<ILogEntry.EntryLevel, Color> _colorForLogLevel
+            = UpdateLogLevelColors();
+
+        private static Dictionary<ILogEntry.EntryLevel, Color> UpdateLogLevelColors()
+        {
+            return new()
+                       {
+                           { ILogEntry.EntryLevel.Debug, UiColors.Text },
+                           { ILogEntry.EntryLevel.Info, UiColors.Text },
+                           { ILogEntry.EntryLevel.Warning, UiColors.StatusWarning },
+                           { ILogEntry.EntryLevel.Error, UiColors.StatusError },
+                       };
+        }
+
+        public void ProcessEntry(ILogEntry entry)
+        {
+            lock (_logEntries)
+            {
+                _logEntries.Add(entry);
+            }
+
+            if (_isAtBottom)
+            {
+                //_shouldScrollToBottom = true;
+            }
+        }
+
+        public void Dispose()
+        {
+            _logEntries = null;
+        }
+
+        public ILogEntry.EntryLevel Filter { get => throw new NotImplementedException(); set => throw new NotImplementedException(); }
+
+        private bool FilterIsActive => !string.IsNullOrEmpty(_filterString);
+        private const float LinePadding = 3;
+        private List<ILogEntry> _logEntries = new();
+        private bool _shouldScrollToBottom = true;
+        private string _filterString = "";
+        private bool _isAtBottom = true;
+        private readonly DateTime _startTime = DateTime.Now;
+    }
 }