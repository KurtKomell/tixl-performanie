﻿using System.IO;
using System.Text.RegularExpressions;
using ImGuiNET;
using T3.Core.DataTypes.Vector;
using T3.Core.Operator;
using T3.Core.SystemUi;
using T3.Core.Utils;
using T3.Editor.Gui.Graph.Dialogs;
using T3.Editor.Gui.Graph.Interaction;
using T3.Editor.Gui.InputUi;
using T3.Editor.Gui.Interaction.StartupCheck;
using T3.Editor.Gui.Styling;
using T3.Editor.UiModel;

namespace T3.Editor.Gui.Windows;

public class OperatorHelp
{
<<<<<<< HEAD
    public bool DrawHelpIcon(SymbolUi symbolUi, ref bool isEnabled)
    {
        var changed = false;
        _isDocumentationActive = isEnabled;
=======
    public bool DrawHelpIcon(SymbolUi symbolUi, out bool isEnabled)
    {
        var changed = false;
        
>>>>>>> c6a5878d
        
        ImGui.SameLine();
        var w = ImGui.GetFrameHeight();
        ImGui.SetCursorPosX(ImGui.GetCursorPosX() + 2);
        var toggledToEdit = ImGui.GetIO().KeyCtrl;
        var icon = toggledToEdit ? Icon.PopUp : Icon.Help;
        ImGui.PushStyleColor(ImGuiCol.Button, Color.Transparent.Rgba);
        if (CustomComponents.IconButton(
                                        icon,
                                        new Vector2(w, w),
                                        _isDocumentationActive
                                            ? CustomComponents.ButtonStates.Activated
                                            : CustomComponents.ButtonStates.Dimmed
                                       ))
        {
            changed= true;
            if (toggledToEdit)
            {
                EditDescriptionDialog.ShowNextFrame();
            }
            else
            {
                _isDocumentationActive = !_isDocumentationActive;
                isEnabled = _isDocumentationActive;
            }
        }

        ImGui.PopStyleColor();

        if (ImGui.IsItemHovered() && !_isDocumentationActive)
        {
            _timeSinceTooltipHovered += ImGui.GetIO().DeltaTime;

            var delayedFadeInToPreventImguiFlickering = (_timeSinceTooltipHovered * 3).Clamp(0.001f, 1);
            ImGui.PushStyleVar(ImGuiStyleVar.Alpha, delayedFadeInToPreventImguiFlickering * ImGui.GetStyle().Alpha);
            ImGui.BeginTooltip();
            ImGui.Dummy(new Vector2(500 * T3Ui.UiScaleFactor, 1));

            DrawHelp(symbolUi);
            ImGui.EndTooltip();
            ImGui.PopStyleVar();
        }
        else
        {
            _timeSinceTooltipHovered = 0;
        }
<<<<<<< HEAD

=======
        isEnabled = _isDocumentationActive;
>>>>>>> c6a5878d
        return changed;
    }

    public void DrawHelpSummary(SymbolUi symbolUi)
    {
        if (string.IsNullOrEmpty(symbolUi.Description))
            return;

        using var reader = new StringReader(symbolUi.Description);
        var firstLine = reader.ReadLine();
        if (string.IsNullOrEmpty(firstLine))
            return;
<<<<<<< HEAD

        //ImGui.Indent(10);
=======
>>>>>>> c6a5878d

        ImGui.PushStyleColor(ImGuiCol.Text, UiColors.TextMuted.Rgba);
        ImGui.TextWrapped(firstLine);
        if (ImGui.IsItemHovered())
        {
            if (ImGui.IsMouseClicked(ImGuiMouseButton.Left))
            {
                EditDescriptionDialog.ShowNextFrame();
            }
        }

        ImGui.PopStyleColor();

        ImGui.PushStyleColor(ImGuiCol.Text, UiColors.TextMuted.Fade(0.5f).Rgba);
        FormInputs.AddVerticalSpace(5);
        
        if (firstLine != symbolUi.Description)
        {
<<<<<<< HEAD
            _isDocumentationActive = true;
        }

        FormInputs.AddVerticalSpace();
        ImGui.PopStyleColor();

        //ImGui.Unindent(10);
=======
            ImGui.TextUnformatted("Read more...");
            if (ImGui.IsItemHovered() && ImGui.IsMouseClicked(ImGuiMouseButton.Left))
            {
                _isDocumentationActive = true;
            }
        }
        
        FormInputs.AddVerticalSpace();
        ImGui.PopStyleColor();

>>>>>>> c6a5878d
    }

    public static void DrawHelp(SymbolUi symbolUi)
    {
        // Title and namespace
        ImGui.Indent(10);
        FormInputs.AddSectionHeader(symbolUi.Symbol.Name);
        ImGui.PushFont(Fonts.FontSmall);
        ImGui.TextUnformatted("in ");
        ImGui.SameLine();
        ImGui.TextUnformatted(symbolUi.Symbol.Namespace);
        ImGui.PopFont();
        ImGui.Unindent(10);
        FormInputs.SetIndentToLeft();
        FormInputs.AddVerticalSpace();

        // Description
        ImGui.PushFont(Fonts.FontNormal);

        ImGui.Indent(10);
        ImGui.PushStyleVar(ImGuiStyleVar.ItemSpacing, new Vector2(10, 10));

        if (!string.IsNullOrEmpty(symbolUi.Description))
        {
            ImGui.PushStyleColor(ImGuiCol.Text, UiColors.TextMuted.Rgba);
            ImGui.TextWrapped(symbolUi.Description);

            ImGui.PopStyleColor();
            if (ImGui.IsItemHovered())
            {
                if (ImGui.IsMouseClicked(ImGuiMouseButton.Left))
                {
                    EditDescriptionDialog.ShowNextFrame();
                }
            }

            CustomComponents.TooltipForLastItem("Click to edit description and links");
        }
        else
        {
            FormInputs.AddHint("No description yet.");
            if (ImGui.Button("Edit description... "))
                EditDescriptionDialog.ShowNextFrame();
        }

        _parametersWithDescription.Clear();

        foreach (var inputUi in symbolUi.InputUis.Values)
        {
            if (!string.IsNullOrEmpty(inputUi.Description))
            {
                _parametersWithDescription.Add(inputUi);
            }
        }

        // Parameter descriptions
        if (_parametersWithDescription.Count > 0)
        {
            FormInputs.AddVerticalSpace(5);

            ImGui.PushStyleColor(ImGuiCol.Text, UiColors.TextMuted.Rgba);
            ImGui.PushFont(Fonts.FontNormal);
            ImGui.TextUnformatted("Parameters details");
            ImGui.PopFont();
            ImGui.PopStyleColor();

            var parameterColorWidth = 150f * T3Ui.UiScaleFactor;
            foreach (var p in _parametersWithDescription)
            {
                ImGui.PushStyleColor(ImGuiCol.Text, UiColors.Text.Rgba);

                var parameterNameWidth = ImGui.CalcTextSize(p.InputDefinition.Name).X;
                ImGui.SetCursorPosX(parameterColorWidth - parameterNameWidth);
                ImGui.TextUnformatted(p.InputDefinition.Name);
                ImGui.PopStyleColor();

                ImGui.PushStyleColor(ImGuiCol.Text, UiColors.TextMuted.Rgba);
                ImGui.SameLine(parameterColorWidth + 10);
                ImGui.TextWrapped(p.Description);
                ImGui.PopStyleColor();
            }
        }

        ImGui.Dummy(Vector2.One);

        DrawExamples(symbolUi);

        ImGui.PopStyleVar();
        ImGui.Unindent();
        ImGui.Dummy(new Vector2(10, 10));
        ImGui.PopFont();
    }

    public static void DrawExamples(SymbolUi symbolUi)
    {
        ImGui.PushFont(Fonts.FontSmall);
        ImGui.PushStyleVar(ImGuiStyleVar.ItemSpacing, new Vector2(5, 5));

        // Draw links
        if (symbolUi.Links.Count > 0)
        {
            ImGui.AlignTextToFramePadding();
            ImGui.PushStyleColor(ImGuiCol.Text, UiColors.TextMuted.Rgba);
            ImGui.TextUnformatted("Links:");
            ImGui.PopStyleColor();
            ImGui.SameLine();

            ImGui.PushStyleColor(ImGuiCol.Button, Color.Transparent.Rgba);
            foreach (var l in symbolUi.Links.Values)
            {
                if (string.IsNullOrEmpty(l.Url))
                    continue;

                ImGui.PushID(l.Id.GetHashCode());
                ImGui.PushStyleColor(ImGuiCol.Text, UiColors.StatusAutomated.Rgba);
                var title = string.IsNullOrEmpty(l.Title) ? l.Type.ToString() : l.Title;
                var clicked = false;
                if (ExternalLink._linkIcons.TryGetValue(l.Type, out var icon))
                {
                    clicked = ImGui.Button("    " + title);
                    Icons.DrawIconOnLastItem(icon, UiColors.StatusAutomated, 0);
                }
                else
                {
                    clicked = ImGui.Button(title);
                }

                ImGui.PopStyleColor();
                CustomComponents.TooltipForLastItem(!string.IsNullOrEmpty(l.Description) ? l.Description : "Open link in browser", l.Url);

                if (clicked)
                    CoreUi.Instance.OpenWithDefaultApplication(l.Url);

                ImGui.PopID();
                ImGui.SameLine();
            }

            ImGui.Dummy(new Vector2(2, 2));
            ImGui.PopStyleColor();
        }

        var groupLabel = "Also see:";
<<<<<<< HEAD
        if (ExampleSymbolLinking.ExampleSymbolUis.TryGetValue(symbolUi.Symbol.Id, out var examplesOpIds))
=======
        if (ExampleSymbolLinking.ExampleSymbols.TryGetValue(symbolUi.Symbol.Id, out var examplesOpIds))
>>>>>>> c6a5878d
        {
            DrawGroupLabel(groupLabel);

            foreach (var guid in examplesOpIds)
            {
                const string label = "Example";
                SymbolBrowser.DrawExampleOperator(guid, label);
            }
        }

        if (!string.IsNullOrEmpty(symbolUi.Description))
        {
            var alreadyListedSymbolNames = new HashSet<string>();

            var matches = _itemRegex.Matches(symbolUi.Description);
            if (matches.Count > 0)
            {
                ImGui.PushStyleColor(ImGuiCol.Text, UiColors.TextMuted.Rgba);
                ImGui.TextUnformatted(groupLabel);
                ImGui.PopStyleColor();

                ImGui.Dummy(Vector2.One);

                foreach (Match match in matches)
                {
                    var referencedName = match.Groups[1].Value;

                    if (referencedName == symbolUi.Symbol.Name)
                        continue;

                    if (alreadyListedSymbolNames.Contains(referencedName))
                        continue;

                    // This is slow and could be optimized by dictionary
                    // todo: this should deal with actual guid references, not names
                    var referencedSymbol = EditorSymbolPackage.AllSymbols.FirstOrDefault(s => s.Name == referencedName);
                    if (referencedSymbol != null)
                    {
                        var package = (EditorSymbolPackage)referencedSymbol.SymbolPackage;
                        if(!package.TryGetSymbolUi(referencedSymbol.Id, out var exampleSymbolUi))
                            throw new Exception($"Can't find symbol ui for symbol {referencedSymbol.Id}");
                        SymbolBrowser.DrawExampleOperator(exampleSymbolUi, referencedName);
                    }

                    alreadyListedSymbolNames.Add(referencedName);
                }
            }
        }

        ImGui.PopFont();
        ImGui.PopStyleVar();
    }

    private static void DrawGroupLabel(string title)
    {
        ImGui.AlignTextToFramePadding();
        ImGui.PushStyleColor(ImGuiCol.Text, UiColors.TextMuted.Rgba);
        ImGui.TextUnformatted(title);
        ImGui.PopStyleColor();
    }

    internal static readonly EditSymbolDescriptionDialog EditDescriptionDialog = new();
    private static readonly Regex _itemRegex = new(@"\[([A-Za-z\d_]+)\]", RegexOptions.Compiled);

    private static readonly List<IInputUi> _parametersWithDescription = new(10);
    public bool IsActive => _isDocumentationActive;
    private bool _isDocumentationActive = false;
    private static float _timeSinceTooltipHovered = 0;
}<|MERGE_RESOLUTION|>--- conflicted
+++ resolved
@@ -1,351 +1,323 @@
-﻿using System.IO;
-using System.Text.RegularExpressions;
-using ImGuiNET;
-using T3.Core.DataTypes.Vector;
-using T3.Core.Operator;
-using T3.Core.SystemUi;
-using T3.Core.Utils;
-using T3.Editor.Gui.Graph.Dialogs;
-using T3.Editor.Gui.Graph.Interaction;
-using T3.Editor.Gui.InputUi;
-using T3.Editor.Gui.Interaction.StartupCheck;
-using T3.Editor.Gui.Styling;
-using T3.Editor.UiModel;
-
-namespace T3.Editor.Gui.Windows;
-
-public class OperatorHelp
-{
-<<<<<<< HEAD
-    public bool DrawHelpIcon(SymbolUi symbolUi, ref bool isEnabled)
-    {
-        var changed = false;
-        _isDocumentationActive = isEnabled;
-=======
-    public bool DrawHelpIcon(SymbolUi symbolUi, out bool isEnabled)
-    {
-        var changed = false;
-        
->>>>>>> c6a5878d
-        
-        ImGui.SameLine();
-        var w = ImGui.GetFrameHeight();
-        ImGui.SetCursorPosX(ImGui.GetCursorPosX() + 2);
-        var toggledToEdit = ImGui.GetIO().KeyCtrl;
-        var icon = toggledToEdit ? Icon.PopUp : Icon.Help;
-        ImGui.PushStyleColor(ImGuiCol.Button, Color.Transparent.Rgba);
-        if (CustomComponents.IconButton(
-                                        icon,
-                                        new Vector2(w, w),
-                                        _isDocumentationActive
-                                            ? CustomComponents.ButtonStates.Activated
-                                            : CustomComponents.ButtonStates.Dimmed
-                                       ))
-        {
-            changed= true;
-            if (toggledToEdit)
-            {
-                EditDescriptionDialog.ShowNextFrame();
-            }
-            else
-            {
-                _isDocumentationActive = !_isDocumentationActive;
-                isEnabled = _isDocumentationActive;
-            }
-        }
-
-        ImGui.PopStyleColor();
-
-        if (ImGui.IsItemHovered() && !_isDocumentationActive)
-        {
-            _timeSinceTooltipHovered += ImGui.GetIO().DeltaTime;
-
-            var delayedFadeInToPreventImguiFlickering = (_timeSinceTooltipHovered * 3).Clamp(0.001f, 1);
-            ImGui.PushStyleVar(ImGuiStyleVar.Alpha, delayedFadeInToPreventImguiFlickering * ImGui.GetStyle().Alpha);
-            ImGui.BeginTooltip();
-            ImGui.Dummy(new Vector2(500 * T3Ui.UiScaleFactor, 1));
-
-            DrawHelp(symbolUi);
-            ImGui.EndTooltip();
-            ImGui.PopStyleVar();
-        }
-        else
-        {
-            _timeSinceTooltipHovered = 0;
-        }
-<<<<<<< HEAD
-
-=======
-        isEnabled = _isDocumentationActive;
->>>>>>> c6a5878d
-        return changed;
-    }
-
-    public void DrawHelpSummary(SymbolUi symbolUi)
-    {
-        if (string.IsNullOrEmpty(symbolUi.Description))
-            return;
-
-        using var reader = new StringReader(symbolUi.Description);
-        var firstLine = reader.ReadLine();
-        if (string.IsNullOrEmpty(firstLine))
-            return;
-<<<<<<< HEAD
-
-        //ImGui.Indent(10);
-=======
->>>>>>> c6a5878d
-
-        ImGui.PushStyleColor(ImGuiCol.Text, UiColors.TextMuted.Rgba);
-        ImGui.TextWrapped(firstLine);
-        if (ImGui.IsItemHovered())
-        {
-            if (ImGui.IsMouseClicked(ImGuiMouseButton.Left))
-            {
-                EditDescriptionDialog.ShowNextFrame();
-            }
-        }
-
-        ImGui.PopStyleColor();
-
-        ImGui.PushStyleColor(ImGuiCol.Text, UiColors.TextMuted.Fade(0.5f).Rgba);
-        FormInputs.AddVerticalSpace(5);
-        
-        if (firstLine != symbolUi.Description)
-        {
-<<<<<<< HEAD
-            _isDocumentationActive = true;
-        }
-
-        FormInputs.AddVerticalSpace();
-        ImGui.PopStyleColor();
-
-        //ImGui.Unindent(10);
-=======
-            ImGui.TextUnformatted("Read more...");
-            if (ImGui.IsItemHovered() && ImGui.IsMouseClicked(ImGuiMouseButton.Left))
-            {
-                _isDocumentationActive = true;
-            }
-        }
-        
-        FormInputs.AddVerticalSpace();
-        ImGui.PopStyleColor();
-
->>>>>>> c6a5878d
-    }
-
-    public static void DrawHelp(SymbolUi symbolUi)
-    {
-        // Title and namespace
-        ImGui.Indent(10);
-        FormInputs.AddSectionHeader(symbolUi.Symbol.Name);
-        ImGui.PushFont(Fonts.FontSmall);
-        ImGui.TextUnformatted("in ");
-        ImGui.SameLine();
-        ImGui.TextUnformatted(symbolUi.Symbol.Namespace);
-        ImGui.PopFont();
-        ImGui.Unindent(10);
-        FormInputs.SetIndentToLeft();
-        FormInputs.AddVerticalSpace();
-
-        // Description
-        ImGui.PushFont(Fonts.FontNormal);
-
-        ImGui.Indent(10);
-        ImGui.PushStyleVar(ImGuiStyleVar.ItemSpacing, new Vector2(10, 10));
-
-        if (!string.IsNullOrEmpty(symbolUi.Description))
-        {
-            ImGui.PushStyleColor(ImGuiCol.Text, UiColors.TextMuted.Rgba);
-            ImGui.TextWrapped(symbolUi.Description);
-
-            ImGui.PopStyleColor();
-            if (ImGui.IsItemHovered())
-            {
-                if (ImGui.IsMouseClicked(ImGuiMouseButton.Left))
-                {
-                    EditDescriptionDialog.ShowNextFrame();
-                }
-            }
-
-            CustomComponents.TooltipForLastItem("Click to edit description and links");
-        }
-        else
-        {
-            FormInputs.AddHint("No description yet.");
-            if (ImGui.Button("Edit description... "))
-                EditDescriptionDialog.ShowNextFrame();
-        }
-
-        _parametersWithDescription.Clear();
-
-        foreach (var inputUi in symbolUi.InputUis.Values)
-        {
-            if (!string.IsNullOrEmpty(inputUi.Description))
-            {
-                _parametersWithDescription.Add(inputUi);
-            }
-        }
-
-        // Parameter descriptions
-        if (_parametersWithDescription.Count > 0)
-        {
-            FormInputs.AddVerticalSpace(5);
-
-            ImGui.PushStyleColor(ImGuiCol.Text, UiColors.TextMuted.Rgba);
-            ImGui.PushFont(Fonts.FontNormal);
-            ImGui.TextUnformatted("Parameters details");
-            ImGui.PopFont();
-            ImGui.PopStyleColor();
-
-            var parameterColorWidth = 150f * T3Ui.UiScaleFactor;
-            foreach (var p in _parametersWithDescription)
-            {
-                ImGui.PushStyleColor(ImGuiCol.Text, UiColors.Text.Rgba);
-
-                var parameterNameWidth = ImGui.CalcTextSize(p.InputDefinition.Name).X;
-                ImGui.SetCursorPosX(parameterColorWidth - parameterNameWidth);
-                ImGui.TextUnformatted(p.InputDefinition.Name);
-                ImGui.PopStyleColor();
-
-                ImGui.PushStyleColor(ImGuiCol.Text, UiColors.TextMuted.Rgba);
-                ImGui.SameLine(parameterColorWidth + 10);
-                ImGui.TextWrapped(p.Description);
-                ImGui.PopStyleColor();
-            }
-        }
-
-        ImGui.Dummy(Vector2.One);
-
-        DrawExamples(symbolUi);
-
-        ImGui.PopStyleVar();
-        ImGui.Unindent();
-        ImGui.Dummy(new Vector2(10, 10));
-        ImGui.PopFont();
-    }
-
-    public static void DrawExamples(SymbolUi symbolUi)
-    {
-        ImGui.PushFont(Fonts.FontSmall);
-        ImGui.PushStyleVar(ImGuiStyleVar.ItemSpacing, new Vector2(5, 5));
-
-        // Draw links
-        if (symbolUi.Links.Count > 0)
-        {
-            ImGui.AlignTextToFramePadding();
-            ImGui.PushStyleColor(ImGuiCol.Text, UiColors.TextMuted.Rgba);
-            ImGui.TextUnformatted("Links:");
-            ImGui.PopStyleColor();
-            ImGui.SameLine();
-
-            ImGui.PushStyleColor(ImGuiCol.Button, Color.Transparent.Rgba);
-            foreach (var l in symbolUi.Links.Values)
-            {
-                if (string.IsNullOrEmpty(l.Url))
-                    continue;
-
-                ImGui.PushID(l.Id.GetHashCode());
-                ImGui.PushStyleColor(ImGuiCol.Text, UiColors.StatusAutomated.Rgba);
-                var title = string.IsNullOrEmpty(l.Title) ? l.Type.ToString() : l.Title;
-                var clicked = false;
-                if (ExternalLink._linkIcons.TryGetValue(l.Type, out var icon))
-                {
-                    clicked = ImGui.Button("    " + title);
-                    Icons.DrawIconOnLastItem(icon, UiColors.StatusAutomated, 0);
-                }
-                else
-                {
-                    clicked = ImGui.Button(title);
-                }
-
-                ImGui.PopStyleColor();
-                CustomComponents.TooltipForLastItem(!string.IsNullOrEmpty(l.Description) ? l.Description : "Open link in browser", l.Url);
-
-                if (clicked)
-                    CoreUi.Instance.OpenWithDefaultApplication(l.Url);
-
-                ImGui.PopID();
-                ImGui.SameLine();
-            }
-
-            ImGui.Dummy(new Vector2(2, 2));
-            ImGui.PopStyleColor();
-        }
-
-        var groupLabel = "Also see:";
-<<<<<<< HEAD
-        if (ExampleSymbolLinking.ExampleSymbolUis.TryGetValue(symbolUi.Symbol.Id, out var examplesOpIds))
-=======
-        if (ExampleSymbolLinking.ExampleSymbols.TryGetValue(symbolUi.Symbol.Id, out var examplesOpIds))
->>>>>>> c6a5878d
-        {
-            DrawGroupLabel(groupLabel);
-
-            foreach (var guid in examplesOpIds)
-            {
-                const string label = "Example";
-                SymbolBrowser.DrawExampleOperator(guid, label);
-            }
-        }
-
-        if (!string.IsNullOrEmpty(symbolUi.Description))
-        {
-            var alreadyListedSymbolNames = new HashSet<string>();
-
-            var matches = _itemRegex.Matches(symbolUi.Description);
-            if (matches.Count > 0)
-            {
-                ImGui.PushStyleColor(ImGuiCol.Text, UiColors.TextMuted.Rgba);
-                ImGui.TextUnformatted(groupLabel);
-                ImGui.PopStyleColor();
-
-                ImGui.Dummy(Vector2.One);
-
-                foreach (Match match in matches)
-                {
-                    var referencedName = match.Groups[1].Value;
-
-                    if (referencedName == symbolUi.Symbol.Name)
-                        continue;
-
-                    if (alreadyListedSymbolNames.Contains(referencedName))
-                        continue;
-
-                    // This is slow and could be optimized by dictionary
-                    // todo: this should deal with actual guid references, not names
-                    var referencedSymbol = EditorSymbolPackage.AllSymbols.FirstOrDefault(s => s.Name == referencedName);
-                    if (referencedSymbol != null)
-                    {
-                        var package = (EditorSymbolPackage)referencedSymbol.SymbolPackage;
-                        if(!package.TryGetSymbolUi(referencedSymbol.Id, out var exampleSymbolUi))
-                            throw new Exception($"Can't find symbol ui for symbol {referencedSymbol.Id}");
-                        SymbolBrowser.DrawExampleOperator(exampleSymbolUi, referencedName);
-                    }
-
-                    alreadyListedSymbolNames.Add(referencedName);
-                }
-            }
-        }
-
-        ImGui.PopFont();
-        ImGui.PopStyleVar();
-    }
-
-    private static void DrawGroupLabel(string title)
-    {
-        ImGui.AlignTextToFramePadding();
-        ImGui.PushStyleColor(ImGuiCol.Text, UiColors.TextMuted.Rgba);
-        ImGui.TextUnformatted(title);
-        ImGui.PopStyleColor();
-    }
-
-    internal static readonly EditSymbolDescriptionDialog EditDescriptionDialog = new();
-    private static readonly Regex _itemRegex = new(@"\[([A-Za-z\d_]+)\]", RegexOptions.Compiled);
-
-    private static readonly List<IInputUi> _parametersWithDescription = new(10);
-    public bool IsActive => _isDocumentationActive;
-    private bool _isDocumentationActive = false;
-    private static float _timeSinceTooltipHovered = 0;
+﻿using System.IO;
+using System.Text.RegularExpressions;
+using ImGuiNET;
+using T3.Core.DataTypes.Vector;
+using T3.Core.Operator;
+using T3.Core.SystemUi;
+using T3.Core.Utils;
+using T3.Editor.Gui.Graph.Dialogs;
+using T3.Editor.Gui.Graph.Interaction;
+using T3.Editor.Gui.InputUi;
+using T3.Editor.Gui.Interaction.StartupCheck;
+using T3.Editor.Gui.Styling;
+using T3.Editor.UiModel;
+
+namespace T3.Editor.Gui.Windows;
+
+public class OperatorHelp
+{
+    public bool DrawHelpIcon(SymbolUi symbolUi, ref bool isEnabled)
+    {
+        var changed = false;
+        _isDocumentationActive = isEnabled;
+        
+        ImGui.SameLine();
+        var w = ImGui.GetFrameHeight();
+        ImGui.SetCursorPosX(ImGui.GetCursorPosX() + 2);
+        var toggledToEdit = ImGui.GetIO().KeyCtrl;
+        var icon = toggledToEdit ? Icon.PopUp : Icon.Help;
+        ImGui.PushStyleColor(ImGuiCol.Button, Color.Transparent.Rgba);
+        if (CustomComponents.IconButton(
+                                        icon,
+                                        new Vector2(w, w),
+                                        _isDocumentationActive
+                                            ? CustomComponents.ButtonStates.Activated
+                                            : CustomComponents.ButtonStates.Dimmed
+                                       ))
+        {
+            changed= true;
+            if (toggledToEdit)
+            {
+                EditDescriptionDialog.ShowNextFrame();
+            }
+            else
+            {
+                _isDocumentationActive = !_isDocumentationActive;
+                isEnabled = _isDocumentationActive;
+            }
+        }
+
+        ImGui.PopStyleColor();
+
+        if (ImGui.IsItemHovered() && !_isDocumentationActive)
+        {
+            _timeSinceTooltipHovered += ImGui.GetIO().DeltaTime;
+
+            var delayedFadeInToPreventImguiFlickering = (_timeSinceTooltipHovered * 3).Clamp(0.001f, 1);
+            ImGui.PushStyleVar(ImGuiStyleVar.Alpha, delayedFadeInToPreventImguiFlickering * ImGui.GetStyle().Alpha);
+            ImGui.BeginTooltip();
+            ImGui.Dummy(new Vector2(500 * T3Ui.UiScaleFactor, 1));
+
+            DrawHelp(symbolUi);
+            ImGui.EndTooltip();
+            ImGui.PopStyleVar();
+        }
+        else
+        {
+            _timeSinceTooltipHovered = 0;
+        }
+
+        return changed;
+    }
+
+    public void DrawHelpSummary(SymbolUi symbolUi)
+    {
+        if (string.IsNullOrEmpty(symbolUi.Description))
+            return;
+
+        using var reader = new StringReader(symbolUi.Description);
+        var firstLine = reader.ReadLine();
+        if (string.IsNullOrEmpty(firstLine))
+            return;
+
+        //ImGui.Indent(10);
+
+        ImGui.PushStyleColor(ImGuiCol.Text, UiColors.TextMuted.Rgba);
+        ImGui.TextWrapped(firstLine);
+        if (ImGui.IsItemHovered())
+        {
+            if (ImGui.IsMouseClicked(ImGuiMouseButton.Left))
+            {
+                EditDescriptionDialog.ShowNextFrame();
+            }
+        }
+
+        ImGui.PopStyleColor();
+
+        ImGui.PushStyleColor(ImGuiCol.Text, UiColors.TextMuted.Fade(0.5f).Rgba);
+        FormInputs.AddVerticalSpace(5);
+        
+        if (firstLine != symbolUi.Description)
+        {
+            ImGui.TextUnformatted("Read more...");
+            if (ImGui.IsItemHovered() && ImGui.IsMouseClicked(ImGuiMouseButton.Left))
+            {
+                _isDocumentationActive = true;
+            }
+        }
+        
+        FormInputs.AddVerticalSpace();
+        ImGui.PopStyleColor();
+
+    }
+
+    public static void DrawHelp(SymbolUi symbolUi)
+    {
+        // Title and namespace
+        ImGui.Indent(10);
+        FormInputs.AddSectionHeader(symbolUi.Symbol.Name);
+        ImGui.PushFont(Fonts.FontSmall);
+        ImGui.TextUnformatted("in ");
+        ImGui.SameLine();
+        ImGui.TextUnformatted(symbolUi.Symbol.Namespace);
+        ImGui.PopFont();
+        ImGui.Unindent(10);
+        FormInputs.SetIndentToLeft();
+        FormInputs.AddVerticalSpace();
+
+        // Description
+        ImGui.PushFont(Fonts.FontNormal);
+
+        ImGui.Indent(10);
+        ImGui.PushStyleVar(ImGuiStyleVar.ItemSpacing, new Vector2(10, 10));
+
+        if (!string.IsNullOrEmpty(symbolUi.Description))
+        {
+            ImGui.PushStyleColor(ImGuiCol.Text, UiColors.TextMuted.Rgba);
+            ImGui.TextWrapped(symbolUi.Description);
+
+            ImGui.PopStyleColor();
+            if (ImGui.IsItemHovered())
+            {
+                if (ImGui.IsMouseClicked(ImGuiMouseButton.Left))
+                {
+                    EditDescriptionDialog.ShowNextFrame();
+                }
+            }
+
+            CustomComponents.TooltipForLastItem("Click to edit description and links");
+        }
+        else
+        {
+            FormInputs.AddHint("No description yet.");
+            if (ImGui.Button("Edit description... "))
+                EditDescriptionDialog.ShowNextFrame();
+        }
+
+        _parametersWithDescription.Clear();
+
+        foreach (var inputUi in symbolUi.InputUis.Values)
+        {
+            if (!string.IsNullOrEmpty(inputUi.Description))
+            {
+                _parametersWithDescription.Add(inputUi);
+            }
+        }
+
+        // Parameter descriptions
+        if (_parametersWithDescription.Count > 0)
+        {
+            FormInputs.AddVerticalSpace(5);
+
+            ImGui.PushStyleColor(ImGuiCol.Text, UiColors.TextMuted.Rgba);
+            ImGui.PushFont(Fonts.FontNormal);
+            ImGui.TextUnformatted("Parameters details");
+            ImGui.PopFont();
+            ImGui.PopStyleColor();
+
+            var parameterColorWidth = 150f * T3Ui.UiScaleFactor;
+            foreach (var p in _parametersWithDescription)
+            {
+                ImGui.PushStyleColor(ImGuiCol.Text, UiColors.Text.Rgba);
+
+                var parameterNameWidth = ImGui.CalcTextSize(p.InputDefinition.Name).X;
+                ImGui.SetCursorPosX(parameterColorWidth - parameterNameWidth);
+                ImGui.TextUnformatted(p.InputDefinition.Name);
+                ImGui.PopStyleColor();
+
+                ImGui.PushStyleColor(ImGuiCol.Text, UiColors.TextMuted.Rgba);
+                ImGui.SameLine(parameterColorWidth + 10);
+                ImGui.TextWrapped(p.Description);
+                ImGui.PopStyleColor();
+            }
+        }
+
+        ImGui.Dummy(Vector2.One);
+
+        DrawExamples(symbolUi);
+
+        ImGui.PopStyleVar();
+        ImGui.Unindent();
+        ImGui.Dummy(new Vector2(10, 10));
+        ImGui.PopFont();
+    }
+
+    public static void DrawExamples(SymbolUi symbolUi)
+    {
+        ImGui.PushFont(Fonts.FontSmall);
+        ImGui.PushStyleVar(ImGuiStyleVar.ItemSpacing, new Vector2(5, 5));
+
+        // Draw links
+        if (symbolUi.Links.Count > 0)
+        {
+            ImGui.AlignTextToFramePadding();
+            ImGui.PushStyleColor(ImGuiCol.Text, UiColors.TextMuted.Rgba);
+            ImGui.TextUnformatted("Links:");
+            ImGui.PopStyleColor();
+            ImGui.SameLine();
+
+            ImGui.PushStyleColor(ImGuiCol.Button, Color.Transparent.Rgba);
+            foreach (var l in symbolUi.Links.Values)
+            {
+                if (string.IsNullOrEmpty(l.Url))
+                    continue;
+
+                ImGui.PushID(l.Id.GetHashCode());
+                ImGui.PushStyleColor(ImGuiCol.Text, UiColors.StatusAutomated.Rgba);
+                var title = string.IsNullOrEmpty(l.Title) ? l.Type.ToString() : l.Title;
+                var clicked = false;
+                if (ExternalLink._linkIcons.TryGetValue(l.Type, out var icon))
+                {
+                    clicked = ImGui.Button("    " + title);
+                    Icons.DrawIconOnLastItem(icon, UiColors.StatusAutomated, 0);
+                }
+                else
+                {
+                    clicked = ImGui.Button(title);
+                }
+
+                ImGui.PopStyleColor();
+                CustomComponents.TooltipForLastItem(!string.IsNullOrEmpty(l.Description) ? l.Description : "Open link in browser", l.Url);
+
+                if (clicked)
+                    CoreUi.Instance.OpenWithDefaultApplication(l.Url);
+
+                ImGui.PopID();
+                ImGui.SameLine();
+            }
+
+            ImGui.Dummy(new Vector2(2, 2));
+            ImGui.PopStyleColor();
+        }
+
+        var groupLabel = "Also see:";
+        if (ExampleSymbolLinking.ExampleSymbolUis.TryGetValue(symbolUi.Symbol.Id, out var examplesOpIds))
+        {
+            DrawGroupLabel(groupLabel);
+
+            foreach (var guid in examplesOpIds)
+            {
+                const string label = "Example";
+                SymbolBrowser.DrawExampleOperator(guid, label);
+            }
+        }
+
+        if (!string.IsNullOrEmpty(symbolUi.Description))
+        {
+            var alreadyListedSymbolNames = new HashSet<string>();
+
+            var matches = _itemRegex.Matches(symbolUi.Description);
+            if (matches.Count > 0)
+            {
+                ImGui.PushStyleColor(ImGuiCol.Text, UiColors.TextMuted.Rgba);
+                ImGui.TextUnformatted(groupLabel);
+                ImGui.PopStyleColor();
+
+                ImGui.Dummy(Vector2.One);
+
+                foreach (Match match in matches)
+                {
+                    var referencedName = match.Groups[1].Value;
+
+                    if (referencedName == symbolUi.Symbol.Name)
+                        continue;
+
+                    if (alreadyListedSymbolNames.Contains(referencedName))
+                        continue;
+
+                    // This is slow and could be optimized by dictionary
+                    // todo: this should deal with actual guid references, not names
+                    var referencedSymbol = EditorSymbolPackage.AllSymbols.FirstOrDefault(s => s.Name == referencedName);
+                    if (referencedSymbol != null)
+                    {
+                        var package = (EditorSymbolPackage)referencedSymbol.SymbolPackage;
+                        if(!package.TryGetSymbolUi(referencedSymbol.Id, out var exampleSymbolUi))
+                            throw new Exception($"Can't find symbol ui for symbol {referencedSymbol.Id}");
+                        SymbolBrowser.DrawExampleOperator(exampleSymbolUi, referencedName);
+                    }
+
+                    alreadyListedSymbolNames.Add(referencedName);
+                }
+            }
+        }
+
+        ImGui.PopFont();
+        ImGui.PopStyleVar();
+    }
+
+    private static void DrawGroupLabel(string title)
+    {
+        ImGui.AlignTextToFramePadding();
+        ImGui.PushStyleColor(ImGuiCol.Text, UiColors.TextMuted.Rgba);
+        ImGui.TextUnformatted(title);
+        ImGui.PopStyleColor();
+    }
+
+    internal static readonly EditSymbolDescriptionDialog EditDescriptionDialog = new();
+    private static readonly Regex _itemRegex = new(@"\[([A-Za-z\d_]+)\]", RegexOptions.Compiled);
+
+    private static readonly List<IInputUi> _parametersWithDescription = new(10);
+    public bool IsActive => _isDocumentationActive;
+    private bool _isDocumentationActive = false;
+    private static float _timeSinceTooltipHovered = 0;
 }