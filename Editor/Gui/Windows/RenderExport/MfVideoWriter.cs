/*

Based on the MIT license video writing example at
https://github.com/jtpgames/Kinect-Recorder/blob/master/KinectRecorder/Multimedia/MediaFoundationVideoWriter.cs
Copyright(c) 2016 Juri Tomak
*/

using System;
using System.Collections.Generic;
using System.Diagnostics;
using System.Runtime.InteropServices;
using SharpDX;
using SharpDX.Direct3D11;
using SharpDX.MediaFoundation;
using SharpDX.WIC;
using T3.Core.DataTypes.Vector;
using T3.Core.Logging;
using T3.Core.Resource;
using MF = SharpDX.MediaFoundation;

namespace T3.Editor.Gui.Windows.RenderExport;

internal abstract class MfVideoWriter : IDisposable
{
    private MfVideoWriter(string filePath, Int2 videoPixelSize, Guid videoInputFormat, bool supportAudio = false)
    {
        if (!_mfInitialized)
        {
            // Initialize MF library. MUST be called before any MF related operations.
            MF.MediaFactory.Startup(MF.MediaFactory.Version, 0);
            _mfInitialized = true;
        }

        // Set initial default values
        FilePath = filePath;
        _videoPixelSize = videoPixelSize;
        _videoInputFormat = videoInputFormat;
<<<<<<< HEAD
=======
        _supportAudio = supportAudio;
>>>>>>> 96084b2d
        Bitrate = 2000000;
        Framerate = 60; //TODO: is this actually used?
        _frameIndex = -1;
    }    
    
    public string FilePath { get; }

<<<<<<< HEAD
    protected MfVideoWriter(string filePath, Int2 videoPixelSize)
        : this(filePath, videoPixelSize, _videoInputFormatId)
    {
    }

    /// <summary>
    /// Returns true if a frame has been written
    /// </summary>
    public bool ProcessFrames(ref Texture2D gpuTexture)
=======
    // skip a certain number of images at the beginning since the
    // final content will only appear after several buffer flips
    public const int SkipImages = 1;

    protected MfVideoWriter(string filePath, Int2 videoPixelSize, bool supportAudio = false)
        : this(filePath, videoPixelSize, _videoInputFormatId, supportAudio)
    {
    }

    public static readonly List<SharpDX.DXGI.Format> SupportedFormats = new List<SharpDX.DXGI.Format>
        { SharpDX.DXGI.Format.R8G8B8A8_UNorm };

    /// <summary>
    /// Returns true if a frame has been written
    /// </summary>
    public bool ProcessFrames(ref Texture2D gpuTexture, ref byte[] audioFrame, int channels, int sampleRate)
>>>>>>> 96084b2d
    {
        try
        {
            if (gpuTexture == null)
            {
                throw new InvalidOperationException("Handed frame was null");
            }

            var currentDesc = gpuTexture.Description;
            if (currentDesc.Width == 0 || currentDesc.Height == 0)
            {
                throw new InvalidOperationException("Empty image handed over");
            }

            // Setup writer
            if (SinkWriter == null)
            {
                SinkWriter = CreateSinkWriter(FilePath);
                CreateMediaTarget(SinkWriter, _videoPixelSize, out _streamIndex);

                // Configure media type of video
                using (var mediaTypeIn = new MF.MediaType())
                {
                    mediaTypeIn.Set(MF.MediaTypeAttributeKeys.MajorType, MF.MediaTypeGuids.Video);
                    mediaTypeIn.Set(MF.MediaTypeAttributeKeys.Subtype, _videoInputFormat);
                    mediaTypeIn.Set(MF.MediaTypeAttributeKeys.InterlaceMode, (int)MF.VideoInterlaceMode.Progressive);
                    mediaTypeIn.Set(MF.MediaTypeAttributeKeys.FrameSize, MfHelper.GetMfEncodedIntsByValues(_videoPixelSize.Width, _videoPixelSize.Height));
                    mediaTypeIn.Set(MF.MediaTypeAttributeKeys.FrameRate, MfHelper.GetMfEncodedIntsByValues(Framerate, 1));
                    SinkWriter.SetInputMediaType(_streamIndex, mediaTypeIn, null);
                }

<<<<<<< HEAD
=======
                // Create audio support?
                if (_supportAudio)
                {
                    // initialize audio writer
                    var waveFormat = WaveFormatExtension.DefaultIeee;
                    //var waveFormat = WaveFormatExtension.DefaultPcm;
                    waveFormat._nChannels = (ushort)channels;
                    waveFormat._nSamplesPerSec = (uint)sampleRate;
                    waveFormat._nBlockAlign = (ushort)(waveFormat._nChannels * waveFormat._wBitsPerSample / 8);
                    waveFormat._nAvgBytesPerSec = waveFormat._nSamplesPerSec * waveFormat._nBlockAlign;
                    //_audioWriter = new FlacAudioWriter(SinkWriter, ref waveFormat);
                    _audioWriter = new Mp3AudioWriter(SinkWriter, ref waveFormat);
                }

>>>>>>> 96084b2d
                // Start writing the video file. MUST be called before write operations.
                SinkWriter.BeginWriting();
            }
        }
        catch (Exception e)
        {
            SinkWriter?.Dispose();
            SinkWriter = null;
            throw new InvalidOperationException(e +
                                                "(image size may be unsupported with the requested codec)");
        }

<<<<<<< HEAD
        // Save last sample (includes image and timing information)
        var savedFrame = false;
        if (_lastSample != null)
        {
=======
        Sample audioSample = null;
        if (_audioWriter != null)
        {
            if (audioFrame != null && audioFrame.Length != 0)
            {
                //Log.Debug("adding audio");
                audioSample = _audioWriter.CreateSampleFromFrame(ref audioFrame);
            }
            else
            {
                Log.Debug("audio missing");
            }
        }

        // Save last sample (includes image and timing information)
        var savedFrame = false;
        if (_lastSample != null &&
            (!_supportAudio || audioSample != null))
        {
>>>>>>> 96084b2d
            try
            {
                // Write to stream
                var samples = new Dictionary<int, Sample>();
<<<<<<< HEAD
                samples.Add(StreamIndex, _lastSample);
=======
                if (_lastSample != null)
                    samples.Add(StreamIndex, _lastSample);
                if (_audioWriter != null && audioSample != null)
                    samples.Add(_audioWriter.StreamIndex, audioSample);

>>>>>>> 96084b2d
                WriteSamples(samples);
                savedFrame = true;
            }
            catch (SharpDXException e)
            {
                Debug.WriteLine(e.Message);
                throw new InvalidOperationException(e.Message);
            }
            finally
            {
<<<<<<< HEAD
                _lastSample.Dispose();
                _lastSample = null;
            }
        }
        
=======
                if (_lastSample != null)
                {
                    _lastSample?.Dispose();
                    _lastSample = null;
                }
                audioSample?.Dispose();
            }
        }

>>>>>>> 96084b2d
        // Initiate reading next frame
        if (!TextureReadAccess.InitiateRead(gpuTexture, SaveSampleAfterReadback))
        {
            Log.Warning("Can't initiate texture readback");
        }

        return savedFrame;
    }


<<<<<<< HEAD

    private void SaveSampleAfterReadback(TextureReadAccess.ReadRequestItem readRequestItem)
    {
        // if (_lastSample != null)
        // {
        //     //Log.Warning("Discarding previous video sample...");
        //     _lastSample = null;
        // }
        _lastSample = null;

=======

    private void SaveSampleAfterReadback(TextureReadAccess.ReadRequestItem readRequestItem)
    {
        if (_lastSample != null)
        {
             Log.Warning("Discarding previous video sample...");
             _lastSample?.Dispose();
             _lastSample = null;
        }

>>>>>>> 96084b2d
        var cpuAccessTexture = readRequestItem.CpuAccessTexture;
        if (cpuAccessTexture == null || cpuAccessTexture.IsDisposed)
            return;
        
        // Map image resource to get a stream we can read from
        var dataBox = ResourceManager.Device.ImmediateContext.MapSubresource(cpuAccessTexture,
                                                                             0,
                                                                             0,
                                                                             MapMode.Read,
                                                                             SharpDX.Direct3D11.MapFlags.None,
                                                                             out var inputStream);

        // Create an 8 bit RGBA output buffer to write to
        var width = cpuAccessTexture.Description.Width;
        var height = cpuAccessTexture.Description.Height;
        var formatId = PixelFormat.Format32bppRGBA;
        var rowStride = PixelFormat.GetStride(formatId, width);

        var outBufferSize = height * rowStride;
        var outputStream = new DataStream(outBufferSize, true, true);

        // Write all contents to the MediaBuffer for media foundation
        var mediaBufferLength = RgbaSizeInBytes(ref cpuAccessTexture);
        var mediaBuffer = MF.MediaFactory.CreateMemoryBuffer(mediaBufferLength);
        var mediaBufferPointer = mediaBuffer.Lock(out _, out _);

        // Note: dataBox.RowPitch and outputStream.RowPitch can diverge if width is not divisible by 16.
        for (var loopY = 0; loopY < _videoPixelSize.Height; loopY++)
        {
            if (!FlipY)
                inputStream.Position = (long)(loopY) * dataBox.RowPitch;
            else
                inputStream.Position = (long)(_videoPixelSize.Height - 1 - loopY) * dataBox.RowPitch;

            outputStream.WriteRange(inputStream.ReadRange<byte>(rowStride));
        }

        // Copy our finished BGRA buffer to the media buffer pointer
        for (var loopY = 0; loopY < height; loopY++)
        {
            var index = loopY * rowStride;
            for (var loopX = width; loopX > 0; --loopX)
            {
                var value = Marshal.ReadInt32(outputStream.DataPointer, index);
                Marshal.WriteInt32(mediaBufferPointer, index, value);
                index += 4;
            }
        }
        inputStream?.Dispose();
        outputStream?.Dispose();
        mediaBuffer.Unlock();
        mediaBuffer.CurrentLength = mediaBufferLength;

        // Create the sample (includes image and timing information)
        _lastSample = MF.MediaFactory.CreateSample();
        _lastSample.AddBuffer(mediaBuffer);
        
        mediaBuffer.Dispose();
    }

    private static SinkWriter CreateSinkWriter(string outputFile)
    {
        SinkWriter writer;
        using var attributes = new MediaAttributes();
        MediaFactory.CreateAttributes(attributes, 1);
        attributes.Set(SinkWriterAttributeKeys.ReadwriteEnableHardwareTransforms.Guid, (UInt32)1);
        try
        {
            writer = MediaFactory.CreateSinkWriterFromURL(outputFile, null, attributes);
        }
        catch (COMException e)
        {
            if (e.ErrorCode == unchecked((int)0xC00D36D5))
            {
                throw new ArgumentException("Was not able to create a sink writer for this file extension");
            }

            throw;
        }

        return writer;
    }

<<<<<<< HEAD

=======
>>>>>>> 96084b2d

    /// <summary>
    /// get minimum image buffer size in bytes if imager is RGBA converted
    /// </summary>
<<<<<<< HEAD
    private static int RgbaSizeInBytes(ref Texture2D frame)
=======
    /// <param name="frame">texture to get information from</param>
    public static int RgbaSizeInBytes(ref Texture2D frame)
>>>>>>> 96084b2d
    {
        var currentDesc = frame.Description;
        const int bitsPerPixel = 32;
        return (currentDesc.Width * currentDesc.Height * bitsPerPixel + 7) / 8;
    }


    // FIXME: Would possibly need some refactoring not to duplicate code from ScreenshotWriter
    private static float Read2BytesToHalf(DataStream imageStream)
    {
        var low = (byte)imageStream.ReadByte();
        var high = (byte)imageStream.ReadByte();
        return FormatConversion.ToTwoByteFloat(low, high);
    }
<<<<<<< HEAD

    // Kept for later reference
    // public void AddVideoAndAudioFrame(ref Texture2D frame, byte[] audioFrame)
    // {
    //     Debug.Assert(frame != null);
    //     var currentDesc = frame.Description;
    //     Debug.Assert(currentDesc.Width != 0 &&
    //                  currentDesc.Height != 0 &&
    //                  audioFrame != null &&
    //                  audioFrame.Length != 0);
    //
    //     var videoSample = CreateSampleFromFrame(ref frame);
    //     var audioSample = _audioWriter.CreateSampleFromFrame(audioFrame);
    //     try
    //     {
    //         var samples = new Dictionary<int, Sample>();
    //         samples.Add(StreamIndex, videoSample);
    //         samples.Add(_audioWriter.StreamIndex, audioSample);
    //
    //         WriteSamples(samples);
    //     }
    //     catch (Exception e)
    //     {
    //         Debug.WriteLine(e.Message);
    //         throw new InvalidOperationException(e.Message);
    //     }
    //     finally
    //     {
    //         videoSample.Dispose();
    //         audioSample.Dispose();
    //     }
    // }
=======
>>>>>>> 96084b2d

    private void WriteSamples(Dictionary<int, Sample> samples)
    {
        ++_frameIndex;

        long frameDuration;
        MediaFactory.FrameRateToAverageTimePerFrame(Framerate, 1, out frameDuration);

        foreach (var item in samples)
        {
            var streamIndex = item.Key;
            var sample = item.Value;
            if (sample != null)
            {
                sample.SampleTime = frameDuration * _frameIndex;
                sample.SampleDuration = frameDuration;
                SinkWriter.WriteSample(streamIndex, sample);
            }
        }
    }

    /// <summary>
    /// Creates a media target.
    /// </summary>
    /// <param name="sinkWriter">The previously created SinkWriter.</param>
    /// <param name="videoPixelSize">The pixel size of the video.</param>
    /// <param name="streamIndex">The stream index for the new target.</param>
    protected abstract void CreateMediaTarget(MF.SinkWriter sinkWriter, Int2 videoPixelSize, out int streamIndex);

    /// <summary>
    /// Internal use: FlipY during rendering?
    /// </summary>
    protected virtual bool FlipY => false;

    public int Bitrate { get; set; }
    public int Framerate { get; set; }

    #region IDisposable Support
    public void Dispose()
    {
        if (SinkWriter != null)
        {
            // since we will try to write on shutdown, things can still go wrong
            try
            {
                SinkWriter.NotifyEndOfSegment(_streamIndex);
                if (_frameIndex > 0)
                {
                    SinkWriter.Finalize();
                }
            }
            catch (Exception e)
            {
                throw new InvalidOperationException(e.Message);
            }
            finally
            {
                SinkWriter.Dispose();
                SinkWriter = null;
            }
        }

        TextureReadAccess.DisposeTextures();
    }
    #endregion


    
    #region Resources for MediaFoundation video rendering
    private MF.Sample _lastSample;
    // private MF.ByteStream outStream;
    private readonly Int2 _videoPixelSize;
    private int _frameIndex;
    private int _streamIndex;
    #endregion

    private int StreamIndex => _streamIndex;

    private MF.SinkWriter SinkWriter { get; set; }
    //private MediaFoundationAudioWriter _audioWriter;

    private static readonly Guid _videoInputFormatId = MF.VideoFormatGuids.Rgb32;
<<<<<<< HEAD
=======
    private bool _supportAudio;
>>>>>>> 96084b2d
    private static bool _mfInitialized = false;
    private readonly Guid _videoInputFormat;
}

internal class Mp4VideoWriter : MfVideoWriter
{
    private static readonly Guid _h264EncodingFormatId = MF.VideoFormatGuids.H264;

    public Mp4VideoWriter(string filePath, Int2 videoPixelSize, bool supportAudio = false)
        : base(filePath, videoPixelSize, supportAudio)
    {
    }

    protected override void CreateMediaTarget(SinkWriter sinkWriter, Int2 videoPixelSize, out int streamIndex)
    {
        using var mediaTypeOut = new MF.MediaType();
        mediaTypeOut.Set(MF.MediaTypeAttributeKeys.MajorType, MF.MediaTypeGuids.Video);
        mediaTypeOut.Set(MF.MediaTypeAttributeKeys.Subtype, _h264EncodingFormatId);
        mediaTypeOut.Set(MF.MediaTypeAttributeKeys.AvgBitrate, Bitrate);
        mediaTypeOut.Set(MF.MediaTypeAttributeKeys.InterlaceMode, (int)MF.VideoInterlaceMode.Progressive);
        mediaTypeOut.Set(MF.MediaTypeAttributeKeys.FrameSize, MfHelper.GetMfEncodedIntsByValues(videoPixelSize.Width, videoPixelSize.Height));
        mediaTypeOut.Set(MF.MediaTypeAttributeKeys.FrameRate, MfHelper.GetMfEncodedIntsByValues(Framerate, 1));
        sinkWriter.AddStream(mediaTypeOut, out streamIndex);
    }

    /// <summary>
    /// Internal use: FlipY during rendering?
    /// </summary>
    protected override bool FlipY => true;
}<|MERGE_RESOLUTION|>--- conflicted
+++ resolved
@@ -1,497 +1,401 @@
-/*
-
-Based on the MIT license video writing example at
-https://github.com/jtpgames/Kinect-Recorder/blob/master/KinectRecorder/Multimedia/MediaFoundationVideoWriter.cs
-Copyright(c) 2016 Juri Tomak
-*/
-
-using System;
-using System.Collections.Generic;
-using System.Diagnostics;
-using System.Runtime.InteropServices;
-using SharpDX;
-using SharpDX.Direct3D11;
-using SharpDX.MediaFoundation;
-using SharpDX.WIC;
-using T3.Core.DataTypes.Vector;
-using T3.Core.Logging;
-using T3.Core.Resource;
-using MF = SharpDX.MediaFoundation;
-
-namespace T3.Editor.Gui.Windows.RenderExport;
-
-internal abstract class MfVideoWriter : IDisposable
-{
-    private MfVideoWriter(string filePath, Int2 videoPixelSize, Guid videoInputFormat, bool supportAudio = false)
-    {
-        if (!_mfInitialized)
-        {
-            // Initialize MF library. MUST be called before any MF related operations.
-            MF.MediaFactory.Startup(MF.MediaFactory.Version, 0);
-            _mfInitialized = true;
-        }
-
-        // Set initial default values
-        FilePath = filePath;
-        _videoPixelSize = videoPixelSize;
-        _videoInputFormat = videoInputFormat;
-<<<<<<< HEAD
-=======
-        _supportAudio = supportAudio;
->>>>>>> 96084b2d
-        Bitrate = 2000000;
-        Framerate = 60; //TODO: is this actually used?
-        _frameIndex = -1;
-    }    
-    
-    public string FilePath { get; }
-
-<<<<<<< HEAD
-    protected MfVideoWriter(string filePath, Int2 videoPixelSize)
-        : this(filePath, videoPixelSize, _videoInputFormatId)
-    {
-    }
-
-    /// <summary>
-    /// Returns true if a frame has been written
-    /// </summary>
-    public bool ProcessFrames(ref Texture2D gpuTexture)
-=======
-    // skip a certain number of images at the beginning since the
-    // final content will only appear after several buffer flips
-    public const int SkipImages = 1;
-
-    protected MfVideoWriter(string filePath, Int2 videoPixelSize, bool supportAudio = false)
-        : this(filePath, videoPixelSize, _videoInputFormatId, supportAudio)
-    {
-    }
-
-    public static readonly List<SharpDX.DXGI.Format> SupportedFormats = new List<SharpDX.DXGI.Format>
-        { SharpDX.DXGI.Format.R8G8B8A8_UNorm };
-
-    /// <summary>
-    /// Returns true if a frame has been written
-    /// </summary>
-    public bool ProcessFrames(ref Texture2D gpuTexture, ref byte[] audioFrame, int channels, int sampleRate)
->>>>>>> 96084b2d
-    {
-        try
-        {
-            if (gpuTexture == null)
-            {
-                throw new InvalidOperationException("Handed frame was null");
-            }
-
-            var currentDesc = gpuTexture.Description;
-            if (currentDesc.Width == 0 || currentDesc.Height == 0)
-            {
-                throw new InvalidOperationException("Empty image handed over");
-            }
-
-            // Setup writer
-            if (SinkWriter == null)
-            {
-                SinkWriter = CreateSinkWriter(FilePath);
-                CreateMediaTarget(SinkWriter, _videoPixelSize, out _streamIndex);
-
-                // Configure media type of video
-                using (var mediaTypeIn = new MF.MediaType())
-                {
-                    mediaTypeIn.Set(MF.MediaTypeAttributeKeys.MajorType, MF.MediaTypeGuids.Video);
-                    mediaTypeIn.Set(MF.MediaTypeAttributeKeys.Subtype, _videoInputFormat);
-                    mediaTypeIn.Set(MF.MediaTypeAttributeKeys.InterlaceMode, (int)MF.VideoInterlaceMode.Progressive);
-                    mediaTypeIn.Set(MF.MediaTypeAttributeKeys.FrameSize, MfHelper.GetMfEncodedIntsByValues(_videoPixelSize.Width, _videoPixelSize.Height));
-                    mediaTypeIn.Set(MF.MediaTypeAttributeKeys.FrameRate, MfHelper.GetMfEncodedIntsByValues(Framerate, 1));
-                    SinkWriter.SetInputMediaType(_streamIndex, mediaTypeIn, null);
-                }
-
-<<<<<<< HEAD
-=======
-                // Create audio support?
-                if (_supportAudio)
-                {
-                    // initialize audio writer
-                    var waveFormat = WaveFormatExtension.DefaultIeee;
-                    //var waveFormat = WaveFormatExtension.DefaultPcm;
-                    waveFormat._nChannels = (ushort)channels;
-                    waveFormat._nSamplesPerSec = (uint)sampleRate;
-                    waveFormat._nBlockAlign = (ushort)(waveFormat._nChannels * waveFormat._wBitsPerSample / 8);
-                    waveFormat._nAvgBytesPerSec = waveFormat._nSamplesPerSec * waveFormat._nBlockAlign;
-                    //_audioWriter = new FlacAudioWriter(SinkWriter, ref waveFormat);
-                    _audioWriter = new Mp3AudioWriter(SinkWriter, ref waveFormat);
-                }
-
->>>>>>> 96084b2d
-                // Start writing the video file. MUST be called before write operations.
-                SinkWriter.BeginWriting();
-            }
-        }
-        catch (Exception e)
-        {
-            SinkWriter?.Dispose();
-            SinkWriter = null;
-            throw new InvalidOperationException(e +
-                                                "(image size may be unsupported with the requested codec)");
-        }
-
-<<<<<<< HEAD
-        // Save last sample (includes image and timing information)
-        var savedFrame = false;
-        if (_lastSample != null)
-        {
-=======
-        Sample audioSample = null;
-        if (_audioWriter != null)
-        {
-            if (audioFrame != null && audioFrame.Length != 0)
-            {
-                //Log.Debug("adding audio");
-                audioSample = _audioWriter.CreateSampleFromFrame(ref audioFrame);
-            }
-            else
-            {
-                Log.Debug("audio missing");
-            }
-        }
-
-        // Save last sample (includes image and timing information)
-        var savedFrame = false;
-        if (_lastSample != null &&
-            (!_supportAudio || audioSample != null))
-        {
->>>>>>> 96084b2d
-            try
-            {
-                // Write to stream
-                var samples = new Dictionary<int, Sample>();
-<<<<<<< HEAD
-                samples.Add(StreamIndex, _lastSample);
-=======
-                if (_lastSample != null)
-                    samples.Add(StreamIndex, _lastSample);
-                if (_audioWriter != null && audioSample != null)
-                    samples.Add(_audioWriter.StreamIndex, audioSample);
-
->>>>>>> 96084b2d
-                WriteSamples(samples);
-                savedFrame = true;
-            }
-            catch (SharpDXException e)
-            {
-                Debug.WriteLine(e.Message);
-                throw new InvalidOperationException(e.Message);
-            }
-            finally
-            {
-<<<<<<< HEAD
-                _lastSample.Dispose();
-                _lastSample = null;
-            }
-        }
-        
-=======
-                if (_lastSample != null)
-                {
-                    _lastSample?.Dispose();
-                    _lastSample = null;
-                }
-                audioSample?.Dispose();
-            }
-        }
-
->>>>>>> 96084b2d
-        // Initiate reading next frame
-        if (!TextureReadAccess.InitiateRead(gpuTexture, SaveSampleAfterReadback))
-        {
-            Log.Warning("Can't initiate texture readback");
-        }
-
-        return savedFrame;
-    }
-
-
-<<<<<<< HEAD
-
-    private void SaveSampleAfterReadback(TextureReadAccess.ReadRequestItem readRequestItem)
-    {
-        // if (_lastSample != null)
-        // {
-        //     //Log.Warning("Discarding previous video sample...");
-        //     _lastSample = null;
-        // }
-        _lastSample = null;
-
-=======
-
-    private void SaveSampleAfterReadback(TextureReadAccess.ReadRequestItem readRequestItem)
-    {
-        if (_lastSample != null)
-        {
-             Log.Warning("Discarding previous video sample...");
-             _lastSample?.Dispose();
-             _lastSample = null;
-        }
-
->>>>>>> 96084b2d
-        var cpuAccessTexture = readRequestItem.CpuAccessTexture;
-        if (cpuAccessTexture == null || cpuAccessTexture.IsDisposed)
-            return;
-        
-        // Map image resource to get a stream we can read from
-        var dataBox = ResourceManager.Device.ImmediateContext.MapSubresource(cpuAccessTexture,
-                                                                             0,
-                                                                             0,
-                                                                             MapMode.Read,
-                                                                             SharpDX.Direct3D11.MapFlags.None,
-                                                                             out var inputStream);
-
-        // Create an 8 bit RGBA output buffer to write to
-        var width = cpuAccessTexture.Description.Width;
-        var height = cpuAccessTexture.Description.Height;
-        var formatId = PixelFormat.Format32bppRGBA;
-        var rowStride = PixelFormat.GetStride(formatId, width);
-
-        var outBufferSize = height * rowStride;
-        var outputStream = new DataStream(outBufferSize, true, true);
-
-        // Write all contents to the MediaBuffer for media foundation
-        var mediaBufferLength = RgbaSizeInBytes(ref cpuAccessTexture);
-        var mediaBuffer = MF.MediaFactory.CreateMemoryBuffer(mediaBufferLength);
-        var mediaBufferPointer = mediaBuffer.Lock(out _, out _);
-
-        // Note: dataBox.RowPitch and outputStream.RowPitch can diverge if width is not divisible by 16.
-        for (var loopY = 0; loopY < _videoPixelSize.Height; loopY++)
-        {
-            if (!FlipY)
-                inputStream.Position = (long)(loopY) * dataBox.RowPitch;
-            else
-                inputStream.Position = (long)(_videoPixelSize.Height - 1 - loopY) * dataBox.RowPitch;
-
-            outputStream.WriteRange(inputStream.ReadRange<byte>(rowStride));
-        }
-
-        // Copy our finished BGRA buffer to the media buffer pointer
-        for (var loopY = 0; loopY < height; loopY++)
-        {
-            var index = loopY * rowStride;
-            for (var loopX = width; loopX > 0; --loopX)
-            {
-                var value = Marshal.ReadInt32(outputStream.DataPointer, index);
-                Marshal.WriteInt32(mediaBufferPointer, index, value);
-                index += 4;
-            }
-        }
-        inputStream?.Dispose();
-        outputStream?.Dispose();
-        mediaBuffer.Unlock();
-        mediaBuffer.CurrentLength = mediaBufferLength;
-
-        // Create the sample (includes image and timing information)
-        _lastSample = MF.MediaFactory.CreateSample();
-        _lastSample.AddBuffer(mediaBuffer);
-        
-        mediaBuffer.Dispose();
-    }
-
-    private static SinkWriter CreateSinkWriter(string outputFile)
-    {
-        SinkWriter writer;
-        using var attributes = new MediaAttributes();
-        MediaFactory.CreateAttributes(attributes, 1);
-        attributes.Set(SinkWriterAttributeKeys.ReadwriteEnableHardwareTransforms.Guid, (UInt32)1);
-        try
-        {
-            writer = MediaFactory.CreateSinkWriterFromURL(outputFile, null, attributes);
-        }
-        catch (COMException e)
-        {
-            if (e.ErrorCode == unchecked((int)0xC00D36D5))
-            {
-                throw new ArgumentException("Was not able to create a sink writer for this file extension");
-            }
-
-            throw;
-        }
-
-        return writer;
-    }
-
-<<<<<<< HEAD
-
-=======
->>>>>>> 96084b2d
-
-    /// <summary>
-    /// get minimum image buffer size in bytes if imager is RGBA converted
-    /// </summary>
-<<<<<<< HEAD
-    private static int RgbaSizeInBytes(ref Texture2D frame)
-=======
-    /// <param name="frame">texture to get information from</param>
-    public static int RgbaSizeInBytes(ref Texture2D frame)
->>>>>>> 96084b2d
-    {
-        var currentDesc = frame.Description;
-        const int bitsPerPixel = 32;
-        return (currentDesc.Width * currentDesc.Height * bitsPerPixel + 7) / 8;
-    }
-
-
-    // FIXME: Would possibly need some refactoring not to duplicate code from ScreenshotWriter
-    private static float Read2BytesToHalf(DataStream imageStream)
-    {
-        var low = (byte)imageStream.ReadByte();
-        var high = (byte)imageStream.ReadByte();
-        return FormatConversion.ToTwoByteFloat(low, high);
-    }
-<<<<<<< HEAD
-
-    // Kept for later reference
-    // public void AddVideoAndAudioFrame(ref Texture2D frame, byte[] audioFrame)
-    // {
-    //     Debug.Assert(frame != null);
-    //     var currentDesc = frame.Description;
-    //     Debug.Assert(currentDesc.Width != 0 &&
-    //                  currentDesc.Height != 0 &&
-    //                  audioFrame != null &&
-    //                  audioFrame.Length != 0);
-    //
-    //     var videoSample = CreateSampleFromFrame(ref frame);
-    //     var audioSample = _audioWriter.CreateSampleFromFrame(audioFrame);
-    //     try
-    //     {
-    //         var samples = new Dictionary<int, Sample>();
-    //         samples.Add(StreamIndex, videoSample);
-    //         samples.Add(_audioWriter.StreamIndex, audioSample);
-    //
-    //         WriteSamples(samples);
-    //     }
-    //     catch (Exception e)
-    //     {
-    //         Debug.WriteLine(e.Message);
-    //         throw new InvalidOperationException(e.Message);
-    //     }
-    //     finally
-    //     {
-    //         videoSample.Dispose();
-    //         audioSample.Dispose();
-    //     }
-    // }
-=======
->>>>>>> 96084b2d
-
-    private void WriteSamples(Dictionary<int, Sample> samples)
-    {
-        ++_frameIndex;
-
-        long frameDuration;
-        MediaFactory.FrameRateToAverageTimePerFrame(Framerate, 1, out frameDuration);
-
-        foreach (var item in samples)
-        {
-            var streamIndex = item.Key;
-            var sample = item.Value;
-            if (sample != null)
-            {
-                sample.SampleTime = frameDuration * _frameIndex;
-                sample.SampleDuration = frameDuration;
-                SinkWriter.WriteSample(streamIndex, sample);
-            }
-        }
-    }
-
-    /// <summary>
-    /// Creates a media target.
-    /// </summary>
-    /// <param name="sinkWriter">The previously created SinkWriter.</param>
-    /// <param name="videoPixelSize">The pixel size of the video.</param>
-    /// <param name="streamIndex">The stream index for the new target.</param>
-    protected abstract void CreateMediaTarget(MF.SinkWriter sinkWriter, Int2 videoPixelSize, out int streamIndex);
-
-    /// <summary>
-    /// Internal use: FlipY during rendering?
-    /// </summary>
-    protected virtual bool FlipY => false;
-
-    public int Bitrate { get; set; }
-    public int Framerate { get; set; }
-
-    #region IDisposable Support
-    public void Dispose()
-    {
-        if (SinkWriter != null)
-        {
-            // since we will try to write on shutdown, things can still go wrong
-            try
-            {
-                SinkWriter.NotifyEndOfSegment(_streamIndex);
-                if (_frameIndex > 0)
-                {
-                    SinkWriter.Finalize();
-                }
-            }
-            catch (Exception e)
-            {
-                throw new InvalidOperationException(e.Message);
-            }
-            finally
-            {
-                SinkWriter.Dispose();
-                SinkWriter = null;
-            }
-        }
-
-        TextureReadAccess.DisposeTextures();
-    }
-    #endregion
-
-
-    
-    #region Resources for MediaFoundation video rendering
-    private MF.Sample _lastSample;
-    // private MF.ByteStream outStream;
-    private readonly Int2 _videoPixelSize;
-    private int _frameIndex;
-    private int _streamIndex;
-    #endregion
-
-    private int StreamIndex => _streamIndex;
-
-    private MF.SinkWriter SinkWriter { get; set; }
-    //private MediaFoundationAudioWriter _audioWriter;
-
-    private static readonly Guid _videoInputFormatId = MF.VideoFormatGuids.Rgb32;
-<<<<<<< HEAD
-=======
-    private bool _supportAudio;
->>>>>>> 96084b2d
-    private static bool _mfInitialized = false;
-    private readonly Guid _videoInputFormat;
-}
-
-internal class Mp4VideoWriter : MfVideoWriter
-{
-    private static readonly Guid _h264EncodingFormatId = MF.VideoFormatGuids.H264;
-
-    public Mp4VideoWriter(string filePath, Int2 videoPixelSize, bool supportAudio = false)
-        : base(filePath, videoPixelSize, supportAudio)
-    {
-    }
-
-    protected override void CreateMediaTarget(SinkWriter sinkWriter, Int2 videoPixelSize, out int streamIndex)
-    {
-        using var mediaTypeOut = new MF.MediaType();
-        mediaTypeOut.Set(MF.MediaTypeAttributeKeys.MajorType, MF.MediaTypeGuids.Video);
-        mediaTypeOut.Set(MF.MediaTypeAttributeKeys.Subtype, _h264EncodingFormatId);
-        mediaTypeOut.Set(MF.MediaTypeAttributeKeys.AvgBitrate, Bitrate);
-        mediaTypeOut.Set(MF.MediaTypeAttributeKeys.InterlaceMode, (int)MF.VideoInterlaceMode.Progressive);
-        mediaTypeOut.Set(MF.MediaTypeAttributeKeys.FrameSize, MfHelper.GetMfEncodedIntsByValues(videoPixelSize.Width, videoPixelSize.Height));
-        mediaTypeOut.Set(MF.MediaTypeAttributeKeys.FrameRate, MfHelper.GetMfEncodedIntsByValues(Framerate, 1));
-        sinkWriter.AddStream(mediaTypeOut, out streamIndex);
-    }
-
-    /// <summary>
-    /// Internal use: FlipY during rendering?
-    /// </summary>
-    protected override bool FlipY => true;
+/*
+
+Based on the MIT license video writing example at
+https://github.com/jtpgames/Kinect-Recorder/blob/master/KinectRecorder/Multimedia/MediaFoundationVideoWriter.cs
+Copyright(c) 2016 Juri Tomak
+*/
+
+using System;
+using System.Collections.Generic;
+using System.Diagnostics;
+using System.Runtime.InteropServices;
+using SharpDX;
+using SharpDX.Direct3D11;
+using SharpDX.MediaFoundation;
+using SharpDX.WIC;
+using T3.Core.DataTypes.Vector;
+using T3.Core.Logging;
+using T3.Core.Resource;
+using MF = SharpDX.MediaFoundation;
+
+namespace T3.Editor.Gui.Windows.RenderExport;
+
+internal abstract class MfVideoWriter : IDisposable
+{
+    private MfVideoWriter(string filePath, Int2 videoPixelSize, Guid videoInputFormat, bool supportAudio = false)
+    {
+        if (!_mfInitialized)
+        {
+            // Initialize MF library. MUST be called before any MF related operations.
+            MF.MediaFactory.Startup(MF.MediaFactory.Version, 0);
+            _mfInitialized = true;
+        }
+
+        // Set initial default values
+        FilePath = filePath;
+        _videoPixelSize = videoPixelSize;
+        _videoInputFormat = videoInputFormat;
+        _supportAudio = supportAudio;
+        Bitrate = 2000000;
+        Framerate = 60; //TODO: is this actually used?
+        _frameIndex = -1;
+    }    
+    
+    public string FilePath { get; }
+
+    // skip a certain number of images at the beginning since the
+    // final content will only appear after several buffer flips
+    public const int SkipImages = 1;
+
+    protected MfVideoWriter(string filePath, Int2 videoPixelSize, bool supportAudio = false)
+        : this(filePath, videoPixelSize, _videoInputFormatId, supportAudio)
+    {
+    }
+
+    public static readonly List<SharpDX.DXGI.Format> SupportedFormats = new List<SharpDX.DXGI.Format>
+        { SharpDX.DXGI.Format.R8G8B8A8_UNorm };
+
+    /// <summary>
+    /// Returns true if a frame has been written
+    /// </summary>
+    public bool ProcessFrames(ref Texture2D gpuTexture, ref byte[] audioFrame, int channels, int sampleRate)
+    {
+        try
+        {
+            if (gpuTexture == null)
+            {
+                throw new InvalidOperationException("Handed frame was null");
+            }
+
+            var currentDesc = gpuTexture.Description;
+            if (currentDesc.Width == 0 || currentDesc.Height == 0)
+            {
+                throw new InvalidOperationException("Empty image handed over");
+            }
+
+            // Setup writer
+            if (SinkWriter == null)
+            {
+                SinkWriter = CreateSinkWriter(FilePath);
+                CreateMediaTarget(SinkWriter, _videoPixelSize, out _streamIndex);
+
+                // Configure media type of video
+                using (var mediaTypeIn = new MF.MediaType())
+                {
+                    mediaTypeIn.Set(MF.MediaTypeAttributeKeys.MajorType, MF.MediaTypeGuids.Video);
+                    mediaTypeIn.Set(MF.MediaTypeAttributeKeys.Subtype, _videoInputFormat);
+                    mediaTypeIn.Set(MF.MediaTypeAttributeKeys.InterlaceMode, (int)MF.VideoInterlaceMode.Progressive);
+                    mediaTypeIn.Set(MF.MediaTypeAttributeKeys.FrameSize, MfHelper.GetMfEncodedIntsByValues(_videoPixelSize.Width, _videoPixelSize.Height));
+                    mediaTypeIn.Set(MF.MediaTypeAttributeKeys.FrameRate, MfHelper.GetMfEncodedIntsByValues(Framerate, 1));
+                    SinkWriter.SetInputMediaType(_streamIndex, mediaTypeIn, null);
+                }
+
+                // Create audio support?
+                if (_supportAudio)
+                {
+                    // initialize audio writer
+                    var waveFormat = WaveFormatExtension.DefaultIeee;
+                    //var waveFormat = WaveFormatExtension.DefaultPcm;
+                    waveFormat._nChannels = (ushort)channels;
+                    waveFormat._nSamplesPerSec = (uint)sampleRate;
+                    waveFormat._nBlockAlign = (ushort)(waveFormat._nChannels * waveFormat._wBitsPerSample / 8);
+                    waveFormat._nAvgBytesPerSec = waveFormat._nSamplesPerSec * waveFormat._nBlockAlign;
+                    //_audioWriter = new FlacAudioWriter(SinkWriter, ref waveFormat);
+                    _audioWriter = new Mp3AudioWriter(SinkWriter, ref waveFormat);
+                }
+
+                // Start writing the video file. MUST be called before write operations.
+                SinkWriter.BeginWriting();
+            }
+        }
+        catch (Exception e)
+        {
+            SinkWriter?.Dispose();
+            SinkWriter = null;
+            throw new InvalidOperationException(e +
+                                                "(image size may be unsupported with the requested codec)");
+        }
+
+        Sample audioSample = null;
+        if (_audioWriter != null)
+        {
+            if (audioFrame != null && audioFrame.Length != 0)
+            {
+                //Log.Debug("adding audio");
+                audioSample = _audioWriter.CreateSampleFromFrame(ref audioFrame);
+            }
+            else
+            {
+                Log.Debug("audio missing");
+            }
+        }
+
+        // Save last sample (includes image and timing information)
+        var savedFrame = false;
+        if (_lastSample != null &&
+            (!_supportAudio || audioSample != null))
+        {
+            try
+            {
+                // Write to stream
+                var samples = new Dictionary<int, Sample>();
+                if (_lastSample != null)
+                    samples.Add(StreamIndex, _lastSample);
+                if (_audioWriter != null && audioSample != null)
+                    samples.Add(_audioWriter.StreamIndex, audioSample);
+
+                WriteSamples(samples);
+                savedFrame = true;
+            }
+            catch (SharpDXException e)
+            {
+                Debug.WriteLine(e.Message);
+                throw new InvalidOperationException(e.Message);
+            }
+            finally
+            {
+                if (_lastSample != null)
+                {
+                    _lastSample?.Dispose();
+                    _lastSample = null;
+                }
+                audioSample?.Dispose();
+            }
+        }
+
+        // Initiate reading next frame
+        if (!TextureReadAccess.InitiateRead(gpuTexture, SaveSampleAfterReadback))
+        {
+            Log.Warning("Can't initiate texture readback");
+        }
+
+        return savedFrame;
+    }
+
+
+
+    private void SaveSampleAfterReadback(TextureReadAccess.ReadRequestItem readRequestItem)
+    {
+        if (_lastSample != null)
+        {
+             Log.Warning("Discarding previous video sample...");
+             _lastSample?.Dispose();
+             _lastSample = null;
+        }
+
+        var cpuAccessTexture = readRequestItem.CpuAccessTexture;
+        if (cpuAccessTexture == null || cpuAccessTexture.IsDisposed)
+            return;
+        
+        // Map image resource to get a stream we can read from
+        var dataBox = ResourceManager.Device.ImmediateContext.MapSubresource(cpuAccessTexture,
+                                                                             0,
+                                                                             0,
+                                                                             MapMode.Read,
+                                                                             SharpDX.Direct3D11.MapFlags.None,
+                                                                             out var inputStream);
+
+        // Create an 8 bit RGBA output buffer to write to
+        var width = cpuAccessTexture.Description.Width;
+        var height = cpuAccessTexture.Description.Height;
+        var formatId = PixelFormat.Format32bppRGBA;
+        var rowStride = PixelFormat.GetStride(formatId, width);
+
+        var outBufferSize = height * rowStride;
+        var outputStream = new DataStream(outBufferSize, true, true);
+
+        // Write all contents to the MediaBuffer for media foundation
+        var mediaBufferLength = RgbaSizeInBytes(ref cpuAccessTexture);
+        var mediaBuffer = MF.MediaFactory.CreateMemoryBuffer(mediaBufferLength);
+        var mediaBufferPointer = mediaBuffer.Lock(out _, out _);
+
+        // Note: dataBox.RowPitch and outputStream.RowPitch can diverge if width is not divisible by 16.
+        for (var loopY = 0; loopY < _videoPixelSize.Height; loopY++)
+        {
+            if (!FlipY)
+                inputStream.Position = (long)(loopY) * dataBox.RowPitch;
+            else
+                inputStream.Position = (long)(_videoPixelSize.Height - 1 - loopY) * dataBox.RowPitch;
+
+            outputStream.WriteRange(inputStream.ReadRange<byte>(rowStride));
+        }
+
+        // Copy our finished BGRA buffer to the media buffer pointer
+        for (var loopY = 0; loopY < height; loopY++)
+        {
+            var index = loopY * rowStride;
+            for (var loopX = width; loopX > 0; --loopX)
+            {
+                var value = Marshal.ReadInt32(outputStream.DataPointer, index);
+                Marshal.WriteInt32(mediaBufferPointer, index, value);
+                index += 4;
+            }
+        }
+        inputStream?.Dispose();
+        outputStream?.Dispose();
+        mediaBuffer.Unlock();
+        mediaBuffer.CurrentLength = mediaBufferLength;
+
+        // Create the sample (includes image and timing information)
+        _lastSample = MF.MediaFactory.CreateSample();
+        _lastSample.AddBuffer(mediaBuffer);
+        
+        mediaBuffer.Dispose();
+    }
+
+    private static SinkWriter CreateSinkWriter(string outputFile)
+    {
+        SinkWriter writer;
+        using var attributes = new MediaAttributes();
+        MediaFactory.CreateAttributes(attributes, 1);
+        attributes.Set(SinkWriterAttributeKeys.ReadwriteEnableHardwareTransforms.Guid, (UInt32)1);
+        try
+        {
+            writer = MediaFactory.CreateSinkWriterFromURL(outputFile, null, attributes);
+        }
+        catch (COMException e)
+        {
+            if (e.ErrorCode == unchecked((int)0xC00D36D5))
+            {
+                throw new ArgumentException("Was not able to create a sink writer for this file extension");
+            }
+
+            throw;
+        }
+
+        return writer;
+    }
+
+
+    /// <summary>
+    /// get minimum image buffer size in bytes if imager is RGBA converted
+    /// </summary>
+    /// <param name="frame">texture to get information from</param>
+    public static int RgbaSizeInBytes(ref Texture2D frame)
+    {
+        var currentDesc = frame.Description;
+        const int bitsPerPixel = 32;
+        return (currentDesc.Width * currentDesc.Height * bitsPerPixel + 7) / 8;
+    }
+
+
+    // FIXME: Would possibly need some refactoring not to duplicate code from ScreenshotWriter
+    private static float Read2BytesToHalf(DataStream imageStream)
+    {
+        var low = (byte)imageStream.ReadByte();
+        var high = (byte)imageStream.ReadByte();
+        return FormatConversion.ToTwoByteFloat(low, high);
+    }
+
+    private void WriteSamples(Dictionary<int, Sample> samples)
+    {
+        ++_frameIndex;
+
+        long frameDuration;
+        MediaFactory.FrameRateToAverageTimePerFrame(Framerate, 1, out frameDuration);
+
+        foreach (var item in samples)
+        {
+            var streamIndex = item.Key;
+            var sample = item.Value;
+            if (sample != null)
+            {
+                sample.SampleTime = frameDuration * _frameIndex;
+                sample.SampleDuration = frameDuration;
+                SinkWriter.WriteSample(streamIndex, sample);
+            }
+        }
+    }
+
+    /// <summary>
+    /// Creates a media target.
+    /// </summary>
+    /// <param name="sinkWriter">The previously created SinkWriter.</param>
+    /// <param name="videoPixelSize">The pixel size of the video.</param>
+    /// <param name="streamIndex">The stream index for the new target.</param>
+    protected abstract void CreateMediaTarget(MF.SinkWriter sinkWriter, Int2 videoPixelSize, out int streamIndex);
+
+    /// <summary>
+    /// Internal use: FlipY during rendering?
+    /// </summary>
+    protected virtual bool FlipY => false;
+
+    public int Bitrate { get; set; }
+    public int Framerate { get; set; }
+
+    #region IDisposable Support
+    public void Dispose()
+    {
+        if (SinkWriter != null)
+        {
+            // since we will try to write on shutdown, things can still go wrong
+            try
+            {
+                SinkWriter.NotifyEndOfSegment(_streamIndex);
+                if (_frameIndex > 0)
+                {
+                    SinkWriter.Finalize();
+                }
+            }
+            catch (Exception e)
+            {
+                throw new InvalidOperationException(e.Message);
+            }
+            finally
+            {
+                SinkWriter.Dispose();
+                SinkWriter = null;
+            }
+        }
+
+        TextureReadAccess.DisposeTextures();
+    }
+    #endregion
+
+
+    
+    #region Resources for MediaFoundation video rendering
+    private MF.Sample _lastSample;
+    // private MF.ByteStream outStream;
+    private readonly Int2 _videoPixelSize;
+    private int _frameIndex;
+    private int _streamIndex;
+    #endregion
+
+    private int StreamIndex => _streamIndex;
+
+    private MF.SinkWriter SinkWriter { get; set; }
+    private MediaFoundationAudioWriter _audioWriter;
+
+    private static readonly Guid _videoInputFormatId = MF.VideoFormatGuids.Rgb32;
+    private bool _supportAudio;
+    private static bool _mfInitialized = false;
+    private readonly Guid _videoInputFormat;
+}
+
+internal class Mp4VideoWriter : MfVideoWriter
+{
+    private static readonly Guid _h264EncodingFormatId = MF.VideoFormatGuids.H264;
+
+    public Mp4VideoWriter(string filePath, Int2 videoPixelSize, bool supportAudio = false)
+        : base(filePath, videoPixelSize, supportAudio)
+    {
+    }
+
+    protected override void CreateMediaTarget(SinkWriter sinkWriter, Int2 videoPixelSize, out int streamIndex)
+    {
+        using var mediaTypeOut = new MF.MediaType();
+        mediaTypeOut.Set(MF.MediaTypeAttributeKeys.MajorType, MF.MediaTypeGuids.Video);
+        mediaTypeOut.Set(MF.MediaTypeAttributeKeys.Subtype, _h264EncodingFormatId);
+        mediaTypeOut.Set(MF.MediaTypeAttributeKeys.AvgBitrate, Bitrate);
+        mediaTypeOut.Set(MF.MediaTypeAttributeKeys.InterlaceMode, (int)MF.VideoInterlaceMode.Progressive);
+        mediaTypeOut.Set(MF.MediaTypeAttributeKeys.FrameSize, MfHelper.GetMfEncodedIntsByValues(videoPixelSize.Width, videoPixelSize.Height));
+        mediaTypeOut.Set(MF.MediaTypeAttributeKeys.FrameRate, MfHelper.GetMfEncodedIntsByValues(Framerate, 1));
+        sinkWriter.AddStream(mediaTypeOut, out streamIndex);
+    }
+
+    /// <summary>
+    /// Internal use: FlipY during rendering?
+    /// </summary>
+    protected override bool FlipY => true;
 }