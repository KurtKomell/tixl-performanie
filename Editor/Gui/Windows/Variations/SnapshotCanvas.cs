--- conflicted
+++ resolved
@@ -1,108 +1,106 @@
-﻿using ImGuiNET;
-using T3.Core.Operator;
-using T3.Editor.Gui.Graph;
-using T3.Editor.Gui.Interaction.Variations;
-using T3.Editor.Gui.Interaction.Variations.Model;
-using T3.Editor.Gui.Selection;
-using T3.Editor.Gui.Styling;
-using T3.Editor.UiModel;
-
-namespace T3.Editor.Gui.Windows.Variations
-{
-    internal class SnapshotCanvas : VariationBaseCanvas
-    {
-        private protected override Instance InstanceForBlendOperations => VariationHandling.ActiveInstanceForSnapshots;
-        private protected override SymbolVariationPool PoolForBlendOperations => VariationHandling.ActivePoolForSnapshots;
-
-        public virtual void DrawToolbarFunctions()
-        {
-            var s = ImGui.GetFrameHeight();
-
-            if (CustomComponents.IconButton(Icon.Plus, new Vector2(s, s)))
-            {
-                CreateVariation();
-            }
-        }
-
-        protected override string GetTitle()
-        {
-            return VariationHandling.ActiveInstanceForSnapshots != null 
-                       ? $"...for {VariationHandling.ActiveInstanceForSnapshots.Symbol.Name}" 
-                       : string.Empty;
-        }
-
-        protected override void DrawAdditionalContextMenuContent(Instance InstanceForBlendOperations)
-        {
-            var oneSelected = CanvasElementSelection.SelectedElements.Count == 1;
-            var oneOrMoreSelected = CanvasElementSelection.SelectedElements.Count > 0;
-
-            var graphWindow = GraphWindow.Focused;
-            if (graphWindow == null)
-                return;
-
-            var nodeSelection = graphWindow.GraphCanvas.NodeSelection;
-
-            if (ImGui.MenuItem("Select affected Operators",
-                               "",
-                               false,
-                               oneOrMoreSelected))
-            {
-                nodeSelection.Clear();
-
-                foreach (var element in CanvasElementSelection.SelectedElements)
-                {
-                    if (element is not Variation selectedVariation)
-                        continue;
-
-                    var parentSymbolUi = InstanceForBlendOperations.Symbol.GetSymbolUi();
-
-                    foreach (var symbolChildUi in parentSymbolUi.ChildUis.Values)
-                    {
-                        if (!selectedVariation.ParameterSetsForChildIds.ContainsKey(symbolChildUi.Id))
-                            continue;
-
-                        if (InstanceForBlendOperations.Children.TryGetValue(symbolChildUi.Id, out var instance))
-                            nodeSelection.AddSelection(symbolChildUi, instance);
-                    }
-                }
-
-                FitViewToSelectionHandling.FitViewToSelection();
-            }
-
-            if (ImGui.MenuItem("Remove selected Ops from Variations",
-                               "",
-                               false,
-                               oneOrMoreSelected))
-            {
-                var selectedInstances = nodeSelection.GetSelectedInstances().ToList();
-                var selectedThumbnails = new List<Variation>();
-                foreach (var thumbnail in CanvasElementSelection.SelectedElements)
-                {
-                    if (thumbnail is Variation v)
-                    {
-                        selectedThumbnails.Add(v);
-                    }
-                }
-
-<<<<<<< HEAD
-                VariationHandling.RemoveInstancesFromVariations(selectedInstances, selectedThumbnails);
-            }
-=======
-            VariationHandling.RemoveInstancesFromVariations(selectedInstances.Select(i => i.SymbolChildId), selectedThumbnails);
->>>>>>> 09dd0633
-        }
-
-        private void CreateVariation()
-        {
-            var newVariation = VariationHandling.CreateOrUpdateSnapshotVariation();
-            if (newVariation == null)
-                return;
-
-            PoolForBlendOperations.SaveVariationsToFile();
-            CanvasElementSelection.SetSelection(newVariation);
-            ResetView();
-            TriggerThumbnailUpdate();
-            VariationThumbnail.VariationForRenaming = newVariation;
-        }
-    }
+﻿using ImGuiNET;
+using T3.Core.Operator;
+using T3.Editor.Gui.Graph;
+using T3.Editor.Gui.Interaction.Variations;
+using T3.Editor.Gui.Interaction.Variations.Model;
+using T3.Editor.Gui.Selection;
+using T3.Editor.Gui.Styling;
+using T3.Editor.UiModel;
+
+namespace T3.Editor.Gui.Windows.Variations
+{
+    internal class SnapshotCanvas : VariationBaseCanvas
+    {
+        private protected override Instance InstanceForBlendOperations => VariationHandling.ActiveInstanceForSnapshots;
+        private protected override SymbolVariationPool PoolForBlendOperations => VariationHandling.ActivePoolForSnapshots;
+
+        public virtual void DrawToolbarFunctions()
+        {
+            var s = ImGui.GetFrameHeight();
+
+            if (CustomComponents.IconButton(Icon.Plus, new Vector2(s, s)))
+            {
+                CreateVariation();
+            }
+        }
+
+        protected override string GetTitle()
+        {
+            return VariationHandling.ActiveInstanceForSnapshots != null 
+                       ? $"...for {VariationHandling.ActiveInstanceForSnapshots.Symbol.Name}" 
+                       : string.Empty;
+        }
+
+        protected override void DrawAdditionalContextMenuContent(Instance InstanceForBlendOperations)
+        {
+            var oneSelected = CanvasElementSelection.SelectedElements.Count == 1;
+            var oneOrMoreSelected = CanvasElementSelection.SelectedElements.Count > 0;
+
+            var graphWindow = GraphWindow.Focused;
+            if (graphWindow == null)
+                return;
+
+            var nodeSelection = graphWindow.GraphCanvas.NodeSelection;
+
+            if (ImGui.MenuItem("Select affected Operators",
+                               "",
+                               false,
+                               oneOrMoreSelected))
+            {
+                nodeSelection.Clear();
+
+                foreach (var element in CanvasElementSelection.SelectedElements)
+                {
+                    if (element is not Variation selectedVariation)
+                        continue;
+
+                    var parentSymbolUi = InstanceForBlendOperations.Symbol.GetSymbolUi();
+
+                    foreach (var symbolChildUi in parentSymbolUi.ChildUis.Values)
+                    {
+                        if (!selectedVariation.ParameterSetsForChildIds.ContainsKey(symbolChildUi.Id))
+                            continue;
+
+                        if (InstanceForBlendOperations.Children.TryGetValue(symbolChildUi.Id, out var instance))
+                            nodeSelection.AddSelection(symbolChildUi, instance);
+                    }
+                }
+
+                FitViewToSelectionHandling.FitViewToSelection();
+            }
+
+            if (ImGui.MenuItem("Remove selected Ops from Variations",
+                               "",
+                               false,
+                               oneOrMoreSelected))
+            {
+                var selectedInstances = nodeSelection.GetSelectedInstances().ToList();
+                var selectedThumbnails = new List<Variation>();
+                foreach (var thumbnail in CanvasElementSelection.SelectedElements)
+                {
+                    if (thumbnail is Variation v)
+                    {
+                        selectedThumbnails.Add(v);
+                    }
+                }
+
+                VariationHandling.RemoveInstancesFromVariations(selectedInstances, selectedThumbnails);
+            }
+
+            VariationHandling.RemoveInstancesFromVariations(selectedInstances.Select(i => i.SymbolChildId), selectedThumbnails);
+        }
+
+        private void CreateVariation()
+        {
+            var newVariation = VariationHandling.CreateOrUpdateSnapshotVariation();
+            if (newVariation == null)
+                return;
+
+            PoolForBlendOperations.SaveVariationsToFile();
+            CanvasElementSelection.SetSelection(newVariation);
+            ResetView();
+            TriggerThumbnailUpdate();
+            VariationThumbnail.VariationForRenaming = newVariation;
+        }
+    }
 }