--- conflicted
+++ resolved
@@ -1,655 +1,532 @@
-using ImGuiNET;
-using T3.Core.DataTypes.Vector;
-using T3.Core.Model;
-using T3.Core.Operator;
-using T3.Core.Operator.Slots;
-using T3.Core.SystemUi;
-using T3.Editor.Gui.Commands;
-using T3.Editor.Gui.Commands.Graph;
-using T3.Editor.Gui.Graph;
-using T3.Editor.Gui.Graph.Dialogs;
-using T3.Editor.Gui.Graph.Interaction;
-using T3.Editor.Gui.InputUi;
-using T3.Editor.Gui.Interaction.Variations;
-using T3.Editor.Gui.Styling;
-using T3.Editor.Gui.UiHelpers;
-using T3.Editor.Gui.Windows.Layouts;
-using T3.Editor.UiModel;
-using T3.SystemUi;
-
-namespace T3.Editor.Gui.Windows;
-
-internal class ParameterWindow : Window
-{
-    public ParameterWindow()
-    {
-        _instanceCounter++;
-        Config.Title = LayoutHandling.ParametersPrefix + _instanceCounter;
-        AllowMultipleInstances = true;
-        Config.Visible = true;
-        MenuTitle = "Open New Parameter";
-        WindowFlags = ImGuiWindowFlags.NoScrollbar | ImGuiWindowFlags.NoScrollWithMouse;
-        _parameterWindowInstances.Add(this);
-    }
-
-    public override List<Window> GetInstances()
-    {
-        return _parameterWindowInstances;
-    }
-
-    protected override void Close()
-    {
-        _parameterWindowInstances.Remove(this);
-    }
-
-
-    protected override void AddAnotherInstance()
-    {
-        // ReSharper disable once ObjectCreationAsStatement
-        new ParameterWindow(); // Required to call constructor
-    }
-    
-    protected override void DrawContent()
-    {
-        // Insert invisible spill over input to catch accidental imgui focus attempts
-        {
-            ImGui.SetNextItemWidth(2);
-            var tmpBuffer = "";
-            ImGui.PushStyleColor(ImGuiCol.FrameBg, Color.Transparent.Rgba);
-            ImGui.InputText("##imgui workaround", ref tmpBuffer, 1);
-            ImGui.PopStyleColor();
-            ImGui.SameLine();
-        }
-        
-        var graphWindow = GraphWindow.Focused;
-        if(graphWindow == null)
-            return;
-
-<<<<<<< HEAD
-        var nodeSelection = graphWindow.GraphCanvas.NodeSelection;
-        if (DrawSettingsForSelectedAnnotations(nodeSelection))
-            return;
-        
-        var instance = nodeSelection.GetSelectedInstanceWithoutComposition();
-=======
-        if (DrawSettingsForSelectedAnnotations())
-            return;
-
-        var instance = NodeSelection.GetFirstSelectedInstance();
->>>>>>> c6a5878d
-
-        var id = instance?.SymbolChildId ?? Guid.Empty;
-
-        if (id != _lastSelectedInstanceId)
-        {
-            _lastSelectedInstanceId = id;
-            _viewMode = ViewModes.Parameters;
-        }
-
-        if (instance == null)
-        {
-<<<<<<< HEAD
-            var selectedInputs = nodeSelection.GetSelectedNodes<IInputUi>().ToList();
-            if (selectedInputs.Count > 0)
-            {
-                instance = graphWindow.CompositionOp;
-=======
-            var selectedInputs = NodeSelection.GetSelectedNodes<IInputUi>().ToList();
-            if (selectedInputs.Count > 0)
-            {
-                instance = GraphWindow.GetMainComposition();
->>>>>>> c6a5878d
-                if(instance == null)
-                    return;
-                
-                var inputUi = selectedInputs.First();
-                _viewMode = ViewModes.Settings;
-                _parameterSettings.SelectInput(inputUi.Id);
-            }
-        }
-        
-        if (instance == null)
-            return;
-
-        
-        // Draw dialogs
-        OperatorHelp.EditDescriptionDialog.Draw(instance.Symbol); // TODO: This is probably not required...
-        RenameInputDialog.Draw();
-
-        if (!TryGetUiDefinitions(instance, out var symbolUi, out var symbolChildUi))
-            return;
-
-        var modified = false;
-        modified |= DrawSymbolHeader(instance, symbolChildUi, symbolUi);
-
-        if (instance.Parent == null)
-        {
-            CustomComponents.EmptyWindowMessage("Home canvas.");
-            return;
-        }
-        
-        switch (_viewMode)
-        {
-            case ViewModes.Parameters:
-                DrawParametersArea(instance, symbolChildUi, symbolUi);
-                break;
-            case ViewModes.Settings:
-<<<<<<< HEAD
-                modified |= _parameterSettings.DrawContent(symbolUi, nodeSelection);
-=======
-                modified |= _parameterSettings.DrawContent(symbolUi);
->>>>>>> c6a5878d
-                break;
-            case ViewModes.Help:
-                using (new ChildWindowScope("help",Vector2.Zero, ImGuiWindowFlags.None, Color.Transparent, 0, 0))
-                {
-                    OperatorHelp.DrawHelp(symbolUi);
-                }
-                break;
-        }
-        
-        if (modified)
-            symbolUi.FlagAsModified();
-    }
-    
-<<<<<<< HEAD
-    private bool DrawSymbolHeader(Instance op, SymbolUi.Child symbolChildUi, SymbolUi symbolUi)
-=======
-    private bool DrawSymbolHeader(Instance op, SymbolChildUi symbolChildUi, SymbolUi symbolUi)
->>>>>>> c6a5878d
-    {
-        var modified = false;
-        ImGui.PushStyleVar(ImGuiStyleVar.WindowPadding, new Vector2(5, 5));
-        ImGui.BeginChild("header", new Vector2(0, ImGui.GetFrameHeight() + 5),
-                         false,
-                         ImGuiWindowFlags.AlwaysAutoResize
-                         | ImGuiWindowFlags.NoScrollbar
-                         | ImGuiWindowFlags.NoScrollWithMouse
-                         | ImGuiWindowFlags.NoBackground
-                         | ImGuiWindowFlags.AlwaysUseWindowPadding);
-        {
-            ImGui.AlignTextToFramePadding();
-            // Namespace and symbol
-            ImGui.PushFont(Fonts.FontBold);
-
-            ImGui.TextUnformatted(op.Symbol.Name);
-            ImGui.PopFont();
-
-            ImGui.SameLine();
-            ImGui.PushStyleColor(ImGuiCol.Text, UiColors.TextDisabled.Rgba);
-            ImGui.TextUnformatted(" in ");
-            ImGui.PopStyleColor();
-
-            ImGui.SameLine();
-
-            ImGui.PushStyleColor(ImGuiCol.Text, new Color(0.5f).Rgba);
-            var namespaceForEdit = op.Symbol.Namespace ?? "";
-            ImGui.SetNextItemWidth(ImGui.GetContentRegionAvail().X - 60); // the question mark is now aligned to the right
-
-<<<<<<< HEAD
-            var symbol = op.Symbol;
-            var package = symbol.SymbolPackage;
-            if (!package.IsReadOnly)
-=======
-            ImGui.SetNextItemWidth(ImGui.GetContentRegionAvail().X - 60); // the question mark is now aligned to the right
-            if (InputWithTypeAheadSearch.Draw("##namespace", ref namespaceForEdit,
-                                              SymbolRegistry.Entries
-                                                            .Values
-                                                            .Select(i => i.Namespace)
-                                                            .Distinct()
-                                                            .OrderBy(i => i)
-                                            , outlineOnly: true))
->>>>>>> c6a5878d
-            {
-                var args = new InputWithTypeAheadSearch.Args<string>(Label: "##namespace",
-                                                                     Items: EditorSymbolPackage.AllSymbols
-                                                                                               .Select(i => i.Namespace)
-                                                                                               .Distinct()
-                                                                                               .OrderBy(i => i),
-                                                                     GetTextInfo: i => new InputWithTypeAheadSearch.Texts(i, i, null),
-                                                                     Warning: false);
-                
-                bool namespaceModified = InputWithTypeAheadSearch.Draw(args, ref namespaceForEdit,out _);
-                if (namespaceModified && ImGui.IsKeyPressed((ImGuiKey)Key.Return))
-                {
-                    if (!EditableSymbolProject.ChangeSymbolNamespace(symbol, namespaceForEdit, out var reason))
-                    {
-                        BlockingWindow.Instance.ShowMessageBox(reason, "Could not rename namespace");
-                    }
-                }
-            }
-            else
-            {
-                ImGui.Text(op.Symbol.Namespace);
-            }
-
-            ImGui.PopStyleColor();
-
-
-            // Settings Modes
-            {
-                var isSettingsMode = _viewMode == ViewModes.Settings;
-                if (_parameterSettings.DrawToggleIcon(symbolUi, ref isSettingsMode))
-                {
-                    _viewMode = isSettingsMode ? ViewModes.Settings : ViewModes.Parameters;
-                }
-                CustomComponents.TooltipForLastItem("Click to toggle parameter settings.");
-            }
-
-            // Help-Mode
-            {
-<<<<<<< HEAD
-                var isHelpMode = _viewMode == ViewModes.Help;
-                if (_help.DrawHelpIcon(symbolUi, ref isHelpMode))
-=======
-                if (_help.DrawHelpIcon(symbolUi, out var isHelpMode))
->>>>>>> c6a5878d
-                {
-                    _viewMode = isHelpMode ? ViewModes.Help : ViewModes.Parameters;
-                }
-            }
-        }
-        ImGui.EndChild();
-        ImGui.PopStyleVar();
-        return modified;
-    }
-
-<<<<<<< HEAD
-    private void DrawParametersArea(Instance instance, SymbolUi.Child symbolChildUi, SymbolUi symbolUi)
-=======
-    private void DrawParametersArea(Instance instance, SymbolChildUi symbolChildUi, SymbolUi symbolUi)
->>>>>>> c6a5878d
-    {
-        ImGui.PushStyleVar(ImGuiStyleVar.WindowPadding, new Vector2(5, 5));
-        ImGui.BeginChild("parameters", Vector2.Zero, false, ImGuiWindowFlags.AlwaysUseWindowPadding);
-
-<<<<<<< HEAD
-        DrawChildNameAndFlags(instance, symbolChildUi, symbolUi);
-
-        var selectedChildSymbolUi = instance.GetSymbolUi();
-        var compositionSymbolUi = instance.Parent.GetSymbolUi();
-
-        // Draw parameters
-        DrawParameters(instance, selectedChildSymbolUi, symbolChildUi, compositionSymbolUi, false, this );
-        FormInputs.AddVerticalSpace(15);
-
-        _help.DrawHelpSummary(symbolUi);
-=======
-        CustomComponents.HandleDragScrolling(this);
-        DrawChildNameAndFlags(instance, symbolChildUi, symbolUi);
-
-        var selectedChildSymbolUi = SymbolUiRegistry.Entries[instance.Symbol.Id];
-        var compositionSymbolUi = SymbolUiRegistry.Entries[instance.Parent.Symbol.Id];
-
-        // Draw parameters
-        DrawParameters(instance, selectedChildSymbolUi, symbolChildUi, compositionSymbolUi, false, this );
-        FormInputs.AddVerticalSpace(15);
-
-        _help.DrawHelpSummary(symbolUi);
-
-        OperatorHelp.DrawExamples(symbolUi);
-        ImGui.EndChild();
-        ImGui.PopStyleVar();
-    }
-
-    private void DrawChildNameAndFlags(Instance op, SymbolChildUi symbolChildUi, SymbolUi symbolUi)
-    {
-        var hideParameters = _help.IsActive || _parameterSettings.IsActive;
-        if (hideParameters)
-            return;
->>>>>>> c6a5878d
-
-        OperatorHelp.DrawExamples(symbolUi);
-        ImGui.EndChild();
-        ImGui.PopStyleVar();
-    }
-
-    private void DrawChildNameAndFlags(Instance op, SymbolUi.Child symbolChildUi_, SymbolUi symbolUi)
-    {
-        var hideParameters = _help.IsActive || _parameterSettings.IsActive;
-        if (hideParameters)
-            return;
-
-        var symbolChildUi = op.GetChildUi();
-        
-        // SymbolChild Name
-        if (symbolChildUi != null)
-        {
-            ImGui.SetNextItemWidth(ImGui.GetContentRegionAvail().X - 180); //we close the gap after Bypass button 
-
-            var nameForEdit = symbolChildUi.SymbolChild.Name;
-
-            ImGui.PushStyleVar(ImGuiStyleVar.FrameRounding, 5);
-            if (ImGui.InputText("##symbolChildName", ref nameForEdit, 128))
-            {
-                _symbolChildNameCommand.NewName = nameForEdit;
-                symbolChildUi.SymbolChild.Name = nameForEdit;
-            }
-
-            ImGui.PopStyleVar();
-
-            if (ImGui.IsItemActivated())
-            {
-                _symbolChildNameCommand = new ChangeSymbolChildNameCommand(symbolChildUi, op.Parent.Symbol);
-            }
-
-            if (ImGui.IsItemDeactivatedAfterEdit())
-            {
-                UndoRedoStack.Add(_symbolChildNameCommand);
-                _symbolChildNameCommand = null;
-            }
-
-            // Fake placeholder text
-            if (string.IsNullOrEmpty(nameForEdit))
-                ImGui.GetWindowDrawList().AddText(ImGui.GetItemRectMin() + new Vector2(5, 4),
-                                                  UiColors.TextMuted.Fade(0.5f),
-                                                  "Untitled instance");
-
-            ImGui.PushStyleColor(ImGuiCol.Button, UiColors.BackgroundInputField.Rgba);
-            // Disabled toggle
-            {
-                ImGui.SameLine();
-                ImGui.PushFont(Fonts.FontBold);
-                if (symbolChildUi.IsDisabled)
-                {
-                    ImGui.PushStyleColor(ImGuiCol.Button, UiColors.StatusAttention.Rgba);
-                    ImGui.PushStyleColor(ImGuiCol.Text, UiColors.Text.Rgba);
-                    if (ImGui.Button("DISABLED", new Vector2(90, 0)))
-                    {
-                        UndoRedoStack.AddAndExecute(new ChangeInstanceIsDisabledCommand(symbolChildUi, false));
-                    }
-
-                    ImGui.PopStyleColor(2);
-                }
-                else
-                {
-                    ImGui.PushStyleColor(ImGuiCol.Text, UiColors.TextMuted.Rgba);
-                    if (ImGui.Button("ENABLED", new Vector2(90, 0)))
-                    {
-                        UndoRedoStack.AddAndExecute(new ChangeInstanceIsDisabledCommand(symbolChildUi, true));
-                    }
-
-                    ImGui.PopStyleColor();
-                }
-
-                ImGui.PopFont();
-            }
-
-            // Bypass
-            {
-                ImGui.SameLine();
-                ImGui.PushFont(Fonts.FontBold);
-                if (symbolChildUi.SymbolChild.IsBypassed)
-                {
-                    ImGui.PushStyleColor(ImGuiCol.Button, UiColors.StatusAttention.Rgba);
-                    ImGui.PushStyleColor(ImGuiCol.Text, UiColors.Text.Rgba);
-
-                    // TODO: check if bypassable
-                    if (ImGui.Button("BYPASSED", new Vector2(90, 0)))
-                    {
-                        UndoRedoStack.AddAndExecute(new ChangeInstanceBypassedCommand(symbolChildUi.SymbolChild, false));
-                    }
-
-                    ImGui.PopStyleColor(2);
-                }
-                else
-                {
-                    ImGui.PushStyleColor(ImGuiCol.Text, UiColors.TextMuted.Rgba);
-                    if (ImGui.Button("BYPASS", new Vector2(90, 0)))
-                    {
-                        UndoRedoStack.AddAndExecute(new ChangeInstanceBypassedCommand(symbolChildUi.SymbolChild, true));
-                    }
-
-                    ImGui.PopStyleColor();
-                }
-
-                ImGui.PopFont();
-            }
-            ImGui.PopStyleColor();
-        }
-
-        FormInputs.AddVerticalSpace(5);
-    }
-
-    /// <summary>
-    /// Draw all parameters of the selected instance.
-    /// The actual implementation is done in <see cref="InputValueUi{T}.DrawParameterEdit"/>  
-    /// </summary>
-<<<<<<< HEAD
-    public static void DrawParameters(Instance instance, SymbolUi symbolUi, SymbolUi.Child symbolChildUi,
-=======
-    public static void DrawParameters(Instance instance, SymbolUi symbolUi, SymbolChildUi symbolChildUi,
->>>>>>> c6a5878d
-                                      SymbolUi compositionSymbolUi, bool hideNonEssentials, ParameterWindow parameterWindow = null)
-    {
-        var groupState = GroupState.None;
-
-        ImGui.PushStyleColor(ImGuiCol.FrameBg, UiColors.BackgroundButton.Rgba);
-        ImGui.PushStyleColor(ImGuiCol.FrameBgHovered, UiColors.BackgroundHover.Rgba);
-        foreach (var inputSlot in instance.Inputs)
-        {
-            if (!symbolUi.InputUis.TryGetValue(inputSlot.Id, out IInputUi inputUi))
-            {
-                Log.Warning("Trying to access an non existing input, probably the op instance is not the actual one.");
-                continue;
-            }
-
-            InsertGroupsAndPadding(inputUi, ref groupState);
-
-            var skipIfDefault = groupState == GroupState.InsideClosed;
-
-            // Draw the actual parameter line implemented
-            // in the generic InputValueUi<T>.DrawParameterEdit() method
-            
-            ImGui.PushID(inputSlot.Id.GetHashCode());
-            var editState = inputUi.DrawParameterEdit(inputSlot, compositionSymbolUi, symbolChildUi, hideNonEssentials: hideNonEssentials, skipIfDefault);
-            ImGui.PopID();
-            // ... and handle the edit state
-            if (editState.HasFlag(InputEditStateFlags.Started))
-            {
-                _inputSlotForActiveCommand = inputSlot;
-                _inputValueCommandInFlight =
-                    new ChangeInputValueCommand(instance.Parent.Symbol, instance.SymbolChildId, inputSlot.Input, inputSlot.Input.Value);
-            }
-
-            if (editState.HasFlag(InputEditStateFlags.Modified))
-            {
-                if (_inputValueCommandInFlight == null || _inputSlotForActiveCommand != inputSlot)
-                {
-                    _inputValueCommandInFlight =
-                        new ChangeInputValueCommand(instance.Parent.Symbol, instance.SymbolChildId, inputSlot.Input, inputSlot.Input.Value);
-                    _inputSlotForActiveCommand = inputSlot;
-                }
-
-                _inputValueCommandInFlight.AssignNewValue(inputSlot.Input.Value);
-                inputSlot.DirtyFlag.Invalidate();
-            }
-
-            if (editState.HasFlag(InputEditStateFlags.Finished))
-            {
-                if (_inputValueCommandInFlight != null && _inputSlotForActiveCommand == inputSlot)
-                {
-                    UndoRedoStack.Add(_inputValueCommandInFlight);
-                }
-
-                _inputValueCommandInFlight = null;
-            }
-
-            if (editState == InputEditStateFlags.ShowOptions && parameterWindow != null)
-            {
-                parameterWindow._viewMode = ViewModes.Settings;
-                parameterWindow._parameterSettings.SelectedInputId = inputUi.Id;
-                //NodeSelection.SetSelection(inputUi);
-            }
-<<<<<<< HEAD
-
-            ImGui.PopID();
-=======
->>>>>>> c6a5878d
-        }
-
-        ImGui.PopStyleColor(2);
-
-        if (groupState == GroupState.InsideOpened)
-            FormInputs.EndGroup();
-    }
-
-    private static void InsertGroupsAndPadding(IInputUi inputUi, ref GroupState groupState)
-    {
-        // Layouts padding and groups
-        if (inputUi.AddPadding)
-            FormInputs.AddVerticalSpace(2);
-
-        if (string.IsNullOrEmpty(inputUi.GroupTitle))
-            return;
-
-        if (groupState == GroupState.InsideOpened)
-            FormInputs.EndGroup();
-
-        if (inputUi.GroupTitle.EndsWith("..."))
-        {
-            var isOpen = FormInputs.BeginGroup(inputUi.GroupTitle);
-            groupState = isOpen ? GroupState.InsideOpened : GroupState.InsideClosed;
-        }
-        else
-        {
-            groupState = GroupState.None;
-            FormInputs.AddVerticalSpace(5);
-            ImGui.PushFont(Fonts.FontSmall);
-            ImGui.PushStyleColor(ImGuiCol.Text, UiColors.TextMuted.Rgba);
-            ImGui.SetCursorPosX(4);
-            ImGui.TextUnformatted(inputUi.GroupTitle.ToUpperInvariant());
-            ImGui.PopStyleColor();
-            ImGui.PopFont();
-            FormInputs.AddVerticalSpace(2);
-        }
-    }
-
-<<<<<<< HEAD
-    private static bool TryGetUiDefinitions(Instance instance, out SymbolUi symbolUi, out SymbolUi.Child symbolChildUi)
-    {
-        symbolUi = instance.GetSymbolUi();
-        
-=======
-    private static bool TryGetUiDefinitions(Instance instance, out SymbolUi symbolUi, out SymbolChildUi symbolChildUi)
-    {
-        if (!SymbolUiRegistry.Entries.TryGetValue(instance.Symbol.Id, out symbolUi))
-        {
-            symbolChildUi = null;
-            Log.Warning("Can't find UI definition for symbol " + instance.SymbolChildId);
-            return false;
-        }
-
->>>>>>> c6a5878d
-        symbolChildUi = null;
-        if (instance.Parent == null)
-            return true;
-
-<<<<<<< HEAD
-        var parentUi = instance.Parent.GetSymbolUi();
-        symbolChildUi = parentUi.ChildUis[instance.SymbolChildId];
-=======
-        var parentUi = SymbolUiRegistry.Entries[instance.Parent.Symbol.Id];
-        symbolChildUi = parentUi.ChildUis.SingleOrDefault(childUi => childUi.Id == instance.SymbolChildId);
->>>>>>> c6a5878d
-        if (symbolChildUi != null)
-            return true;
-
-        Log.Warning("Can't find UI definition for symbol " + instance.SymbolChildId);
-        return false;
-    }
-    
-    // TODO: Refactor this into a separate class
-<<<<<<< HEAD
-    private static bool DrawSettingsForSelectedAnnotations(NodeSelection nodeSelection)
-    {
-        var somethingVisible = false;
-        // Draw Annotation settings
-        foreach (var annotation in nodeSelection.GetSelectedNodes<Annotation>())
-=======
-    private static bool DrawSettingsForSelectedAnnotations()
-    {
-        var somethingVisible = false;
-        // Draw Annotation settings
-        foreach (var annotation in NodeSelection.GetSelectedNodes<Annotation>())
->>>>>>> c6a5878d
-        {
-            ImGui.PushID(annotation.Id.GetHashCode());
-            ImGui.PushFont(Fonts.FontLarge);
-            ImGui.TextUnformatted("Annotation settings" + annotation.Title);
-            ImGui.PopFont();
-
-            ImGui.ColorEdit4("color", ref annotation.Color.Rgba);
-            ImGui.PopID();
-            somethingVisible = true;
-        }
-
-        return somethingVisible;
-<<<<<<< HEAD
-=======
-    }
-    
-    private enum GroupState
-    {
-        None,
-        InsideClosed,
-        InsideOpened,
-    }
-
-    private enum ViewModes
-    {
-        Parameters,
-        Settings,
-        Help,
->>>>>>> c6a5878d
-    }
-    
-    private enum GroupState
-    {
-        None,
-        InsideClosed,
-        InsideOpened,
-    }
-
-    private enum ViewModes
-    {
-        Parameters,
-        Settings,
-        Help,
-    }
-
-    private static readonly List<Icon> _modeIcons = new()
-                                                        {
-                                                            Icon.List,
-                                                            Icon.Settings2,
-                                                            Icon.HelpOutline
-                                                        };
-
-    private ViewModes _viewMode = ViewModes.Parameters;
-
-    private static readonly List<Icon> _modeIcons = new()
-                                                        {
-                                                            Icon.List,
-                                                            Icon.Settings2,
-                                                            Icon.HelpOutline
-                                                        };
-
-    private ViewModes _viewMode = ViewModes.Parameters;
-
-    public static bool IsAnyInstanceVisible()
-    {
-        return WindowManager.IsAnyInstanceVisible<ParameterWindow>();
-    }
-
-    private static readonly List<Window> _parameterWindowInstances = new();
-    private ChangeSymbolChildNameCommand _symbolChildNameCommand;
-    private static ChangeInputValueCommand _inputValueCommandInFlight;
-    private static IInputSlot _inputSlotForActiveCommand;
-    private static int _instanceCounter;
-    private Guid _lastSelectedInstanceId;
-
-
-    private readonly OperatorHelp _help = new();
-    private readonly ParameterSettings _parameterSettings = new();
-    public static readonly RenameInputDialog RenameInputDialog = new();
+using ImGuiNET;
+using T3.Core.DataTypes.Vector;
+using T3.Core.Model;
+using T3.Core.Operator;
+using T3.Core.Operator.Slots;
+using T3.Core.SystemUi;
+using T3.Editor.Gui.Commands;
+using T3.Editor.Gui.Commands.Graph;
+using T3.Editor.Gui.Graph;
+using T3.Editor.Gui.Graph.Dialogs;
+using T3.Editor.Gui.Graph.Interaction;
+using T3.Editor.Gui.InputUi;
+using T3.Editor.Gui.Interaction.Variations;
+using T3.Editor.Gui.Styling;
+using T3.Editor.Gui.UiHelpers;
+using T3.Editor.Gui.Windows.Layouts;
+using T3.Editor.UiModel;
+using T3.SystemUi;
+
+namespace T3.Editor.Gui.Windows;
+
+internal class ParameterWindow : Window
+{
+    public ParameterWindow()
+    {
+        _instanceCounter++;
+        Config.Title = LayoutHandling.ParametersPrefix + _instanceCounter;
+        AllowMultipleInstances = true;
+        Config.Visible = true;
+        MenuTitle = "Open New Parameter";
+        WindowFlags = ImGuiWindowFlags.NoScrollbar | ImGuiWindowFlags.NoScrollWithMouse;
+        _parameterWindowInstances.Add(this);
+    }
+
+    public override List<Window> GetInstances()
+    {
+        return _parameterWindowInstances;
+    }
+
+    protected override void Close()
+    {
+        _parameterWindowInstances.Remove(this);
+    }
+
+
+    protected override void AddAnotherInstance()
+    {
+        // ReSharper disable once ObjectCreationAsStatement
+        new ParameterWindow(); // Required to call constructor
+    }
+    
+    protected override void DrawContent()
+    {
+        // Insert invisible spill over input to catch accidental imgui focus attempts
+        {
+            ImGui.SetNextItemWidth(2);
+            var tmpBuffer = "";
+            ImGui.PushStyleColor(ImGuiCol.FrameBg, Color.Transparent.Rgba);
+            ImGui.InputText("##imgui workaround", ref tmpBuffer, 1);
+            ImGui.PopStyleColor();
+            ImGui.SameLine();
+        }
+        
+        var graphWindow = GraphWindow.Focused;
+        if(graphWindow == null)
+            return;
+
+        var nodeSelection = graphWindow.GraphCanvas.NodeSelection;
+        if (DrawSettingsForSelectedAnnotations(nodeSelection))
+            return;
+        
+        var instance = nodeSelection.GetSelectedInstanceWithoutComposition();
+
+        var id = instance?.SymbolChildId ?? Guid.Empty;
+
+        if (id != _lastSelectedInstanceId)
+        {
+            _lastSelectedInstanceId = id;
+            _viewMode = ViewModes.Parameters;
+        }
+
+        if (instance == null)
+        {
+            var selectedInputs = nodeSelection.GetSelectedNodes<IInputUi>().ToList();
+            if (selectedInputs.Count > 0)
+            {
+                instance = graphWindow.CompositionOp;
+                if(instance == null)
+                    return;
+                
+                var inputUi = selectedInputs.First();
+                _viewMode = ViewModes.Settings;
+                _parameterSettings.SelectInput(inputUi.Id);
+            }
+        }
+        
+        if (instance == null)
+            return;
+
+        
+        // Draw dialogs
+        OperatorHelp.EditDescriptionDialog.Draw(instance.Symbol); // TODO: This is probably not required...
+        RenameInputDialog.Draw();
+
+        if (!TryGetUiDefinitions(instance, out var symbolUi, out var symbolChildUi))
+            return;
+
+        var modified = false;
+        modified |= DrawSymbolHeader(instance, symbolChildUi, symbolUi);
+
+        if (instance.Parent == null)
+        {
+            CustomComponents.EmptyWindowMessage("Home canvas.");
+            return;
+        }
+        
+        switch (_viewMode)
+        {
+            case ViewModes.Parameters:
+                DrawParametersArea(instance, symbolChildUi, symbolUi);
+                break;
+            case ViewModes.Settings:
+                modified |= _parameterSettings.DrawContent(symbolUi, nodeSelection);
+                break;
+            case ViewModes.Help:
+                using (new ChildWindowScope("help",Vector2.Zero, ImGuiWindowFlags.None, Color.Transparent, 0, 0))
+                {
+                    OperatorHelp.DrawHelp(symbolUi);
+                }
+                break;
+        }
+        
+        if (modified)
+            symbolUi.FlagAsModified();
+    }
+    
+    private bool DrawSymbolHeader(Instance op, SymbolUi.Child symbolChildUi, SymbolUi symbolUi)
+    {
+        var modified = false;
+        ImGui.PushStyleVar(ImGuiStyleVar.WindowPadding, new Vector2(5, 5));
+        ImGui.BeginChild("header", new Vector2(0, ImGui.GetFrameHeight() + 5),
+                         false,
+                         ImGuiWindowFlags.AlwaysAutoResize
+                         | ImGuiWindowFlags.NoScrollbar
+                         | ImGuiWindowFlags.NoScrollWithMouse
+                         | ImGuiWindowFlags.NoBackground
+                         | ImGuiWindowFlags.AlwaysUseWindowPadding);
+        {
+            ImGui.AlignTextToFramePadding();
+            // Namespace and symbol
+            ImGui.PushFont(Fonts.FontBold);
+
+            ImGui.TextUnformatted(op.Symbol.Name);
+            ImGui.PopFont();
+
+            ImGui.SameLine();
+            ImGui.PushStyleColor(ImGuiCol.Text, UiColors.TextDisabled.Rgba);
+            ImGui.TextUnformatted(" in ");
+            ImGui.PopStyleColor();
+
+            ImGui.SameLine();
+
+            ImGui.PushStyleColor(ImGuiCol.Text, new Color(0.5f).Rgba);
+            var namespaceForEdit = op.Symbol.Namespace ?? "";
+            ImGui.SetNextItemWidth(ImGui.GetContentRegionAvail().X - 60); // the question mark is now aligned to the right
+
+            var symbol = op.Symbol;
+            var package = symbol.SymbolPackage;
+            if (!package.IsReadOnly)
+            {
+                var args = new InputWithTypeAheadSearch.Args<string>(Label: "##namespace",
+                                                                     Items: EditorSymbolPackage.AllSymbols
+                                                                                               .Select(i => i.Namespace)
+                                                                                               .Distinct()
+                                                                                               .OrderBy(i => i),
+                                                                     GetTextInfo: i => new InputWithTypeAheadSearch.Texts(i, i, null),
+                                                                     Warning: false);
+                
+                bool namespaceModified = InputWithTypeAheadSearch.Draw(args, ref namespaceForEdit,out _);
+                if (namespaceModified && ImGui.IsKeyPressed((ImGuiKey)Key.Return))
+                {
+                    if (!EditableSymbolProject.ChangeSymbolNamespace(symbol, namespaceForEdit, out var reason))
+                    {
+                        BlockingWindow.Instance.ShowMessageBox(reason, "Could not rename namespace");
+                    }
+                }
+            }
+            else
+            {
+                ImGui.Text(op.Symbol.Namespace);
+            }
+
+            ImGui.PopStyleColor();
+
+
+            // Settings Modes
+            {
+                var isSettingsMode = _viewMode == ViewModes.Settings;
+                if (_parameterSettings.DrawToggleIcon(symbolUi, ref isSettingsMode))
+                {
+                    _viewMode = isSettingsMode ? ViewModes.Settings : ViewModes.Parameters;
+                }
+                CustomComponents.TooltipForLastItem("Click to toggle parameter settings.");
+            }
+
+            // Help-Mode
+            {
+                var isHelpMode = _viewMode == ViewModes.Help;
+                if (_help.DrawHelpIcon(symbolUi, ref isHelpMode))
+                {
+                    _viewMode = isHelpMode ? ViewModes.Help : ViewModes.Parameters;
+                }
+            }
+        }
+        ImGui.EndChild();
+        ImGui.PopStyleVar();
+        return modified;
+    }
+
+    private void DrawParametersArea(Instance instance, SymbolUi.Child symbolChildUi, SymbolUi symbolUi)
+    {
+        ImGui.PushStyleVar(ImGuiStyleVar.WindowPadding, new Vector2(5, 5));
+        ImGui.BeginChild("parameters", Vector2.Zero, false, ImGuiWindowFlags.AlwaysUseWindowPadding);
+
+        DrawChildNameAndFlags(instance, symbolChildUi, symbolUi);
+
+        var selectedChildSymbolUi = instance.GetSymbolUi();
+        var compositionSymbolUi = instance.Parent.GetSymbolUi();
+
+        // Draw parameters
+        DrawParameters(instance, selectedChildSymbolUi, symbolChildUi, compositionSymbolUi, false, this );
+        FormInputs.AddVerticalSpace(15);
+
+        _help.DrawHelpSummary(symbolUi);
+
+        OperatorHelp.DrawExamples(symbolUi);
+        ImGui.EndChild();
+        ImGui.PopStyleVar();
+    }
+
+    private void DrawChildNameAndFlags(Instance op, SymbolUi.Child symbolChildUi_, SymbolUi symbolUi)
+    {
+        var hideParameters = _help.IsActive || _parameterSettings.IsActive;
+        if (hideParameters)
+            return;
+
+        var symbolChildUi = op.GetChildUi();
+        
+        // SymbolChild Name
+        if (symbolChildUi != null)
+        {
+            ImGui.SetNextItemWidth(ImGui.GetContentRegionAvail().X - 180); //we close the gap after Bypass button 
+
+            var nameForEdit = symbolChildUi.SymbolChild.Name;
+
+            ImGui.PushStyleVar(ImGuiStyleVar.FrameRounding, 5);
+            if (ImGui.InputText("##symbolChildName", ref nameForEdit, 128))
+            {
+                _symbolChildNameCommand.NewName = nameForEdit;
+                symbolChildUi.SymbolChild.Name = nameForEdit;
+            }
+
+            ImGui.PopStyleVar();
+
+            if (ImGui.IsItemActivated())
+            {
+                _symbolChildNameCommand = new ChangeSymbolChildNameCommand(symbolChildUi, op.Parent.Symbol);
+            }
+
+            if (ImGui.IsItemDeactivatedAfterEdit())
+            {
+                UndoRedoStack.Add(_symbolChildNameCommand);
+                _symbolChildNameCommand = null;
+            }
+
+            // Fake placeholder text
+            if (string.IsNullOrEmpty(nameForEdit))
+                ImGui.GetWindowDrawList().AddText(ImGui.GetItemRectMin() + new Vector2(5, 4),
+                                                  UiColors.TextMuted.Fade(0.5f),
+                                                  "Untitled instance");
+
+            ImGui.PushStyleColor(ImGuiCol.Button, UiColors.BackgroundInputField.Rgba);
+            // Disabled toggle
+            {
+                ImGui.SameLine();
+                ImGui.PushFont(Fonts.FontBold);
+                if (symbolChildUi.IsDisabled)
+                {
+                    ImGui.PushStyleColor(ImGuiCol.Button, UiColors.StatusAttention.Rgba);
+                    ImGui.PushStyleColor(ImGuiCol.Text, UiColors.Text.Rgba);
+                    if (ImGui.Button("DISABLED", new Vector2(90, 0)))
+                    {
+                        UndoRedoStack.AddAndExecute(new ChangeInstanceIsDisabledCommand(symbolChildUi, false));
+                    }
+
+                    ImGui.PopStyleColor(2);
+                }
+                else
+                {
+                    ImGui.PushStyleColor(ImGuiCol.Text, UiColors.TextMuted.Rgba);
+                    if (ImGui.Button("ENABLED", new Vector2(90, 0)))
+                    {
+                        UndoRedoStack.AddAndExecute(new ChangeInstanceIsDisabledCommand(symbolChildUi, true));
+                    }
+
+                    ImGui.PopStyleColor();
+                }
+
+                ImGui.PopFont();
+            }
+
+            // Bypass
+            {
+                ImGui.SameLine();
+                ImGui.PushFont(Fonts.FontBold);
+                if (symbolChildUi.SymbolChild.IsBypassed)
+                {
+                    ImGui.PushStyleColor(ImGuiCol.Button, UiColors.StatusAttention.Rgba);
+                    ImGui.PushStyleColor(ImGuiCol.Text, UiColors.Text.Rgba);
+
+                    // TODO: check if bypassable
+                    if (ImGui.Button("BYPASSED", new Vector2(90, 0)))
+                    {
+                        UndoRedoStack.AddAndExecute(new ChangeInstanceBypassedCommand(symbolChildUi.SymbolChild, false));
+                    }
+
+                    ImGui.PopStyleColor(2);
+                }
+                else
+                {
+                    ImGui.PushStyleColor(ImGuiCol.Text, UiColors.TextMuted.Rgba);
+                    if (ImGui.Button("BYPASS", new Vector2(90, 0)))
+                    {
+                        UndoRedoStack.AddAndExecute(new ChangeInstanceBypassedCommand(symbolChildUi.SymbolChild, true));
+                    }
+
+                    ImGui.PopStyleColor();
+                }
+
+                ImGui.PopFont();
+            }
+            ImGui.PopStyleColor();
+        }
+
+        FormInputs.AddVerticalSpace(5);
+    }
+
+    /// <summary>
+    /// Draw all parameters of the selected instance.
+    /// The actual implementation is done in <see cref="InputValueUi{T}.DrawParameterEdit"/>  
+    /// </summary>
+    public static void DrawParameters(Instance instance, SymbolUi symbolUi, SymbolUi.Child symbolChildUi,
+                                      SymbolUi compositionSymbolUi, bool hideNonEssentials, ParameterWindow parameterWindow = null)
+    {
+        var groupState = GroupState.None;
+
+        ImGui.PushStyleColor(ImGuiCol.FrameBg, UiColors.BackgroundButton.Rgba);
+        ImGui.PushStyleColor(ImGuiCol.FrameBgHovered, UiColors.BackgroundHover.Rgba);
+        foreach (var inputSlot in instance.Inputs)
+        {
+            if (!symbolUi.InputUis.TryGetValue(inputSlot.Id, out IInputUi inputUi))
+            {
+                Log.Warning("Trying to access an non existing input, probably the op instance is not the actual one.");
+                continue;
+            }
+
+            InsertGroupsAndPadding(inputUi, ref groupState);
+
+            ImGui.PushID(inputSlot.Id.GetHashCode());
+            var skipIfDefault = groupState == GroupState.InsideClosed;
+
+            // Draw the actual parameter line implemented
+            // in the generic InputValueUi<T>.DrawParameterEdit() method
+            
+            ImGui.PushID(inputSlot.Id.GetHashCode());
+            var editState = inputUi.DrawParameterEdit(inputSlot, compositionSymbolUi, symbolChildUi, hideNonEssentials: hideNonEssentials, skipIfDefault);
+            ImGui.PopID();
+            // ... and handle the edit state
+            if (editState.HasFlag(InputEditStateFlags.Started))
+            {
+                _inputSlotForActiveCommand = inputSlot;
+                _inputValueCommandInFlight =
+                    new ChangeInputValueCommand(instance.Parent.Symbol, instance.SymbolChildId, inputSlot.Input, inputSlot.Input.Value);
+            }
+
+            if (editState.HasFlag(InputEditStateFlags.Modified))
+            {
+                if (_inputValueCommandInFlight == null || _inputSlotForActiveCommand != inputSlot)
+                {
+                    _inputValueCommandInFlight =
+                        new ChangeInputValueCommand(instance.Parent.Symbol, instance.SymbolChildId, inputSlot.Input, inputSlot.Input.Value);
+                    _inputSlotForActiveCommand = inputSlot;
+                }
+
+                _inputValueCommandInFlight.AssignNewValue(inputSlot.Input.Value);
+                inputSlot.DirtyFlag.Invalidate();
+            }
+
+            if (editState.HasFlag(InputEditStateFlags.Finished))
+            {
+                if (_inputValueCommandInFlight != null && _inputSlotForActiveCommand == inputSlot)
+                {
+                    UndoRedoStack.Add(_inputValueCommandInFlight);
+                }
+
+                _inputValueCommandInFlight = null;
+            }
+
+            if (editState == InputEditStateFlags.ShowOptions && parameterWindow != null)
+            {
+                parameterWindow._viewMode = ViewModes.Settings;
+                parameterWindow._parameterSettings.SelectedInputId = inputUi.Id;
+                //NodeSelection.SetSelection(inputUi);
+            }
+
+            ImGui.PopID();
+        }
+
+        ImGui.PopStyleColor(2);
+
+        if (groupState == GroupState.InsideOpened)
+            FormInputs.EndGroup();
+    }
+
+    private static void InsertGroupsAndPadding(IInputUi inputUi, ref GroupState groupState)
+    {
+        // Layouts padding and groups
+        if (inputUi.AddPadding)
+            FormInputs.AddVerticalSpace(2);
+
+        if (string.IsNullOrEmpty(inputUi.GroupTitle))
+            return;
+
+        if (groupState == GroupState.InsideOpened)
+            FormInputs.EndGroup();
+
+        if (inputUi.GroupTitle.EndsWith("..."))
+        {
+            var isOpen = FormInputs.BeginGroup(inputUi.GroupTitle);
+            groupState = isOpen ? GroupState.InsideOpened : GroupState.InsideClosed;
+        }
+        else
+        {
+            groupState = GroupState.None;
+            FormInputs.AddVerticalSpace(5);
+            ImGui.PushFont(Fonts.FontSmall);
+            ImGui.PushStyleColor(ImGuiCol.Text, UiColors.TextMuted.Rgba);
+            ImGui.SetCursorPosX(4);
+            ImGui.TextUnformatted(inputUi.GroupTitle.ToUpperInvariant());
+            ImGui.PopStyleColor();
+            ImGui.PopFont();
+            FormInputs.AddVerticalSpace(2);
+        }
+    }
+
+    private static bool TryGetUiDefinitions(Instance instance, out SymbolUi symbolUi, out SymbolUi.Child symbolChildUi)
+    {
+        symbolUi = instance.GetSymbolUi();
+        
+        symbolChildUi = null;
+        if (instance.Parent == null)
+            return true;
+
+        var parentUi = instance.Parent.GetSymbolUi();
+        symbolChildUi = parentUi.ChildUis[instance.SymbolChildId];
+        if (symbolChildUi != null)
+            return true;
+
+        Log.Warning("Can't find UI definition for symbol " + instance.SymbolChildId);
+        return false;
+    }
+    
+    // TODO: Refactor this into a separate class
+    private static bool DrawSettingsForSelectedAnnotations(NodeSelection nodeSelection)
+    {
+        var somethingVisible = false;
+        // Draw Annotation settings
+        foreach (var annotation in nodeSelection.GetSelectedNodes<Annotation>())
+        {
+            ImGui.PushID(annotation.Id.GetHashCode());
+            ImGui.PushFont(Fonts.FontLarge);
+            ImGui.TextUnformatted("Annotation settings" + annotation.Title);
+            ImGui.PopFont();
+
+            ImGui.ColorEdit4("color", ref annotation.Color.Rgba);
+            ImGui.PopID();
+            somethingVisible = true;
+        }
+
+        return somethingVisible;
+    }
+    
+    private enum GroupState
+    {
+        None,
+        InsideClosed,
+        InsideOpened,
+    }
+
+    private enum ViewModes
+    {
+        Parameters,
+        Settings,
+        Help,
+    }
+
+    private static readonly List<Icon> _modeIcons = new()
+                                                        {
+                                                            Icon.List,
+                                                            Icon.Settings2,
+                                                            Icon.HelpOutline
+                                                        };
+
+    private ViewModes _viewMode = ViewModes.Parameters;
+
+    public static bool IsAnyInstanceVisible()
+    {
+        return WindowManager.IsAnyInstanceVisible<ParameterWindow>();
+    }
+
+    private static readonly List<Window> _parameterWindowInstances = new();
+    private ChangeSymbolChildNameCommand _symbolChildNameCommand;
+    private static ChangeInputValueCommand _inputValueCommandInFlight;
+    private static IInputSlot _inputSlotForActiveCommand;
+    private static int _instanceCounter;
+    private Guid _lastSelectedInstanceId;
+
+
+    private readonly OperatorHelp _help = new();
+    private readonly ParameterSettings _parameterSettings = new();
+    public static readonly RenameInputDialog RenameInputDialog = new();
 }