﻿using ImGuiNET;
using Operators.Utils;
using T3.Core.IO;
using T3.Editor.Gui.Interaction;
using T3.Editor.Gui.Interaction.Midi;
using T3.Editor.Gui.Styling;
using T3.Editor.Gui.UiHelpers;

namespace T3.Editor.Gui.Windows
{
    public class SettingsWindow : Window
    {
        public SettingsWindow()
        {
            Config.Title = "Settings";
        }

        private enum Categories
        {
            Interface,
            Theme,
            Project,
            Midi,
            OSC,
            SpaceMouse,
            Keyboard,
            Profiling,
        }

        private Categories _activeCategory;

        protected override void DrawContent()
        {
            var changed = false;

            ImGui.BeginChild("categories", new Vector2(120 * T3Ui.UiScaleFactor, -1), true, ImGuiWindowFlags.NoScrollbar);
            {
                ImGui.PushStyleVar(ImGuiStyleVar.ButtonTextAlign, new Vector2(0, 0.5f));
                FormInputs.AddSegmentedButtonWithLabel(ref _activeCategory, "", 110 * T3Ui.UiScaleFactor);
                ImGui.PopStyleVar();
            }
            ImGui.EndChild();

            ImGui.SameLine();
            ImGui.PushStyleVar(ImGuiStyleVar.WindowPadding, new Vector2(20, 5));
            ImGui.BeginChild("content", new Vector2(0, 0), true);
            {
                FormInputs.SetIndentToParameters();
                switch (_activeCategory)
                {
                    case Categories.Interface:
                        FormInputs.SetIndentToLeft();

                        FormInputs.AddSectionHeader("User Interface");
                        FormInputs.AddVerticalSpace();
                        changed |= FormInputs.AddCheckBox("Editing values with mousewheel needs CTRL key",
                                                          ref UserSettings.Config.MouseWheelEditsNeedCtrlKey,
                                                          "In parameter window you can edit numeric values by using the mouse wheel. This setting will prevent accidental modifications while scrolling because by using ctrl key for activation.",
                                                          UserSettings.Defaults.MouseWheelEditsNeedCtrlKey);

                        changed |= FormInputs.AddCheckBox("Mousewheel adjust flight speed",
                                                          ref UserSettings.Config.AdjustCameraSpeedWithMouseWheel,
                                                          "If enabled, scrolling the mouse wheel while holding left of right mouse button will control navigation speed with WASD keys. This is similar to Unity and Unreal",
                                                          UserSettings.Defaults.AdjustCameraSpeedWithMouseWheel);

                        changed |= FormInputs.AddCheckBox("Use arc connections",
                                                          ref UserSettings.Config.UseArcConnections,
                                                          "Affects the shape of the connections between your operators",
                                                          UserSettings.Defaults.UseArcConnections);

                        changed |= FormInputs.AddCheckBox("Drag snapped nodes",
                                                          ref UserSettings.Config.SmartGroupDragging,
                                                          "An experimental features that will drag neighbouring snapped operators",
                                                          UserSettings.Defaults.SmartGroupDragging);
<<<<<<< HEAD
                                                          
						changed |= FormInputs.AddCheckBox("Balance soundtrack visualizer",
                                                          ref UserSettings.Config.ExpandSpectrumVisualizerVertically,
                                                          "If true, changes the visualized pitch's logarithmic scale from base 'e' to base 10.\nLower frequencies will become more visible, making the frequency spectrum\n appear more \"balanced\"",
                                                          UserSettings.Defaults.ExpandSpectrumVisualizerVertically);
=======

                        changed |= FormInputs.AddCheckBox("Mirror UI on second view",
                                                          ref UserSettings.Config.MirrorUiOnSecondView,
                                                          "On Windows mirroring displays can be extremely slow. This settings is will copy the UI to the second view instead of mirroring it.",
                                                          UserSettings.Defaults.MirrorUiOnSecondView);
                        
>>>>>>> c6a5878d
                        FormInputs.AddVerticalSpace();
                        FormInputs.SetIndentToParameters();
                        changed |= FormInputs.AddFloat("UI Scale",
                                                       ref UserSettings.Config.UiScaleFactor,
                                                       0.1f, 5f, 0.01f, true,
                                                       "The global scale of all rendered UI in the application",
                                                       UserSettings.Defaults.UiScaleFactor);

                        changed |= FormInputs.AddFloat("Scroll smoothing",
                                                       ref UserSettings.Config.ScrollSmoothing,
                                                       0.0f, 0.2f, 0.01f, true,
                                                       null,
                                                       UserSettings.Defaults.ScrollSmoothing);

                        changed |= FormInputs.AddFloat("Snap strength",
                                                       ref UserSettings.Config.SnapStrength,
                                                       0.0f, 0.2f, 0.01f, true,
                                                       "Controls the distance until items such as keyframes snap in the timeline",
                                                       UserSettings.Defaults.SnapStrength);

                        changed |= FormInputs.AddFloat("Click threshold",
                                                       ref UserSettings.Config.ClickThreshold,
                                                       0.0f, 10f, 0.1f, true,
                                                       "The threshold in pixels until a click becomes a drag. Adjusting this might be useful for stylus input",
                                                       UserSettings.Defaults.ClickThreshold);

                        changed |= FormInputs.AddFloat("Timeline marks density",
                                                       ref UserSettings.Config.TimeRasterDensity,
                                                       0.0f, 10f, 0.01f, true,
                                                       "Density/opacity of the marks (time or beat) at the bottom of the timeline",
                                                       UserSettings.Defaults.TimeRasterDensity);

                        changed |= FormInputs.AddFloat("Gizmo size",
                                                       ref UserSettings.Config.GizmoSize,
                                                       0.0f, 10f, 0.01f, true);

                        changed |= FormInputs.AddEnumDropdown(ref UserSettings.Config.FrameStepAmount,
                                                              "Frame step amount",
                                                              "Controls the next rounding and step amount when jumping between frames.\nDefault shortcut is Shift+Cursor Left/Right");

                        changed |= FormInputs.AddEnumDropdown(ref UserSettings.Config.ValueEditMethod,
                                                              "Value input method",
                                                              "The control that pops up when dragging on a number value"
                                                             );
                        
                        


                        FormInputs.SetIndentToLeft();
                        FormInputs.AddVerticalSpace();
                        FormInputs.AddSectionHeader("Previews");
                        FormInputs.AddVerticalSpace();
                        changed |= FormInputs.AddCheckBox("Show Graph thumbnails",
                                                          ref UserSettings.Config.ShowThumbnails, null,
                                                          UserSettings.Defaults.ShowThumbnails);

                        changed |= FormInputs.AddCheckBox("Show nodes thumbnails when hovering",
                                                          ref UserSettings.Config.EditorHoverPreview, null,
                                                          UserSettings.Defaults.EditorHoverPreview);

                        FormInputs.AddVerticalSpace();
                        FormInputs.AddSectionHeader("Advanced");
                        FormInputs.AddVerticalSpace();
                        changed |= FormInputs.AddCheckBox("Middle mouse button zooms canvas",
                                                          ref UserSettings.Config.MiddleMouseButtonZooms,
                                                          "This can be useful if you're working with tablets or other input devices that lack a mouse wheel.",
                                                          UserSettings.Defaults.MiddleMouseButtonZooms);
                        changed |= FormInputs.AddCheckBox("Reset time after playback",
                                                          ref UserSettings.Config.ResetTimeAfterPlayback,
                                                          "After the playback is halted, the time will reset to the moment when the playback began. This feature proves beneficial for iteratively reviewing animations without requiring manual rewinding.",
                                                          UserSettings.Defaults.ResetTimeAfterPlayback);
                        changed |= FormInputs.AddCheckBox("Suspend invalidation of inactive time clips",
                                                          ref ProjectSettings.Config.TimeClipSuspending,
                                                          "An experimental optimization that avoids dirty flag evaluation of graph behind inactive TimeClips. This is only relevant for very complex projects and multiple parts separated by timelines.",
                                                          ProjectSettings.Defaults.TimeClipSuspending);

                        changed |= FormInputs.AddCheckBox("Warn before Lib modifications",
                                                          ref UserSettings.Config.WarnBeforeLibEdit,
                                                          "This warning pops up when you attempt to enter an Operator that ships with the application.\n" +
                                                          "If unsure, this is best left checked.",
                                                          UserSettings.Defaults.WarnBeforeLibEdit);

                        changed |= FormInputs.AddCheckBox("Suspend rendering when hidden",
                                                          ref UserSettings.Config.SuspendRenderingWhenHidden,
                                                          "Suspend rendering and update when Tooll's editor window is minimized. This will reduce energy consumption significantly.",
                                                          UserSettings.Defaults.SuspendRenderingWhenHidden);

                        break;
                    case Categories.Theme:
                        FormInputs.AddSectionHeader("Color Theme");
                        FormInputs.AddVerticalSpace();

                        ColorThemeEditor.DrawEditor();
                        break;
                    case Categories.Project:
                    {
                        FormInputs.AddSectionHeader("Project specific settings");

                        var projectSettingsChanged = false;
                        CustomComponents.HelpText("These settings only when playback as executable");
                        FormInputs.AddVerticalSpace();

                        FormInputs.SetIndentToLeft();

                        projectSettingsChanged |= FormInputs.AddCheckBox("Enable Playback Control",
                                                                         ref ProjectSettings.Config.EnablePlaybackControlWithKeyboard,
                                                                         "Users can use cursor left/right to skip through time\nand space key to pause playback\nof exported executable.",
                                                                         ProjectSettings.Defaults.EnablePlaybackControlWithKeyboard);
                        
                        projectSettingsChanged |= CustomComponents.DrawDropdown(selectedValue: ref ProjectSettings.Config.DefaultWindowMode,
                                                                                label: "Default Export Window Mode",
                                                                                tooltip: "The default window mode when exporting an executable.",
                                                                                getDisplayTextFunc: value => value.ToString(),
                                                                                values: Enum.GetValues<WindowMode>(),
                                                                                labelOnSameLine: true);
                        if (projectSettingsChanged)
                            ProjectSettings.Save();

                        FormInputs.SetIndentToParameters();

                        break;
                    }
                    case Categories.Midi:
                    {
                        FormInputs.AddSectionHeader("Midi");

                        if (ImGui.Button("Rescan devices"))
                        {
                            MidiConnectionManager.Rescan();
                            //MidiOutConnectionManager.Init();
                            CompatibleMidiDeviceHandling.InitializeConnectedDevices();
                        }

                        {
                            FormInputs.AddVerticalSpace();
                            ImGui.TextUnformatted("Limit captured MIDI devices...");
                            CustomComponents
                               .HelpText("This can be useful it avoid capturing devices required by other applications.\nEnter one search string per line...");

                            var limitMidiDevices = string.IsNullOrEmpty(ProjectSettings.Config.LimitMidiDeviceCapture)
                                                       ? string.Empty
                                                       : ProjectSettings.Config.LimitMidiDeviceCapture;

                            if (ImGui.InputTextMultiline("##Limit MidiDevices", ref limitMidiDevices, 2000, new Vector2(-1, 100)))
                            {
                                changed = true;
                                ProjectSettings.Config.LimitMidiDeviceCapture = string.IsNullOrEmpty(limitMidiDevices) ? null : limitMidiDevices;
                                MidiConnectionManager.Rescan();
                            }

                            FormInputs.AddVerticalSpace();
                        }

                        FormInputs.AddVerticalSpace();
                        break;
                    }
                    case Categories.OSC:
                    {
                        FormInputs.AddSectionHeader("OSC");
                        
                        CustomComponents
                           .HelpText("On startup, Tooll will listen for OSC messages on the default port." +
                                     "The IO indicator in the timeline will show incoming messages.\n" +
                                     "You can also use the OscInput operator to receive OSC from other ports.");
                            
                        CustomComponents
                           .HelpText("Changing the port will require a restart of Tooll.");
                        
                        FormInputs.AddInt("Default Port", ref ProjectSettings.Config.DefaultOscPort,
                                          0, 65535, 1,
                                          "If a valid port is set, Tooll will listen for OSC messages on this port by default.",
                                          -1);
                        
                        FormInputs.AddVerticalSpace();
                        break;
                    }

                    case Categories.SpaceMouse:
                        FormInputs.AddSectionHeader("Space Mouse");

                        CustomComponents.HelpText("These settings only apply with a connected space mouse controller");
                        FormInputs.AddVerticalSpace();

                        changed |= FormInputs.AddFloat("Smoothing",
                                                       ref UserSettings.Config.SpaceMouseDamping,
                                                       0.0f, 10f, 0.01f, true);

                        changed |= FormInputs.AddFloat("Move Speed",
                                                       ref UserSettings.Config.SpaceMouseMoveSpeedFactor,
                                                       0.0f, 10f, 0.01f, true);

                        changed |= FormInputs.AddFloat("Rotation Speed",
                                                       ref UserSettings.Config.SpaceMouseRotationSpeedFactor,
                                                       0.0f, 10f, 0.01f, true);
                        break;

                    case Categories.Keyboard:
                        FormInputs.AddSectionHeader("Keyboard Shortcuts");
                        CustomComponents.HelpText("The keyboard layout can't be edited yet.");

                        if (ImGui.BeginTable("Shortcuts", 2,
                                             ImGuiTableFlags.BordersInnerH))
                        {
                            foreach (var value in Enum.GetValues<UserActions>())
                            {
                                ImGui.TableNextRow();
                                ImGui.TableSetColumnIndex(0);
                                var actionName = CustomComponents.HumanReadablePascalCase(Enum.GetName(value));
                                var shortcuts = KeyboardBinding.ListKeyboardShortcuts(value, false);
                                var hasShortcut = !string.IsNullOrEmpty(shortcuts);
                                ImGui.PushStyleColor(ImGuiCol.Text, hasShortcut ? UiColors.Text : UiColors.TextMuted.Rgba);
                                ImGui.TextUnformatted(actionName);

                                ImGui.TableSetColumnIndex(1);

                                if (hasShortcut)
                                {
                                    ImGui.PushFont(Fonts.FontBold);
                                    ImGui.TextUnformatted(shortcuts);
                                    ImGui.PopFont();
                                    ImGui.PopStyleColor();
                                }
                            }

                            ImGui.EndTable();
                        }
                        break;
                    case Categories.Profiling:
                    {
                        FormInputs.AddSectionHeader("Profiling and debugging");

                        CustomComponents.HelpText("Enabling this will add slight performance overhead.\nChanges will require a restart of Tooll.");
                        FormInputs.AddVerticalSpace();

                        FormInputs.SetIndentToLeft();
                        
                        changed |= FormInputs.AddCheckBox("Enable Frame Profiling",
                                                                         ref UserSettings.Config.EnableFrameProfiling,
                                                                         "A basic frame profile for the duration of frame processing. Overhead is minimal.",
                                                                         UserSettings.Defaults.EnableFrameProfiling);
                        changed |= FormInputs.AddCheckBox("Keep Log Messages",
                                                          ref UserSettings.Config.KeepTraceForLogMessages,
                                                          "Store log messages in the profiling data. This can be useful to see correlation between frame drops and log messages.",
                                                          UserSettings.Defaults.KeepTraceForLogMessages);
                        
                        changed |= FormInputs.AddCheckBox("Log GC Profiling",
                                                          ref UserSettings.Config.EnableGCProfiling,
                                                          "Log garbage collection information. This can be useful to see correlation between frame drops and GC activity.",
                                                          UserSettings.Defaults.EnableGCProfiling);

                        FormInputs.SetIndentToParameters();
                        break;
                    }
                }

                if (changed)
                    UserSettings.Save();
            }
            ImGui.EndChild();
            ImGui.PopStyleVar();
        }

        public override List<Window> GetInstances()
        {
            return new List<Window>();
        }
    }
}<|MERGE_RESOLUTION|>--- conflicted
+++ resolved
@@ -1,356 +1,353 @@
-﻿using ImGuiNET;
-using Operators.Utils;
-using T3.Core.IO;
-using T3.Editor.Gui.Interaction;
-using T3.Editor.Gui.Interaction.Midi;
-using T3.Editor.Gui.Styling;
-using T3.Editor.Gui.UiHelpers;
-
-namespace T3.Editor.Gui.Windows
-{
-    public class SettingsWindow : Window
-    {
-        public SettingsWindow()
-        {
-            Config.Title = "Settings";
-        }
-
-        private enum Categories
-        {
-            Interface,
-            Theme,
-            Project,
-            Midi,
-            OSC,
-            SpaceMouse,
-            Keyboard,
-            Profiling,
-        }
-
-        private Categories _activeCategory;
-
-        protected override void DrawContent()
-        {
-            var changed = false;
-
-            ImGui.BeginChild("categories", new Vector2(120 * T3Ui.UiScaleFactor, -1), true, ImGuiWindowFlags.NoScrollbar);
-            {
-                ImGui.PushStyleVar(ImGuiStyleVar.ButtonTextAlign, new Vector2(0, 0.5f));
-                FormInputs.AddSegmentedButtonWithLabel(ref _activeCategory, "", 110 * T3Ui.UiScaleFactor);
-                ImGui.PopStyleVar();
-            }
-            ImGui.EndChild();
-
-            ImGui.SameLine();
-            ImGui.PushStyleVar(ImGuiStyleVar.WindowPadding, new Vector2(20, 5));
-            ImGui.BeginChild("content", new Vector2(0, 0), true);
-            {
-                FormInputs.SetIndentToParameters();
-                switch (_activeCategory)
-                {
-                    case Categories.Interface:
-                        FormInputs.SetIndentToLeft();
-
-                        FormInputs.AddSectionHeader("User Interface");
-                        FormInputs.AddVerticalSpace();
-                        changed |= FormInputs.AddCheckBox("Editing values with mousewheel needs CTRL key",
-                                                          ref UserSettings.Config.MouseWheelEditsNeedCtrlKey,
-                                                          "In parameter window you can edit numeric values by using the mouse wheel. This setting will prevent accidental modifications while scrolling because by using ctrl key for activation.",
-                                                          UserSettings.Defaults.MouseWheelEditsNeedCtrlKey);
-
-                        changed |= FormInputs.AddCheckBox("Mousewheel adjust flight speed",
-                                                          ref UserSettings.Config.AdjustCameraSpeedWithMouseWheel,
-                                                          "If enabled, scrolling the mouse wheel while holding left of right mouse button will control navigation speed with WASD keys. This is similar to Unity and Unreal",
-                                                          UserSettings.Defaults.AdjustCameraSpeedWithMouseWheel);
-
-                        changed |= FormInputs.AddCheckBox("Use arc connections",
-                                                          ref UserSettings.Config.UseArcConnections,
-                                                          "Affects the shape of the connections between your operators",
-                                                          UserSettings.Defaults.UseArcConnections);
-
-                        changed |= FormInputs.AddCheckBox("Drag snapped nodes",
-                                                          ref UserSettings.Config.SmartGroupDragging,
-                                                          "An experimental features that will drag neighbouring snapped operators",
-                                                          UserSettings.Defaults.SmartGroupDragging);
-<<<<<<< HEAD
-                                                          
-						changed |= FormInputs.AddCheckBox("Balance soundtrack visualizer",
-                                                          ref UserSettings.Config.ExpandSpectrumVisualizerVertically,
-                                                          "If true, changes the visualized pitch's logarithmic scale from base 'e' to base 10.\nLower frequencies will become more visible, making the frequency spectrum\n appear more \"balanced\"",
-                                                          UserSettings.Defaults.ExpandSpectrumVisualizerVertically);
-=======
-
-                        changed |= FormInputs.AddCheckBox("Mirror UI on second view",
-                                                          ref UserSettings.Config.MirrorUiOnSecondView,
-                                                          "On Windows mirroring displays can be extremely slow. This settings is will copy the UI to the second view instead of mirroring it.",
-                                                          UserSettings.Defaults.MirrorUiOnSecondView);
-                        
->>>>>>> c6a5878d
-                        FormInputs.AddVerticalSpace();
-                        FormInputs.SetIndentToParameters();
-                        changed |= FormInputs.AddFloat("UI Scale",
-                                                       ref UserSettings.Config.UiScaleFactor,
-                                                       0.1f, 5f, 0.01f, true,
-                                                       "The global scale of all rendered UI in the application",
-                                                       UserSettings.Defaults.UiScaleFactor);
-
-                        changed |= FormInputs.AddFloat("Scroll smoothing",
-                                                       ref UserSettings.Config.ScrollSmoothing,
-                                                       0.0f, 0.2f, 0.01f, true,
-                                                       null,
-                                                       UserSettings.Defaults.ScrollSmoothing);
-
-                        changed |= FormInputs.AddFloat("Snap strength",
-                                                       ref UserSettings.Config.SnapStrength,
-                                                       0.0f, 0.2f, 0.01f, true,
-                                                       "Controls the distance until items such as keyframes snap in the timeline",
-                                                       UserSettings.Defaults.SnapStrength);
-
-                        changed |= FormInputs.AddFloat("Click threshold",
-                                                       ref UserSettings.Config.ClickThreshold,
-                                                       0.0f, 10f, 0.1f, true,
-                                                       "The threshold in pixels until a click becomes a drag. Adjusting this might be useful for stylus input",
-                                                       UserSettings.Defaults.ClickThreshold);
-
-                        changed |= FormInputs.AddFloat("Timeline marks density",
-                                                       ref UserSettings.Config.TimeRasterDensity,
-                                                       0.0f, 10f, 0.01f, true,
-                                                       "Density/opacity of the marks (time or beat) at the bottom of the timeline",
-                                                       UserSettings.Defaults.TimeRasterDensity);
-
-                        changed |= FormInputs.AddFloat("Gizmo size",
-                                                       ref UserSettings.Config.GizmoSize,
-                                                       0.0f, 10f, 0.01f, true);
-
-                        changed |= FormInputs.AddEnumDropdown(ref UserSettings.Config.FrameStepAmount,
-                                                              "Frame step amount",
-                                                              "Controls the next rounding and step amount when jumping between frames.\nDefault shortcut is Shift+Cursor Left/Right");
-
-                        changed |= FormInputs.AddEnumDropdown(ref UserSettings.Config.ValueEditMethod,
-                                                              "Value input method",
-                                                              "The control that pops up when dragging on a number value"
-                                                             );
-                        
-                        
-
-
-                        FormInputs.SetIndentToLeft();
-                        FormInputs.AddVerticalSpace();
-                        FormInputs.AddSectionHeader("Previews");
-                        FormInputs.AddVerticalSpace();
-                        changed |= FormInputs.AddCheckBox("Show Graph thumbnails",
-                                                          ref UserSettings.Config.ShowThumbnails, null,
-                                                          UserSettings.Defaults.ShowThumbnails);
-
-                        changed |= FormInputs.AddCheckBox("Show nodes thumbnails when hovering",
-                                                          ref UserSettings.Config.EditorHoverPreview, null,
-                                                          UserSettings.Defaults.EditorHoverPreview);
-
-                        FormInputs.AddVerticalSpace();
-                        FormInputs.AddSectionHeader("Advanced");
-                        FormInputs.AddVerticalSpace();
-                        changed |= FormInputs.AddCheckBox("Middle mouse button zooms canvas",
-                                                          ref UserSettings.Config.MiddleMouseButtonZooms,
-                                                          "This can be useful if you're working with tablets or other input devices that lack a mouse wheel.",
-                                                          UserSettings.Defaults.MiddleMouseButtonZooms);
-                        changed |= FormInputs.AddCheckBox("Reset time after playback",
-                                                          ref UserSettings.Config.ResetTimeAfterPlayback,
-                                                          "After the playback is halted, the time will reset to the moment when the playback began. This feature proves beneficial for iteratively reviewing animations without requiring manual rewinding.",
-                                                          UserSettings.Defaults.ResetTimeAfterPlayback);
-                        changed |= FormInputs.AddCheckBox("Suspend invalidation of inactive time clips",
-                                                          ref ProjectSettings.Config.TimeClipSuspending,
-                                                          "An experimental optimization that avoids dirty flag evaluation of graph behind inactive TimeClips. This is only relevant for very complex projects and multiple parts separated by timelines.",
-                                                          ProjectSettings.Defaults.TimeClipSuspending);
-
-                        changed |= FormInputs.AddCheckBox("Warn before Lib modifications",
-                                                          ref UserSettings.Config.WarnBeforeLibEdit,
-                                                          "This warning pops up when you attempt to enter an Operator that ships with the application.\n" +
-                                                          "If unsure, this is best left checked.",
-                                                          UserSettings.Defaults.WarnBeforeLibEdit);
-
-                        changed |= FormInputs.AddCheckBox("Suspend rendering when hidden",
-                                                          ref UserSettings.Config.SuspendRenderingWhenHidden,
-                                                          "Suspend rendering and update when Tooll's editor window is minimized. This will reduce energy consumption significantly.",
-                                                          UserSettings.Defaults.SuspendRenderingWhenHidden);
-
-                        break;
-                    case Categories.Theme:
-                        FormInputs.AddSectionHeader("Color Theme");
-                        FormInputs.AddVerticalSpace();
-
-                        ColorThemeEditor.DrawEditor();
-                        break;
-                    case Categories.Project:
-                    {
-                        FormInputs.AddSectionHeader("Project specific settings");
-
-                        var projectSettingsChanged = false;
-                        CustomComponents.HelpText("These settings only when playback as executable");
-                        FormInputs.AddVerticalSpace();
-
-                        FormInputs.SetIndentToLeft();
-
-                        projectSettingsChanged |= FormInputs.AddCheckBox("Enable Playback Control",
-                                                                         ref ProjectSettings.Config.EnablePlaybackControlWithKeyboard,
-                                                                         "Users can use cursor left/right to skip through time\nand space key to pause playback\nof exported executable.",
-                                                                         ProjectSettings.Defaults.EnablePlaybackControlWithKeyboard);
-                        
-                        projectSettingsChanged |= CustomComponents.DrawDropdown(selectedValue: ref ProjectSettings.Config.DefaultWindowMode,
-                                                                                label: "Default Export Window Mode",
-                                                                                tooltip: "The default window mode when exporting an executable.",
-                                                                                getDisplayTextFunc: value => value.ToString(),
-                                                                                values: Enum.GetValues<WindowMode>(),
-                                                                                labelOnSameLine: true);
-                        if (projectSettingsChanged)
-                            ProjectSettings.Save();
-
-                        FormInputs.SetIndentToParameters();
-
-                        break;
-                    }
-                    case Categories.Midi:
-                    {
-                        FormInputs.AddSectionHeader("Midi");
-
-                        if (ImGui.Button("Rescan devices"))
-                        {
-                            MidiConnectionManager.Rescan();
-                            //MidiOutConnectionManager.Init();
-                            CompatibleMidiDeviceHandling.InitializeConnectedDevices();
-                        }
-
-                        {
-                            FormInputs.AddVerticalSpace();
-                            ImGui.TextUnformatted("Limit captured MIDI devices...");
-                            CustomComponents
-                               .HelpText("This can be useful it avoid capturing devices required by other applications.\nEnter one search string per line...");
-
-                            var limitMidiDevices = string.IsNullOrEmpty(ProjectSettings.Config.LimitMidiDeviceCapture)
-                                                       ? string.Empty
-                                                       : ProjectSettings.Config.LimitMidiDeviceCapture;
-
-                            if (ImGui.InputTextMultiline("##Limit MidiDevices", ref limitMidiDevices, 2000, new Vector2(-1, 100)))
-                            {
-                                changed = true;
-                                ProjectSettings.Config.LimitMidiDeviceCapture = string.IsNullOrEmpty(limitMidiDevices) ? null : limitMidiDevices;
-                                MidiConnectionManager.Rescan();
-                            }
-
-                            FormInputs.AddVerticalSpace();
-                        }
-
-                        FormInputs.AddVerticalSpace();
-                        break;
-                    }
-                    case Categories.OSC:
-                    {
-                        FormInputs.AddSectionHeader("OSC");
-                        
-                        CustomComponents
-                           .HelpText("On startup, Tooll will listen for OSC messages on the default port." +
-                                     "The IO indicator in the timeline will show incoming messages.\n" +
-                                     "You can also use the OscInput operator to receive OSC from other ports.");
-                            
-                        CustomComponents
-                           .HelpText("Changing the port will require a restart of Tooll.");
-                        
-                        FormInputs.AddInt("Default Port", ref ProjectSettings.Config.DefaultOscPort,
-                                          0, 65535, 1,
-                                          "If a valid port is set, Tooll will listen for OSC messages on this port by default.",
-                                          -1);
-                        
-                        FormInputs.AddVerticalSpace();
-                        break;
-                    }
-
-                    case Categories.SpaceMouse:
-                        FormInputs.AddSectionHeader("Space Mouse");
-
-                        CustomComponents.HelpText("These settings only apply with a connected space mouse controller");
-                        FormInputs.AddVerticalSpace();
-
-                        changed |= FormInputs.AddFloat("Smoothing",
-                                                       ref UserSettings.Config.SpaceMouseDamping,
-                                                       0.0f, 10f, 0.01f, true);
-
-                        changed |= FormInputs.AddFloat("Move Speed",
-                                                       ref UserSettings.Config.SpaceMouseMoveSpeedFactor,
-                                                       0.0f, 10f, 0.01f, true);
-
-                        changed |= FormInputs.AddFloat("Rotation Speed",
-                                                       ref UserSettings.Config.SpaceMouseRotationSpeedFactor,
-                                                       0.0f, 10f, 0.01f, true);
-                        break;
-
-                    case Categories.Keyboard:
-                        FormInputs.AddSectionHeader("Keyboard Shortcuts");
-                        CustomComponents.HelpText("The keyboard layout can't be edited yet.");
-
-                        if (ImGui.BeginTable("Shortcuts", 2,
-                                             ImGuiTableFlags.BordersInnerH))
-                        {
-                            foreach (var value in Enum.GetValues<UserActions>())
-                            {
-                                ImGui.TableNextRow();
-                                ImGui.TableSetColumnIndex(0);
-                                var actionName = CustomComponents.HumanReadablePascalCase(Enum.GetName(value));
-                                var shortcuts = KeyboardBinding.ListKeyboardShortcuts(value, false);
-                                var hasShortcut = !string.IsNullOrEmpty(shortcuts);
-                                ImGui.PushStyleColor(ImGuiCol.Text, hasShortcut ? UiColors.Text : UiColors.TextMuted.Rgba);
-                                ImGui.TextUnformatted(actionName);
-
-                                ImGui.TableSetColumnIndex(1);
-
-                                if (hasShortcut)
-                                {
-                                    ImGui.PushFont(Fonts.FontBold);
-                                    ImGui.TextUnformatted(shortcuts);
-                                    ImGui.PopFont();
-                                    ImGui.PopStyleColor();
-                                }
-                            }
-
-                            ImGui.EndTable();
-                        }
-                        break;
-                    case Categories.Profiling:
-                    {
-                        FormInputs.AddSectionHeader("Profiling and debugging");
-
-                        CustomComponents.HelpText("Enabling this will add slight performance overhead.\nChanges will require a restart of Tooll.");
-                        FormInputs.AddVerticalSpace();
-
-                        FormInputs.SetIndentToLeft();
-                        
-                        changed |= FormInputs.AddCheckBox("Enable Frame Profiling",
-                                                                         ref UserSettings.Config.EnableFrameProfiling,
-                                                                         "A basic frame profile for the duration of frame processing. Overhead is minimal.",
-                                                                         UserSettings.Defaults.EnableFrameProfiling);
-                        changed |= FormInputs.AddCheckBox("Keep Log Messages",
-                                                          ref UserSettings.Config.KeepTraceForLogMessages,
-                                                          "Store log messages in the profiling data. This can be useful to see correlation between frame drops and log messages.",
-                                                          UserSettings.Defaults.KeepTraceForLogMessages);
-                        
-                        changed |= FormInputs.AddCheckBox("Log GC Profiling",
-                                                          ref UserSettings.Config.EnableGCProfiling,
-                                                          "Log garbage collection information. This can be useful to see correlation between frame drops and GC activity.",
-                                                          UserSettings.Defaults.EnableGCProfiling);
-
-                        FormInputs.SetIndentToParameters();
-                        break;
-                    }
-                }
-
-                if (changed)
-                    UserSettings.Save();
-            }
-            ImGui.EndChild();
-            ImGui.PopStyleVar();
-        }
-
-        public override List<Window> GetInstances()
-        {
-            return new List<Window>();
-        }
-    }
+﻿using ImGuiNET;
+using Operators.Utils;
+using T3.Core.IO;
+using T3.Editor.Gui.Interaction;
+using T3.Editor.Gui.Interaction.Midi;
+using T3.Editor.Gui.Styling;
+using T3.Editor.Gui.UiHelpers;
+
+namespace T3.Editor.Gui.Windows
+{
+    public class SettingsWindow : Window
+    {
+        public SettingsWindow()
+        {
+            Config.Title = "Settings";
+        }
+
+        private enum Categories
+        {
+            Interface,
+            Theme,
+            Project,
+            Midi,
+            OSC,
+            SpaceMouse,
+            Keyboard,
+            Profiling,
+        }
+
+        private Categories _activeCategory;
+
+        protected override void DrawContent()
+        {
+            var changed = false;
+
+            ImGui.BeginChild("categories", new Vector2(120 * T3Ui.UiScaleFactor, -1), true, ImGuiWindowFlags.NoScrollbar);
+            {
+                ImGui.PushStyleVar(ImGuiStyleVar.ButtonTextAlign, new Vector2(0, 0.5f));
+                FormInputs.AddSegmentedButtonWithLabel(ref _activeCategory, "", 110 * T3Ui.UiScaleFactor);
+                ImGui.PopStyleVar();
+            }
+            ImGui.EndChild();
+
+            ImGui.SameLine();
+            ImGui.PushStyleVar(ImGuiStyleVar.WindowPadding, new Vector2(20, 5));
+            ImGui.BeginChild("content", new Vector2(0, 0), true);
+            {
+                FormInputs.SetIndentToParameters();
+                switch (_activeCategory)
+                {
+                    case Categories.Interface:
+                        FormInputs.SetIndentToLeft();
+
+                        FormInputs.AddSectionHeader("User Interface");
+                        FormInputs.AddVerticalSpace();
+                        changed |= FormInputs.AddCheckBox("Editing values with mousewheel needs CTRL key",
+                                                          ref UserSettings.Config.MouseWheelEditsNeedCtrlKey,
+                                                          "In parameter window you can edit numeric values by using the mouse wheel. This setting will prevent accidental modifications while scrolling because by using ctrl key for activation.",
+                                                          UserSettings.Defaults.MouseWheelEditsNeedCtrlKey);
+
+                        changed |= FormInputs.AddCheckBox("Mousewheel adjust flight speed",
+                                                          ref UserSettings.Config.AdjustCameraSpeedWithMouseWheel,
+                                                          "If enabled, scrolling the mouse wheel while holding left of right mouse button will control navigation speed with WASD keys. This is similar to Unity and Unreal",
+                                                          UserSettings.Defaults.AdjustCameraSpeedWithMouseWheel);
+
+                        changed |= FormInputs.AddCheckBox("Use arc connections",
+                                                          ref UserSettings.Config.UseArcConnections,
+                                                          "Affects the shape of the connections between your operators",
+                                                          UserSettings.Defaults.UseArcConnections);
+
+                        changed |= FormInputs.AddCheckBox("Drag snapped nodes",
+                                                          ref UserSettings.Config.SmartGroupDragging,
+                                                          "An experimental features that will drag neighbouring snapped operators",
+                                                          UserSettings.Defaults.SmartGroupDragging);
+
+                        changed |= FormInputs.AddCheckBox("Mirror UI on second view",
+                                                          ref UserSettings.Config.MirrorUiOnSecondView,
+                                                          "On Windows mirroring displays can be extremely slow. This settings is will copy the UI to the second view instead of mirroring it.",
+                                                          UserSettings.Defaults.MirrorUiOnSecondView);
+                        
+                                                          
+						changed |= FormInputs.AddCheckBox("Balance soundtrack visualizer",
+                                                          ref UserSettings.Config.ExpandSpectrumVisualizerVertically,
+                                                          "If true, changes the visualized pitch's logarithmic scale from base 'e' to base 10.\nLower frequencies will become more visible, making the frequency spectrum\n appear more \"balanced\"",
+                                                          UserSettings.Defaults.ExpandSpectrumVisualizerVertically);
+                        FormInputs.AddVerticalSpace();
+                        FormInputs.SetIndentToParameters();
+                        changed |= FormInputs.AddFloat("UI Scale",
+                                                       ref UserSettings.Config.UiScaleFactor,
+                                                       0.1f, 5f, 0.01f, true,
+                                                       "The global scale of all rendered UI in the application",
+                                                       UserSettings.Defaults.UiScaleFactor);
+
+                        changed |= FormInputs.AddFloat("Scroll smoothing",
+                                                       ref UserSettings.Config.ScrollSmoothing,
+                                                       0.0f, 0.2f, 0.01f, true,
+                                                       null,
+                                                       UserSettings.Defaults.ScrollSmoothing);
+
+                        changed |= FormInputs.AddFloat("Snap strength",
+                                                       ref UserSettings.Config.SnapStrength,
+                                                       0.0f, 0.2f, 0.01f, true,
+                                                       "Controls the distance until items such as keyframes snap in the timeline",
+                                                       UserSettings.Defaults.SnapStrength);
+
+                        changed |= FormInputs.AddFloat("Click threshold",
+                                                       ref UserSettings.Config.ClickThreshold,
+                                                       0.0f, 10f, 0.1f, true,
+                                                       "The threshold in pixels until a click becomes a drag. Adjusting this might be useful for stylus input",
+                                                       UserSettings.Defaults.ClickThreshold);
+
+                        changed |= FormInputs.AddFloat("Timeline marks density",
+                                                       ref UserSettings.Config.TimeRasterDensity,
+                                                       0.0f, 10f, 0.01f, true,
+                                                       "Density/opacity of the marks (time or beat) at the bottom of the timeline",
+                                                       UserSettings.Defaults.TimeRasterDensity);
+
+                        changed |= FormInputs.AddFloat("Gizmo size",
+                                                       ref UserSettings.Config.GizmoSize,
+                                                       0.0f, 10f, 0.01f, true);
+
+                        changed |= FormInputs.AddEnumDropdown(ref UserSettings.Config.FrameStepAmount,
+                                                              "Frame step amount",
+                                                              "Controls the next rounding and step amount when jumping between frames.\nDefault shortcut is Shift+Cursor Left/Right");
+
+                        changed |= FormInputs.AddEnumDropdown(ref UserSettings.Config.ValueEditMethod,
+                                                              "Value input method",
+                                                              "The control that pops up when dragging on a number value"
+                                                             );
+                        
+                        
+
+
+                        FormInputs.SetIndentToLeft();
+                        FormInputs.AddVerticalSpace();
+                        FormInputs.AddSectionHeader("Previews");
+                        FormInputs.AddVerticalSpace();
+                        changed |= FormInputs.AddCheckBox("Show Graph thumbnails",
+                                                          ref UserSettings.Config.ShowThumbnails, null,
+                                                          UserSettings.Defaults.ShowThumbnails);
+
+                        changed |= FormInputs.AddCheckBox("Show nodes thumbnails when hovering",
+                                                          ref UserSettings.Config.EditorHoverPreview, null,
+                                                          UserSettings.Defaults.EditorHoverPreview);
+
+                        FormInputs.AddVerticalSpace();
+                        FormInputs.AddSectionHeader("Advanced");
+                        FormInputs.AddVerticalSpace();
+                        changed |= FormInputs.AddCheckBox("Middle mouse button zooms canvas",
+                                                          ref UserSettings.Config.MiddleMouseButtonZooms,
+                                                          "This can be useful if you're working with tablets or other input devices that lack a mouse wheel.",
+                                                          UserSettings.Defaults.MiddleMouseButtonZooms);
+                        changed |= FormInputs.AddCheckBox("Reset time after playback",
+                                                          ref UserSettings.Config.ResetTimeAfterPlayback,
+                                                          "After the playback is halted, the time will reset to the moment when the playback began. This feature proves beneficial for iteratively reviewing animations without requiring manual rewinding.",
+                                                          UserSettings.Defaults.ResetTimeAfterPlayback);
+                        changed |= FormInputs.AddCheckBox("Suspend invalidation of inactive time clips",
+                                                          ref ProjectSettings.Config.TimeClipSuspending,
+                                                          "An experimental optimization that avoids dirty flag evaluation of graph behind inactive TimeClips. This is only relevant for very complex projects and multiple parts separated by timelines.",
+                                                          ProjectSettings.Defaults.TimeClipSuspending);
+
+                        changed |= FormInputs.AddCheckBox("Warn before Lib modifications",
+                                                          ref UserSettings.Config.WarnBeforeLibEdit,
+                                                          "This warning pops up when you attempt to enter an Operator that ships with the application.\n" +
+                                                          "If unsure, this is best left checked.",
+                                                          UserSettings.Defaults.WarnBeforeLibEdit);
+
+                        changed |= FormInputs.AddCheckBox("Suspend rendering when hidden",
+                                                          ref UserSettings.Config.SuspendRenderingWhenHidden,
+                                                          "Suspend rendering and update when Tooll's editor window is minimized. This will reduce energy consumption significantly.",
+                                                          UserSettings.Defaults.SuspendRenderingWhenHidden);
+
+                        break;
+                    case Categories.Theme:
+                        FormInputs.AddSectionHeader("Color Theme");
+                        FormInputs.AddVerticalSpace();
+
+                        ColorThemeEditor.DrawEditor();
+                        break;
+                    case Categories.Project:
+                    {
+                        FormInputs.AddSectionHeader("Project specific settings");
+
+                        var projectSettingsChanged = false;
+                        CustomComponents.HelpText("These settings only when playback as executable");
+                        FormInputs.AddVerticalSpace();
+
+                        FormInputs.SetIndentToLeft();
+
+                        projectSettingsChanged |= FormInputs.AddCheckBox("Enable Playback Control",
+                                                                         ref ProjectSettings.Config.EnablePlaybackControlWithKeyboard,
+                                                                         "Users can use cursor left/right to skip through time\nand space key to pause playback\nof exported executable.",
+                                                                         ProjectSettings.Defaults.EnablePlaybackControlWithKeyboard);
+                        
+                        projectSettingsChanged |= CustomComponents.DrawDropdown(selectedValue: ref ProjectSettings.Config.DefaultWindowMode,
+                                                                                label: "Default Export Window Mode",
+                                                                                tooltip: "The default window mode when exporting an executable.",
+                                                                                getDisplayTextFunc: value => value.ToString(),
+                                                                                values: Enum.GetValues<WindowMode>(),
+                                                                                labelOnSameLine: true);
+                        if (projectSettingsChanged)
+                            ProjectSettings.Save();
+
+                        FormInputs.SetIndentToParameters();
+
+                        break;
+                    }
+                    case Categories.Midi:
+                    {
+                        FormInputs.AddSectionHeader("Midi");
+
+                        if (ImGui.Button("Rescan devices"))
+                        {
+                            MidiConnectionManager.Rescan();
+                            //MidiOutConnectionManager.Init();
+                            CompatibleMidiDeviceHandling.InitializeConnectedDevices();
+                        }
+
+                        {
+                            FormInputs.AddVerticalSpace();
+                            ImGui.TextUnformatted("Limit captured MIDI devices...");
+                            CustomComponents
+                               .HelpText("This can be useful it avoid capturing devices required by other applications.\nEnter one search string per line...");
+
+                            var limitMidiDevices = string.IsNullOrEmpty(ProjectSettings.Config.LimitMidiDeviceCapture)
+                                                       ? string.Empty
+                                                       : ProjectSettings.Config.LimitMidiDeviceCapture;
+
+                            if (ImGui.InputTextMultiline("##Limit MidiDevices", ref limitMidiDevices, 2000, new Vector2(-1, 100)))
+                            {
+                                changed = true;
+                                ProjectSettings.Config.LimitMidiDeviceCapture = string.IsNullOrEmpty(limitMidiDevices) ? null : limitMidiDevices;
+                                MidiConnectionManager.Rescan();
+                            }
+
+                            FormInputs.AddVerticalSpace();
+                        }
+
+                        FormInputs.AddVerticalSpace();
+                        break;
+                    }
+                    case Categories.OSC:
+                    {
+                        FormInputs.AddSectionHeader("OSC");
+                        
+                        CustomComponents
+                           .HelpText("On startup, Tooll will listen for OSC messages on the default port." +
+                                     "The IO indicator in the timeline will show incoming messages.\n" +
+                                     "You can also use the OscInput operator to receive OSC from other ports.");
+                            
+                        CustomComponents
+                           .HelpText("Changing the port will require a restart of Tooll.");
+                        
+                        FormInputs.AddInt("Default Port", ref ProjectSettings.Config.DefaultOscPort,
+                                          0, 65535, 1,
+                                          "If a valid port is set, Tooll will listen for OSC messages on this port by default.",
+                                          -1);
+                        
+                        FormInputs.AddVerticalSpace();
+                        break;
+                    }
+
+                    case Categories.SpaceMouse:
+                        FormInputs.AddSectionHeader("Space Mouse");
+
+                        CustomComponents.HelpText("These settings only apply with a connected space mouse controller");
+                        FormInputs.AddVerticalSpace();
+
+                        changed |= FormInputs.AddFloat("Smoothing",
+                                                       ref UserSettings.Config.SpaceMouseDamping,
+                                                       0.0f, 10f, 0.01f, true);
+
+                        changed |= FormInputs.AddFloat("Move Speed",
+                                                       ref UserSettings.Config.SpaceMouseMoveSpeedFactor,
+                                                       0.0f, 10f, 0.01f, true);
+
+                        changed |= FormInputs.AddFloat("Rotation Speed",
+                                                       ref UserSettings.Config.SpaceMouseRotationSpeedFactor,
+                                                       0.0f, 10f, 0.01f, true);
+                        break;
+
+                    case Categories.Keyboard:
+                        FormInputs.AddSectionHeader("Keyboard Shortcuts");
+                        CustomComponents.HelpText("The keyboard layout can't be edited yet.");
+
+                        if (ImGui.BeginTable("Shortcuts", 2,
+                                             ImGuiTableFlags.BordersInnerH))
+                        {
+                            foreach (var value in Enum.GetValues<UserActions>())
+                            {
+                                ImGui.TableNextRow();
+                                ImGui.TableSetColumnIndex(0);
+                                var actionName = CustomComponents.HumanReadablePascalCase(Enum.GetName(value));
+                                var shortcuts = KeyboardBinding.ListKeyboardShortcuts(value, false);
+                                var hasShortcut = !string.IsNullOrEmpty(shortcuts);
+                                ImGui.PushStyleColor(ImGuiCol.Text, hasShortcut ? UiColors.Text : UiColors.TextMuted.Rgba);
+                                ImGui.TextUnformatted(actionName);
+
+                                ImGui.TableSetColumnIndex(1);
+
+                                if (hasShortcut)
+                                {
+                                    ImGui.PushFont(Fonts.FontBold);
+                                    ImGui.TextUnformatted(shortcuts);
+                                    ImGui.PopFont();
+                                    ImGui.PopStyleColor();
+                                }
+                            }
+
+                            ImGui.EndTable();
+                        }
+                        break;
+                    case Categories.Profiling:
+                    {
+                        FormInputs.AddSectionHeader("Profiling and debugging");
+
+                        CustomComponents.HelpText("Enabling this will add slight performance overhead.\nChanges will require a restart of Tooll.");
+                        FormInputs.AddVerticalSpace();
+
+                        FormInputs.SetIndentToLeft();
+                        
+                        changed |= FormInputs.AddCheckBox("Enable Frame Profiling",
+                                                                         ref UserSettings.Config.EnableFrameProfiling,
+                                                                         "A basic frame profile for the duration of frame processing. Overhead is minimal.",
+                                                                         UserSettings.Defaults.EnableFrameProfiling);
+                        changed |= FormInputs.AddCheckBox("Keep Log Messages",
+                                                          ref UserSettings.Config.KeepTraceForLogMessages,
+                                                          "Store log messages in the profiling data. This can be useful to see correlation between frame drops and log messages.",
+                                                          UserSettings.Defaults.KeepTraceForLogMessages);
+                        
+                        changed |= FormInputs.AddCheckBox("Log GC Profiling",
+                                                          ref UserSettings.Config.EnableGCProfiling,
+                                                          "Log garbage collection information. This can be useful to see correlation between frame drops and GC activity.",
+                                                          UserSettings.Defaults.EnableGCProfiling);
+
+                        FormInputs.SetIndentToParameters();
+                        break;
+                    }
+                }
+
+                if (changed)
+                    UserSettings.Save();
+            }
+            ImGui.EndChild();
+            ImGui.PopStyleVar();
+        }
+
+        public override List<Window> GetInstances()
+        {
+            return new List<Window>();
+        }
+    }
 }