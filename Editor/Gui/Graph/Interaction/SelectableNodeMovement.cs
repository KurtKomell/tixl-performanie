--- conflicted
+++ resolved
@@ -1,549 +1,545 @@
-using ImGuiNET;
-using T3.Core.DataTypes.Vector;
-using T3.Core.Operator;
-using T3.Editor.Gui.Commands;
-using T3.Editor.Gui.Commands.Graph;
-using T3.Editor.Gui.Graph.Interaction.Connections;
-using T3.Editor.Gui.Graph.Modification;
-using T3.Editor.Gui.InputUi;
-using T3.Editor.Gui.Selection;
-using T3.Editor.Gui.UiHelpers;
-using T3.Editor.Gui.Windows;
-using T3.Editor.UiModel;
-using Vector2 = System.Numerics.Vector2;
-
-namespace T3.Editor.Gui.Graph.Interaction
-{
-    /// <summary>
-    /// Handles selection and dragging (with snapping) of node canvas elements
-    /// </summary>
-    internal class SelectableNodeMovement(GraphWindow window, INodeCanvas canvas, NodeSelection selection)
-    {
-        /// <summary>
-        /// Reset to avoid accidental dragging of previous elements 
-        /// </summary>
-        public void Reset()
-        {
-            _moveCommand = null;
-            _draggedNodes.Clear();
-        }
-
-        /// <summary>
-        /// For certain edge cases the release handling of nodes cannot be detected.
-        /// This is a work around to clear the state on mouse release
-        /// </summary>
-        public static void CompleteFrame()
-        {
-            foreach (var graphWindow in GraphWindow.GraphWindowInstances)
-            {
-                graphWindow.GraphCanvas.SelectableNodeMovement.OnCompleteFrame();
-               
-            }
-        }
-
-        private void OnCompleteFrame()
-        {
-            if (ImGui.IsMouseReleased(0) && _moveCommand != null)
-            {
-                Reset();
-            }
-        }
-
-        /// <summary>
-        /// NOTE: This has to be called for ALL movable elements (ops, inputs, outputs) and directly after ImGui.Item
-        /// </summary>
-        public void Handle(ISelectableCanvasObject node, Instance instance = null)
-        {
-
-            var composition = window.CompositionOp;
-            var justClicked = ImGui.IsItemHovered(ImGuiHoveredFlags.AllowWhenBlockedByPopup) && ImGui.IsMouseClicked(ImGuiMouseButton.Left);
-            
-            var isActiveNode = node.Id == _draggedNodeId;
-            if (justClicked)
-            {
-                _draggedNodeId = node.Id;
-                var parentUi = composition.GetSymbolUi();
-                if (selection.IsNodeSelected(node))
-                {
-                    _draggedNodes = selection.GetSelectedNodes<ISelectableCanvasObject>().ToList();
-                }
-                else
-                {
-                    if(UserSettings.Config.SmartGroupDragging)
-                        _draggedNodes = FindSnappedNeighbours(node).ToList();
-                    
-                    _draggedNodes.Add(node);
-                }
-
-                _moveCommand = new ModifyCanvasElementsCommand(parentUi, _draggedNodes, selection);
-                _shakeDetector.ResetShaking();
-            }
-            else if (isActiveNode && ImGui.IsMouseDown(ImGuiMouseButton.Left) && _moveCommand != null)
-            {
-                if (!T3Ui.IsCurrentlySaving && _shakeDetector.TestDragForShake(ImGui.GetMousePos()))
-                {
-                    _moveCommand.StoreCurrentValues();
-                    UndoRedoStack.Add(_moveCommand);
-                    DisconnectDraggedNodes();
-                }
-                HandleNodeDragging(node);
-            }
-            else if (isActiveNode && ImGui.IsMouseReleased(0) && _moveCommand != null)
-            {
-                if (_draggedNodeId != node.Id)
-                    return;
-                
-                var singleDraggedNode = (_draggedNodes.Count == 1) ? _draggedNodes[0] : null;
-                _draggedNodeId = Guid.Empty;
-                _draggedNodes.Clear();
-
-                var wasDragging = ImGui.GetMouseDragDelta(ImGuiMouseButton.Left).LengthSquared() > UserSettings.Config.ClickThreshold;
-                if (wasDragging)
-                {
-                    _moveCommand.StoreCurrentValues();
-
-                    if (singleDraggedNode != null && ConnectionSplitHelper.BestMatchLastFrame != null && singleDraggedNode is SymbolUi.Child childUi)
-                    {
-                        var instanceForUiChild = composition.Children[childUi.Id];
-                        ConnectionMaker.SplitConnectionWithDraggedNode(window, 
-                                                                       childUi, 
-                                                                       ConnectionSplitHelper.BestMatchLastFrame.Connection, 
-                                                                       instanceForUiChild,
-                                                                       _moveCommand, selection);
-                        _moveCommand = null;
-                    }
-                    else
-                    {
-                        UndoRedoStack.Add(_moveCommand);
-                    }
-
-                    // Reorder inputs nodes if dragged
-                    var selectedInputs = selection.GetSelectedNodes<IInputUi>().ToList();
-                    if (selectedInputs.Count > 0)
-                    {
-                        var compositionUi = composition.GetSymbolUi();
-                        composition.Symbol.InputDefinitions.Sort((a, b) =>
-                                                                 {
-                                                                     var childA = compositionUi.InputUis[a.Id];
-                                                                     var childB = compositionUi.InputUis[b.Id];
-                                                                     return (int)(childA.PosOnCanvas.Y * 10000 + childA.PosOnCanvas.X) -
-                                                                            (int)(childB.PosOnCanvas.Y * 10000 + childB.PosOnCanvas.X);
-                                                                 });
-                        composition.Symbol.SortInputSlotsByDefinitionOrder();
-                        InputsAndOutputs.AdjustInputOrderOfSymbol(composition.Symbol);
-                    }
-                }
-                else
-                {
-                    if (!selection.IsNodeSelected(node))
-                    {
-                        var replaceSelection = !ImGui.GetIO().KeyShift;
-                        if (replaceSelection)
-                        {
-                            if (node is SymbolUi.Child childUi3)
-                            {
-                                selection.SetSelection(childUi3, instance);
-                            }
-                            else
-                            {
-                                selection.SetSelection(node);
-                            }
-                        }
-                        else
-                        {
-                            if (node is SymbolUi.Child childUi2)
-                            {
-                                selection.AddSelection(childUi2, instance);
-                            }
-                            else
-                            {
-                                selection.AddSelection(node);
-                            }
-                        }
-                    }
-                    else
-                    {
-                        if (ImGui.GetIO().KeyShift)
-                        {
-                            selection.DeselectNode(node, instance);
-                        }
-                    }
-                }
-
-                _moveCommand = null;
-            }
-            else if (ImGui.IsMouseReleased(0) && _moveCommand == null)
-            {
-                // This happens after shake
-                _draggedNodes.Clear();
-            }
-
-
-            var wasDraggingRight = ImGui.GetMouseDragDelta(ImGuiMouseButton.Right).Length() > UserSettings.Config.ClickThreshold;
-            if (ImGui.IsMouseReleased(ImGuiMouseButton.Right)
-                && !wasDraggingRight
-                && ImGui.IsItemHovered()
-                && !selection.IsNodeSelected(node))
-            {
-                if (node is SymbolUi.Child childUi2)
-                {
-                    selection.SetSelection(childUi2, instance);
-                }
-                else
-                {
-                    selection.SetSelection(node);
-                }
-            }
-        }
-
-        private void DisconnectDraggedNodes()
-        {
-            var removeCommands = new List<ICommand>();
-            var inputConnections = new List<(Symbol.Connection connection, Type connectionType, bool isMultiIndex, int multiInputIndex)>();
-            var outputConnections = new List<(Symbol.Connection connection, Type connectionType, bool isMultiIndex, int multiInputIndex)>();
-            foreach (var node in _draggedNodes)
-            {
-                if (node is not SymbolUi.Child childUi)
-                    continue;
-
-                if (!window.CompositionOp.Children.TryGetValue(childUi.Id, out var instance))
-                {
-                    Log.Error("Can't disconnect missing instance");
-                    continue;
-                }
-
-                // Get all input connections and
-                // relative index if they have multi-index inputs
-                var connectionsToInput = instance.Parent.Symbol.Connections.FindAll(c => c.TargetParentOrChildId == instance.SymbolChildId
-                                                                                   && _draggedNodes.All(c2 => c2.Id != c.SourceParentOrChildId));                
-                var inConnectionInputIndex = 0;
-                foreach (var connectionToInput in connectionsToInput)
-                {
-                    bool isMultiInput = instance.Parent.Symbol.IsTargetMultiInput(connectionToInput);
-                    if (isMultiInput)
-                    {
-                        inConnectionInputIndex = instance.Parent.Symbol.GetMultiInputIndexFor(connectionToInput);
-                    }
-                    Type connectionType = instance.Inputs.Single(c => c.Id == connectionToInput.TargetSlotId).ValueType;
-                    inputConnections.Add((connectionToInput, connectionType, isMultiInput, isMultiInput ? inConnectionInputIndex : 0));
-                }
-
-                // Get all output connections and
-                // relative index if they have multi-index inputs
-                var connectionsToOutput = instance.Parent.Symbol.Connections.FindAll(c => c.SourceParentOrChildId == instance.SymbolChildId
-                                                                                    && _draggedNodes.All(c2 => c2.Id != c.TargetParentOrChildId));
-                var outConnectionInputIndex = 0;
-                foreach (var connectionToOutput in connectionsToOutput)
-                {
-                    bool isMultiInput = instance.Parent.Symbol.IsTargetMultiInput(connectionToOutput);
-                    if (isMultiInput)
-                    {
-                        outConnectionInputIndex = instance.Parent.Symbol.GetMultiInputIndexFor(connectionToOutput);
-                    }
-                    Type connectionType = instance.Outputs.Single(c => c.Id == connectionToOutput.SourceSlotId).ValueType;
-                    outputConnections.Add((connectionToOutput, connectionType, isMultiInput, isMultiInput ? outConnectionInputIndex : 0));
-                }
-            }
-
-            // Remove the input connections in index descending order to
-            // prevent to get the wrong index in case of multi-input properties
-            inputConnections.Sort((x, y) => y.multiInputIndex.CompareTo(x.multiInputIndex));
-            foreach (var inputConnection in inputConnections)
-            {
-                removeCommands.Add(new DeleteConnectionCommand(window.CompositionOp.Symbol, inputConnection.connection, inputConnection.multiInputIndex));
-            }
-
-            // Remove the output connections in index descending order to
-            // prevent to get the wrong index in case of multi-input properties
-            outputConnections.Sort((x, y) => y.multiInputIndex.CompareTo(x.multiInputIndex));
-            foreach(var outputConnection in outputConnections)
-            {
-                removeCommands.Add(new DeleteConnectionCommand(window.CompositionOp.Symbol, outputConnection.connection, outputConnection.multiInputIndex));
-            }
-
-            // Reconnect inputs of 1th nodes and outputs of last nodes if are of the same type
-            // and reconnect them in ascending order
-            outputConnections.Sort((x, y) => x.multiInputIndex.CompareTo(y.multiInputIndex));
-            inputConnections.Sort((x, y) => x.multiInputIndex.CompareTo(y.multiInputIndex));
-            var outputConnectionsRemaining = new List<(Symbol.Connection connection, Type connectionType, bool isMultiIndex, int multiInputIndex)>(outputConnections);
-            foreach (var itemInputConnection in inputConnections)
-            {
-                foreach (var itemOutputConnectionRemaining in outputConnectionsRemaining)
-                {
-                    if (itemInputConnection.connectionType == itemOutputConnectionRemaining.connectionType)
-                    {
-                        var newConnection = new Symbol.Connection(sourceParentOrChildId: itemInputConnection.connection.SourceParentOrChildId,
-                                                                  sourceSlotId: itemInputConnection.connection.SourceSlotId,
-                                                                  targetParentOrChildId: itemOutputConnectionRemaining.connection.TargetParentOrChildId,
-                                                                  targetSlotId: itemOutputConnectionRemaining.connection.TargetSlotId);
-
-                        removeCommands.Add(new AddConnectionCommand(window.CompositionOp.Symbol, newConnection, itemOutputConnectionRemaining.multiInputIndex));
-                        outputConnectionsRemaining.Remove(itemOutputConnectionRemaining);
-
-                        break;
-                    }
-                }
-                if (outputConnectionsRemaining.Count < 1)
-                {
-                    break;
-                }
-            }
-
-            if (removeCommands.Count > 0)
-            {
-                var macro = new MacroCommand("Shake off connections", removeCommands);
-                UndoRedoStack.AddAndExecute(macro);
-            }
-        }
-
-        
-        private void HandleNodeDragging(ISelectableCanvasObject draggedNode)
-        {
-            
-            if (!ImGui.IsMouseDragging(ImGuiMouseButton.Left))
-            {
-                _isDragging = false;
-                return;
-            }
-
-            if (!_isDragging)
-            {
-                _dragStartPosInOpOnCanvas =  canvas.InverseTransformPositionFloat(ImGui.GetMousePos()) - draggedNode.PosOnCanvas;
-                _isDragging = true;
-            }
-
-
-            var mousePosOnCanvas = canvas.InverseTransformPositionFloat(ImGui.GetMousePos());
-            var newDragPosInCanvas = mousePosOnCanvas - _dragStartPosInOpOnCanvas;
-
-            var bestDistanceInCanvas = float.PositiveInfinity;
-            var targetSnapPositionInCanvas = Vector2.Zero;
-
-            foreach (var offset in _snapOffsetsInCanvas)
-            {
-                var heightAffectFactor = 0;
-                if (Math.Abs(offset.X) < 0.01f)
-                {
-                    if (offset.Y > 0)
-                    {
-                        heightAffectFactor = -1;
-                    }
-                    else
-                    {
-                        heightAffectFactor = 1;
-                    }
-                }
-
-                foreach (var neighbor in canvas.SelectableChildren)
-                {
-                    if (neighbor == draggedNode || _draggedNodes.Contains(neighbor))
-                        continue;
-
-                    var offset2 = new Vector2(offset.X, -neighbor.Size.Y * heightAffectFactor + offset.Y);
-                    var snapToNeighborPos = neighbor.PosOnCanvas + offset2;
-
-                    var d = Vector2.Distance(snapToNeighborPos, newDragPosInCanvas);
-                    if (!(d < bestDistanceInCanvas))
-                        continue;
-
-                    targetSnapPositionInCanvas = snapToNeighborPos;
-                    bestDistanceInCanvas = d;
-                }
-            }
-
-            var snapDistanceInCanvas = canvas.InverseTransformDirection(new Vector2(20, 0)).X;
-            var isSnapping = bestDistanceInCanvas < snapDistanceInCanvas;
-
-            var moveDeltaOnCanvas = isSnapping
-                                        ? targetSnapPositionInCanvas - draggedNode.PosOnCanvas
-                                        : newDragPosInCanvas - draggedNode.PosOnCanvas;
-
-            // Drag selection
-            foreach (var e in _draggedNodes)
-            {
-                e.PosOnCanvas += moveDeltaOnCanvas;
-            }
-        }
-
-        public void HighlightSnappedNeighbours(SymbolUi.Child childUi)
-        {
-            if (selection.IsNodeSelected(childUi))
-                return;
-
-            var drawList = ImGui.GetWindowDrawList();
-            var parentUi = window.CompositionOp.GetSymbolUi();
-            var snappedNeighbours = FindSnappedNeighbours(childUi);
-
-            var color = new Color(1f, 1f, 1f, 0.08f);
-            snappedNeighbours.Add(childUi);
-            var expandOnScreen = canvas.TransformDirection(SelectableNodeMovement.SnapPadding).X / 2;
-
-            foreach (var snappedNeighbour in snappedNeighbours)
-            {
-                var areaOnCanvas = new ImRect(snappedNeighbour.PosOnCanvas, snappedNeighbour.PosOnCanvas + snappedNeighbour.Size);
-                var areaOnScreen = canvas.TransformRect(areaOnCanvas);
-                areaOnScreen.Expand(expandOnScreen);
-                drawList.AddRect(areaOnScreen.Min, areaOnScreen.Max, color, rounding: 10, ImDrawFlags.RoundCornersAll, thickness: 4);
-            }
-        }
-
-        public List<ISelectableCanvasObject> FindSnappedNeighbours(ISelectableCanvasObject childUi)
-        {
-            //var pool = new HashSet<ISelectableNode>(parentUi.ChildUis);
-            var pool = new HashSet<ISelectableCanvasObject>(canvas.SelectableChildren);
-            pool.Remove(childUi);
-            return RecursivelyFindSnappedInPool(childUi, pool).Distinct().ToList();
-        }
-
-        public static List<ISelectableCanvasObject> RecursivelyFindSnappedInPool(ISelectableCanvasObject childUi, HashSet<ISelectableCanvasObject> snapCandidates)
-        {
-            var snappedChildren = new List<ISelectableCanvasObject>();
-
-            foreach (var candidate in snapCandidates.ToList())
-            {
-                if (AreChildUisSnapped(childUi, candidate) == Alignment.NoSnapped)
-                    continue;
-
-                snappedChildren.Add(candidate);
-                snapCandidates.Remove(candidate);
-                snappedChildren.AddRange(RecursivelyFindSnappedInPool(candidate, snapCandidates));
-            }
-
-            return snappedChildren;
-        }
-
-        public const float Tolerance = 0.1f;
-
-        private static Alignment AreChildUisSnapped(ISelectableCanvasObject childA, ISelectableCanvasObject childB)
-        {
-            var alignedHorizontally = Math.Abs(childA.PosOnCanvas.Y - childB.PosOnCanvas.Y) < Tolerance;
-            var alignedVertically = Math.Abs(childA.PosOnCanvas.X - childB.PosOnCanvas.X) < Tolerance;
-
-            if (alignedVertically)
-            {
-                if (Math.Abs(childA.PosOnCanvas.Y + childA.Size.Y + SelectableNodeMovement.SnapPadding.Y
-                             - childB.PosOnCanvas.Y) < Tolerance)
-                {
-                    return Alignment.SnappedBelow;
-                }
-
-                if (Math.Abs(childB.PosOnCanvas.Y + childB.Size.Y + SelectableNodeMovement.SnapPadding.Y
-                             - childA.PosOnCanvas.Y) < Tolerance)
-                {
-                    return Alignment.SnappedAbove;
-                }
-            }
-
-            if (alignedHorizontally)
-            {
-                if (Math.Abs(childA.PosOnCanvas.X + childA.Size.X + SelectableNodeMovement.SnapPadding.X
-                             - childB.PosOnCanvas.X) < Tolerance)
-                {
-                    return Alignment.SnappedToRight;
-                }
-
-                if (Math.Abs(childB.PosOnCanvas.X + childB.Size.X + SelectableNodeMovement.SnapPadding.X
-                             - childA.PosOnCanvas.X) < Tolerance)
-                {
-                    return Alignment.SnappedToLeft;
-                }
-            }
-
-            return Alignment.NoSnapped;
-        }
-
-        private enum Alignment
-        {
-            NoSnapped,
-            SnappedBelow,
-            SnappedAbove,
-            SnappedToRight,
-            SnappedToLeft,
-        }
-
-        public static readonly Vector2 SnapPadding = new(40, 20);
-        public static readonly Vector2 PaddedDefaultOpSize = SymbolUi.Child.DefaultOpSize + SnapPadding;
-
-        private static readonly Vector2[] _snapOffsetsInCanvas =
-            {
-                new(SymbolUi.Child.DefaultOpSize.X + SnapPadding.X, 0),
-                new(-SymbolUi.Child.DefaultOpSize.X - +SnapPadding.X, 0),
-                new(0, SnapPadding.Y),
-                new(0, -SnapPadding.Y)
-            };
-
-        private bool _isDragging;
-        private Vector2 _dragStartPosInOpOnCanvas;
-
-        private ModifyCanvasElementsCommand _moveCommand;
-        private readonly ShakeDetector _shakeDetector = new();
-
-        private Guid _draggedNodeId = Guid.Empty;
-        private List<ISelectableCanvasObject> _draggedNodes = new();
-
-        private class ShakeDetector
-        {
-            public bool TestDragForShake(Vector2 mousePosition)
-            {
-                var delta = mousePosition - _lastPosition;
-                _lastPosition = mousePosition;
-
-                var dx = 0;
-                if (Math.Abs(delta.X) > 2)
-                {
-                    dx = delta.X > 0 ? 1 : -1;
-                }
-
-                Directions.Add(dx);
-
-                if (Directions.Count < 2)
-                    return false;
-
-                // Queue length is optimized for 60 fps adjust length for different frame rates
-                if (Directions.Count > QueueLength * (1 / 60f) / T3.Core.Animation.Playback.LastFrameDuration)
-                    Directions.RemoveAt(0);
-
-                // Count direction changes
-                var changeDirectionCount = 0;
-
-                var lastD = 0;
-                var lastRealD = 0;
-                foreach (var d in Directions)
-                {
-                    if (lastD != 0 && d != 0)
-                    {
-                        if (d != lastRealD)
-                        {
-                            changeDirectionCount++;
-                        }
-
-                        lastRealD = d;
-                    }
-
-                    lastD = d;
-                }
-                
-                var wasShaking = changeDirectionCount >= ChangeDirectionThreshold;
-                if (wasShaking)
-                    ResetShaking();
-
-                return wasShaking;
-            }
-
-            public void ResetShaking()
-            {
-                Directions.Clear();
-            }
-
-            private Vector2 _lastPosition = Vector2.Zero;
-            private const int QueueLength = 35;
-            private const int ChangeDirectionThreshold = 5;
-<<<<<<< HEAD
-            private readonly List<int> _directions = new(QueueLength);
-=======
-            private static readonly List<int> Directions = new(QueueLength);
->>>>>>> 85046bd4
-        }
-
-    }
+using ImGuiNET;
+using T3.Core.DataTypes.Vector;
+using T3.Core.Operator;
+using T3.Editor.Gui.Commands;
+using T3.Editor.Gui.Commands.Graph;
+using T3.Editor.Gui.Graph.Interaction.Connections;
+using T3.Editor.Gui.Graph.Modification;
+using T3.Editor.Gui.InputUi;
+using T3.Editor.Gui.Selection;
+using T3.Editor.Gui.UiHelpers;
+using T3.Editor.Gui.Windows;
+using T3.Editor.UiModel;
+using Vector2 = System.Numerics.Vector2;
+
+namespace T3.Editor.Gui.Graph.Interaction
+{
+    /// <summary>
+    /// Handles selection and dragging (with snapping) of node canvas elements
+    /// </summary>
+    internal class SelectableNodeMovement(GraphWindow window, INodeCanvas canvas, NodeSelection selection)
+    {
+        /// <summary>
+        /// Reset to avoid accidental dragging of previous elements 
+        /// </summary>
+        public void Reset()
+        {
+            _moveCommand = null;
+            _draggedNodes.Clear();
+        }
+
+        /// <summary>
+        /// For certain edge cases the release handling of nodes cannot be detected.
+        /// This is a work around to clear the state on mouse release
+        /// </summary>
+        public static void CompleteFrame()
+        {
+            foreach (var graphWindow in GraphWindow.GraphWindowInstances)
+            {
+                graphWindow.GraphCanvas.SelectableNodeMovement.OnCompleteFrame();
+               
+            }
+        }
+
+        private void OnCompleteFrame()
+        {
+            if (ImGui.IsMouseReleased(0) && _moveCommand != null)
+            {
+                Reset();
+            }
+        }
+
+        /// <summary>
+        /// NOTE: This has to be called for ALL movable elements (ops, inputs, outputs) and directly after ImGui.Item
+        /// </summary>
+        public void Handle(ISelectableCanvasObject node, Instance instance = null)
+        {
+
+            var composition = window.CompositionOp;
+            var justClicked = ImGui.IsItemHovered(ImGuiHoveredFlags.AllowWhenBlockedByPopup) && ImGui.IsMouseClicked(ImGuiMouseButton.Left);
+            
+            var isActiveNode = node.Id == _draggedNodeId;
+            if (justClicked)
+            {
+                _draggedNodeId = node.Id;
+                var parentUi = composition.GetSymbolUi();
+                if (selection.IsNodeSelected(node))
+                {
+                    _draggedNodes = selection.GetSelectedNodes<ISelectableCanvasObject>().ToList();
+                }
+                else
+                {
+                    if(UserSettings.Config.SmartGroupDragging)
+                        _draggedNodes = FindSnappedNeighbours(node).ToList();
+                    
+                    _draggedNodes.Add(node);
+                }
+
+                _moveCommand = new ModifyCanvasElementsCommand(parentUi, _draggedNodes, selection);
+                _shakeDetector.ResetShaking();
+            }
+            else if (isActiveNode && ImGui.IsMouseDown(ImGuiMouseButton.Left) && _moveCommand != null)
+            {
+                if (!T3Ui.IsCurrentlySaving && _shakeDetector.TestDragForShake(ImGui.GetMousePos()))
+                {
+                    _moveCommand.StoreCurrentValues();
+                    UndoRedoStack.Add(_moveCommand);
+                    DisconnectDraggedNodes();
+                }
+                HandleNodeDragging(node);
+            }
+            else if (isActiveNode && ImGui.IsMouseReleased(0) && _moveCommand != null)
+            {
+                if (_draggedNodeId != node.Id)
+                    return;
+                
+                var singleDraggedNode = (_draggedNodes.Count == 1) ? _draggedNodes[0] : null;
+                _draggedNodeId = Guid.Empty;
+                _draggedNodes.Clear();
+
+                var wasDragging = ImGui.GetMouseDragDelta(ImGuiMouseButton.Left).LengthSquared() > UserSettings.Config.ClickThreshold;
+                if (wasDragging)
+                {
+                    _moveCommand.StoreCurrentValues();
+
+                    if (singleDraggedNode != null && ConnectionSplitHelper.BestMatchLastFrame != null && singleDraggedNode is SymbolUi.Child childUi)
+                    {
+                        var instanceForUiChild = composition.Children[childUi.Id];
+                        ConnectionMaker.SplitConnectionWithDraggedNode(window, 
+                                                                       childUi, 
+                                                                       ConnectionSplitHelper.BestMatchLastFrame.Connection, 
+                                                                       instanceForUiChild,
+                                                                       _moveCommand, selection);
+                        _moveCommand = null;
+                    }
+                    else
+                    {
+                        UndoRedoStack.Add(_moveCommand);
+                    }
+
+                    // Reorder inputs nodes if dragged
+                    var selectedInputs = selection.GetSelectedNodes<IInputUi>().ToList();
+                    if (selectedInputs.Count > 0)
+                    {
+                        var compositionUi = composition.GetSymbolUi();
+                        composition.Symbol.InputDefinitions.Sort((a, b) =>
+                                                                 {
+                                                                     var childA = compositionUi.InputUis[a.Id];
+                                                                     var childB = compositionUi.InputUis[b.Id];
+                                                                     return (int)(childA.PosOnCanvas.Y * 10000 + childA.PosOnCanvas.X) -
+                                                                            (int)(childB.PosOnCanvas.Y * 10000 + childB.PosOnCanvas.X);
+                                                                 });
+                        composition.Symbol.SortInputSlotsByDefinitionOrder();
+                        InputsAndOutputs.AdjustInputOrderOfSymbol(composition.Symbol);
+                    }
+                }
+                else
+                {
+                    if (!selection.IsNodeSelected(node))
+                    {
+                        var replaceSelection = !ImGui.GetIO().KeyShift;
+                        if (replaceSelection)
+                        {
+                            if (node is SymbolUi.Child childUi3)
+                            {
+                                selection.SetSelection(childUi3, instance);
+                            }
+                            else
+                            {
+                                selection.SetSelection(node);
+                            }
+                        }
+                        else
+                        {
+                            if (node is SymbolUi.Child childUi2)
+                            {
+                                selection.AddSelection(childUi2, instance);
+                            }
+                            else
+                            {
+                                selection.AddSelection(node);
+                            }
+                        }
+                    }
+                    else
+                    {
+                        if (ImGui.GetIO().KeyShift)
+                        {
+                            selection.DeselectNode(node, instance);
+                        }
+                    }
+                }
+
+                _moveCommand = null;
+            }
+            else if (ImGui.IsMouseReleased(0) && _moveCommand == null)
+            {
+                // This happens after shake
+                _draggedNodes.Clear();
+            }
+
+
+            var wasDraggingRight = ImGui.GetMouseDragDelta(ImGuiMouseButton.Right).Length() > UserSettings.Config.ClickThreshold;
+            if (ImGui.IsMouseReleased(ImGuiMouseButton.Right)
+                && !wasDraggingRight
+                && ImGui.IsItemHovered()
+                && !selection.IsNodeSelected(node))
+            {
+                if (node is SymbolUi.Child childUi2)
+                {
+                    selection.SetSelection(childUi2, instance);
+                }
+                else
+                {
+                    selection.SetSelection(node);
+                }
+            }
+        }
+
+        private void DisconnectDraggedNodes()
+        {
+            var removeCommands = new List<ICommand>();
+            var inputConnections = new List<(Symbol.Connection connection, Type connectionType, bool isMultiIndex, int multiInputIndex)>();
+            var outputConnections = new List<(Symbol.Connection connection, Type connectionType, bool isMultiIndex, int multiInputIndex)>();
+            foreach (var node in _draggedNodes)
+            {
+                if (node is not SymbolUi.Child childUi)
+                    continue;
+
+                if (!window.CompositionOp.Children.TryGetValue(childUi.Id, out var instance))
+                {
+                    Log.Error("Can't disconnect missing instance");
+                    continue;
+                }
+
+                // Get all input connections and
+                // relative index if they have multi-index inputs
+                var connectionsToInput = instance.Parent.Symbol.Connections.FindAll(c => c.TargetParentOrChildId == instance.SymbolChildId
+                                                                                   && _draggedNodes.All(c2 => c2.Id != c.SourceParentOrChildId));                
+                var inConnectionInputIndex = 0;
+                foreach (var connectionToInput in connectionsToInput)
+                {
+                    bool isMultiInput = instance.Parent.Symbol.IsTargetMultiInput(connectionToInput);
+                    if (isMultiInput)
+                    {
+                        inConnectionInputIndex = instance.Parent.Symbol.GetMultiInputIndexFor(connectionToInput);
+                    }
+                    Type connectionType = instance.Inputs.Single(c => c.Id == connectionToInput.TargetSlotId).ValueType;
+                    inputConnections.Add((connectionToInput, connectionType, isMultiInput, isMultiInput ? inConnectionInputIndex : 0));
+                }
+
+                // Get all output connections and
+                // relative index if they have multi-index inputs
+                var connectionsToOutput = instance.Parent.Symbol.Connections.FindAll(c => c.SourceParentOrChildId == instance.SymbolChildId
+                                                                                    && _draggedNodes.All(c2 => c2.Id != c.TargetParentOrChildId));
+                var outConnectionInputIndex = 0;
+                foreach (var connectionToOutput in connectionsToOutput)
+                {
+                    bool isMultiInput = instance.Parent.Symbol.IsTargetMultiInput(connectionToOutput);
+                    if (isMultiInput)
+                    {
+                        outConnectionInputIndex = instance.Parent.Symbol.GetMultiInputIndexFor(connectionToOutput);
+                    }
+                    Type connectionType = instance.Outputs.Single(c => c.Id == connectionToOutput.SourceSlotId).ValueType;
+                    outputConnections.Add((connectionToOutput, connectionType, isMultiInput, isMultiInput ? outConnectionInputIndex : 0));
+                }
+            }
+
+            // Remove the input connections in index descending order to
+            // prevent to get the wrong index in case of multi-input properties
+            inputConnections.Sort((x, y) => y.multiInputIndex.CompareTo(x.multiInputIndex));
+            foreach (var inputConnection in inputConnections)
+            {
+                removeCommands.Add(new DeleteConnectionCommand(window.CompositionOp.Symbol, inputConnection.connection, inputConnection.multiInputIndex));
+            }
+
+            // Remove the output connections in index descending order to
+            // prevent to get the wrong index in case of multi-input properties
+            outputConnections.Sort((x, y) => y.multiInputIndex.CompareTo(x.multiInputIndex));
+            foreach(var outputConnection in outputConnections)
+            {
+                removeCommands.Add(new DeleteConnectionCommand(window.CompositionOp.Symbol, outputConnection.connection, outputConnection.multiInputIndex));
+            }
+
+            // Reconnect inputs of 1th nodes and outputs of last nodes if are of the same type
+            // and reconnect them in ascending order
+            outputConnections.Sort((x, y) => x.multiInputIndex.CompareTo(y.multiInputIndex));
+            inputConnections.Sort((x, y) => x.multiInputIndex.CompareTo(y.multiInputIndex));
+            var outputConnectionsRemaining = new List<(Symbol.Connection connection, Type connectionType, bool isMultiIndex, int multiInputIndex)>(outputConnections);
+            foreach (var itemInputConnection in inputConnections)
+            {
+                foreach (var itemOutputConnectionRemaining in outputConnectionsRemaining)
+                {
+                    if (itemInputConnection.connectionType == itemOutputConnectionRemaining.connectionType)
+                    {
+                        var newConnection = new Symbol.Connection(sourceParentOrChildId: itemInputConnection.connection.SourceParentOrChildId,
+                                                                  sourceSlotId: itemInputConnection.connection.SourceSlotId,
+                                                                  targetParentOrChildId: itemOutputConnectionRemaining.connection.TargetParentOrChildId,
+                                                                  targetSlotId: itemOutputConnectionRemaining.connection.TargetSlotId);
+
+                        removeCommands.Add(new AddConnectionCommand(window.CompositionOp.Symbol, newConnection, itemOutputConnectionRemaining.multiInputIndex));
+                        outputConnectionsRemaining.Remove(itemOutputConnectionRemaining);
+
+                        break;
+                    }
+                }
+                if (outputConnectionsRemaining.Count < 1)
+                {
+                    break;
+                }
+            }
+
+            if (removeCommands.Count > 0)
+            {
+                var macro = new MacroCommand("Shake off connections", removeCommands);
+                UndoRedoStack.AddAndExecute(macro);
+            }
+        }
+
+        
+        private void HandleNodeDragging(ISelectableCanvasObject draggedNode)
+        {
+            
+            if (!ImGui.IsMouseDragging(ImGuiMouseButton.Left))
+            {
+                _isDragging = false;
+                return;
+            }
+
+            if (!_isDragging)
+            {
+                _dragStartPosInOpOnCanvas =  canvas.InverseTransformPositionFloat(ImGui.GetMousePos()) - draggedNode.PosOnCanvas;
+                _isDragging = true;
+            }
+
+
+            var mousePosOnCanvas = canvas.InverseTransformPositionFloat(ImGui.GetMousePos());
+            var newDragPosInCanvas = mousePosOnCanvas - _dragStartPosInOpOnCanvas;
+
+            var bestDistanceInCanvas = float.PositiveInfinity;
+            var targetSnapPositionInCanvas = Vector2.Zero;
+
+            foreach (var offset in _snapOffsetsInCanvas)
+            {
+                var heightAffectFactor = 0;
+                if (Math.Abs(offset.X) < 0.01f)
+                {
+                    if (offset.Y > 0)
+                    {
+                        heightAffectFactor = -1;
+                    }
+                    else
+                    {
+                        heightAffectFactor = 1;
+                    }
+                }
+
+                foreach (var neighbor in canvas.SelectableChildren)
+                {
+                    if (neighbor == draggedNode || _draggedNodes.Contains(neighbor))
+                        continue;
+
+                    var offset2 = new Vector2(offset.X, -neighbor.Size.Y * heightAffectFactor + offset.Y);
+                    var snapToNeighborPos = neighbor.PosOnCanvas + offset2;
+
+                    var d = Vector2.Distance(snapToNeighborPos, newDragPosInCanvas);
+                    if (!(d < bestDistanceInCanvas))
+                        continue;
+
+                    targetSnapPositionInCanvas = snapToNeighborPos;
+                    bestDistanceInCanvas = d;
+                }
+            }
+
+            var snapDistanceInCanvas = canvas.InverseTransformDirection(new Vector2(20, 0)).X;
+            var isSnapping = bestDistanceInCanvas < snapDistanceInCanvas;
+
+            var moveDeltaOnCanvas = isSnapping
+                                        ? targetSnapPositionInCanvas - draggedNode.PosOnCanvas
+                                        : newDragPosInCanvas - draggedNode.PosOnCanvas;
+
+            // Drag selection
+            foreach (var e in _draggedNodes)
+            {
+                e.PosOnCanvas += moveDeltaOnCanvas;
+            }
+        }
+
+        public void HighlightSnappedNeighbours(SymbolUi.Child childUi)
+        {
+            if (selection.IsNodeSelected(childUi))
+                return;
+
+            var drawList = ImGui.GetWindowDrawList();
+            var parentUi = window.CompositionOp.GetSymbolUi();
+            var snappedNeighbours = FindSnappedNeighbours(childUi);
+
+            var color = new Color(1f, 1f, 1f, 0.08f);
+            snappedNeighbours.Add(childUi);
+            var expandOnScreen = canvas.TransformDirection(SelectableNodeMovement.SnapPadding).X / 2;
+
+            foreach (var snappedNeighbour in snappedNeighbours)
+            {
+                var areaOnCanvas = new ImRect(snappedNeighbour.PosOnCanvas, snappedNeighbour.PosOnCanvas + snappedNeighbour.Size);
+                var areaOnScreen = canvas.TransformRect(areaOnCanvas);
+                areaOnScreen.Expand(expandOnScreen);
+                drawList.AddRect(areaOnScreen.Min, areaOnScreen.Max, color, rounding: 10, ImDrawFlags.RoundCornersAll, thickness: 4);
+            }
+        }
+
+        public List<ISelectableCanvasObject> FindSnappedNeighbours(ISelectableCanvasObject childUi)
+        {
+            //var pool = new HashSet<ISelectableNode>(parentUi.ChildUis);
+            var pool = new HashSet<ISelectableCanvasObject>(canvas.SelectableChildren);
+            pool.Remove(childUi);
+            return RecursivelyFindSnappedInPool(childUi, pool).Distinct().ToList();
+        }
+
+        public static List<ISelectableCanvasObject> RecursivelyFindSnappedInPool(ISelectableCanvasObject childUi, HashSet<ISelectableCanvasObject> snapCandidates)
+        {
+            var snappedChildren = new List<ISelectableCanvasObject>();
+
+            foreach (var candidate in snapCandidates.ToList())
+            {
+                if (AreChildUisSnapped(childUi, candidate) == Alignment.NoSnapped)
+                    continue;
+
+                snappedChildren.Add(candidate);
+                snapCandidates.Remove(candidate);
+                snappedChildren.AddRange(RecursivelyFindSnappedInPool(candidate, snapCandidates));
+            }
+
+            return snappedChildren;
+        }
+
+        public const float Tolerance = 0.1f;
+
+        private static Alignment AreChildUisSnapped(ISelectableCanvasObject childA, ISelectableCanvasObject childB)
+        {
+            var alignedHorizontally = Math.Abs(childA.PosOnCanvas.Y - childB.PosOnCanvas.Y) < Tolerance;
+            var alignedVertically = Math.Abs(childA.PosOnCanvas.X - childB.PosOnCanvas.X) < Tolerance;
+
+            if (alignedVertically)
+            {
+                if (Math.Abs(childA.PosOnCanvas.Y + childA.Size.Y + SelectableNodeMovement.SnapPadding.Y
+                             - childB.PosOnCanvas.Y) < Tolerance)
+                {
+                    return Alignment.SnappedBelow;
+                }
+
+                if (Math.Abs(childB.PosOnCanvas.Y + childB.Size.Y + SelectableNodeMovement.SnapPadding.Y
+                             - childA.PosOnCanvas.Y) < Tolerance)
+                {
+                    return Alignment.SnappedAbove;
+                }
+            }
+
+            if (alignedHorizontally)
+            {
+                if (Math.Abs(childA.PosOnCanvas.X + childA.Size.X + SelectableNodeMovement.SnapPadding.X
+                             - childB.PosOnCanvas.X) < Tolerance)
+                {
+                    return Alignment.SnappedToRight;
+                }
+
+                if (Math.Abs(childB.PosOnCanvas.X + childB.Size.X + SelectableNodeMovement.SnapPadding.X
+                             - childA.PosOnCanvas.X) < Tolerance)
+                {
+                    return Alignment.SnappedToLeft;
+                }
+            }
+
+            return Alignment.NoSnapped;
+        }
+
+        private enum Alignment
+        {
+            NoSnapped,
+            SnappedBelow,
+            SnappedAbove,
+            SnappedToRight,
+            SnappedToLeft,
+        }
+
+        public static readonly Vector2 SnapPadding = new(40, 20);
+        public static readonly Vector2 PaddedDefaultOpSize = SymbolUi.Child.DefaultOpSize + SnapPadding;
+
+        private static readonly Vector2[] _snapOffsetsInCanvas =
+            {
+                new(SymbolUi.Child.DefaultOpSize.X + SnapPadding.X, 0),
+                new(-SymbolUi.Child.DefaultOpSize.X - +SnapPadding.X, 0),
+                new(0, SnapPadding.Y),
+                new(0, -SnapPadding.Y)
+            };
+
+        private bool _isDragging;
+        private Vector2 _dragStartPosInOpOnCanvas;
+
+        private ModifyCanvasElementsCommand _moveCommand;
+        private readonly ShakeDetector _shakeDetector = new();
+
+        private Guid _draggedNodeId = Guid.Empty;
+        private List<ISelectableCanvasObject> _draggedNodes = new();
+
+        private class ShakeDetector
+        {
+            public bool TestDragForShake(Vector2 mousePosition)
+            {
+                var delta = mousePosition - _lastPosition;
+                _lastPosition = mousePosition;
+
+                var dx = 0;
+                if (Math.Abs(delta.X) > 2)
+                {
+                    dx = delta.X > 0 ? 1 : -1;
+                }
+
+                Directions.Add(dx);
+
+                if (Directions.Count < 2)
+                    return false;
+
+                // Queue length is optimized for 60 fps adjust length for different frame rates
+                if (Directions.Count > QueueLength * (1 / 60f) / T3.Core.Animation.Playback.LastFrameDuration)
+                    Directions.RemoveAt(0);
+
+                // Count direction changes
+                var changeDirectionCount = 0;
+
+                var lastD = 0;
+                var lastRealD = 0;
+                foreach (var d in Directions)
+                {
+                    if (lastD != 0 && d != 0)
+                    {
+                        if (d != lastRealD)
+                        {
+                            changeDirectionCount++;
+                        }
+
+                        lastRealD = d;
+                    }
+
+                    lastD = d;
+                }
+                
+                var wasShaking = changeDirectionCount >= ChangeDirectionThreshold;
+                if (wasShaking)
+                    ResetShaking();
+
+                return wasShaking;
+            }
+
+            public void ResetShaking()
+            {
+                Directions.Clear();
+            }
+
+            private Vector2 _lastPosition = Vector2.Zero;
+            private const int QueueLength = 35;
+            private const int ChangeDirectionThreshold = 5;
+            private readonly List<int> Directions = new(QueueLength);
+        }
+
+    }
 }