using System.IO;
using System.Runtime.InteropServices;
using ImGuiNET;
<<<<<<< HEAD
=======
using T3.Core.DataTypes.Vector;
>>>>>>> fafc2408
using T3.Core.Operator;
using T3.Core.Resource;
using T3.Core.SystemUi;
using T3.Core.UserData;
using T3.Editor.External;
using T3.Editor.Gui.Commands;
using T3.Editor.Gui.Graph.Dialogs;
using T3.Editor.Gui.Graph.Helpers;
using T3.Editor.Gui.Graph.Interaction;
using T3.Editor.Gui.Graph.Interaction.Connections;
using T3.Editor.Gui.Graph.Modification;
using T3.Editor.Gui.InputUi;
using T3.Editor.Gui.Interaction;
using T3.Editor.Gui.Interaction.Variations;
using T3.Editor.Gui.OutputUi;
using T3.Editor.Gui.Selection;
using T3.Editor.Gui.Styling;
using T3.Editor.Gui.UiHelpers;
using T3.Editor.SystemUi;
using T3.Editor.UiModel;
using T3.SystemUi;

namespace T3.Editor.Gui.Graph;

/// <summary>
/// A <see cref="ICanvas"/> that displays the graph of an Operator.
/// </summary>
internal class GraphCanvas : ScalableCanvas, INodeCanvas, IGraphCanvas
{
    private NodeSelection NodeSelection => _components.NodeSelection;
    private NavigationHistory NavigationHistory => _components.NavigationHistory;
    private NodeNavigation NodeNavigation => _components.NodeNavigation;
    private Structure Structure => _components.OpenedProject.Structure;
    private readonly GraphComponents _components;
    internal GraphCanvas(GraphComponents components)
    {
        _components = components;
        _nodeGraphLayouting = new NodeGraphLayouting(NodeSelection, Structure);
        SelectableNodeMovement = new SelectableNodeMovement(components, this, NodeSelection);
        _graph = new Graph(components, this);
        
        window.WindowDestroyed += (_, _) => Destroyed = true;
        window.FocusLost += (_, _) =>
                            {
                                NodeSelection.Clear();
                                NodeSelection.HoveredIds.Clear();
                            };
    }

    public void SetCompositionToChildInstance(Instance instance) => _components.TrySetCompositionOpToChild(instance.SymbolChildId);

    [Flags]
    public enum GraphDrawingFlags
    {
        None = 0,
        PreventInteractions = 1 << 1,
        HideGrid = 1 << 2,
    }

    #region drawing UI ====================================================================
    /// <summary>
    /// Scales the canvas and handles basic canvas interactions
    /// </summary>
    public void Draw(bool preventInteractions)
    {
        var editingFlags = T3Ui.EditingFlags.None;

        if (SymbolBrowser.IsOpen)
            editingFlags |= T3Ui.EditingFlags.PreventZoomWithMouseWheel;

        if (preventInteractions)
            editingFlags |= T3Ui.EditingFlags.PreventMouseInteractions;

        UpdateCanvas(out _, editingFlags);
    }

    public void DrawGraph(ImDrawListPtr drawList, GraphDrawingFlags drawingFlags, bool preventInteractions, float graphOpacity)
    {
        ImGui.BeginGroup();
        {
            ImGui.SetScrollY(0);
            CustomComponents.DrawWindowFocusFrame();
            if (ImGui.IsWindowFocused())
                _window.TakeFocus();

<<<<<<< HEAD
            DrawDropHandler(_components.CompositionOp, _components.CompositionOp.GetSymbolUi());
=======
            HandleSymbolDropping(_window.CompositionOp, _window.CompositionOp.GetSymbolUi());
>>>>>>> fafc2408
            ImGui.SetCursorScreenPos(Vector2.One * 100);

            if (!preventInteractions)
            {
                var compositionOp = _components.CompositionOp;
                var compositionUi = compositionOp.GetSymbolUi();
                //compositionUi.FlagAsModified();

                if (KeyboardBinding.Triggered(UserActions.FocusSelection))
                    FocusViewToSelection();

                if (!T3Ui.IsCurrentlySaving && KeyboardBinding.Triggered(UserActions.Duplicate))
                {
                    NodeActions.CopySelectedNodesToClipboard(NodeSelection, compositionOp);
                    NodeActions.PasteClipboard(NodeSelection, this, compositionOp);
                }

                if (!T3Ui.IsCurrentlySaving && KeyboardBinding.Triggered(UserActions.DeleteSelection))
                {
                    NodeActions.DeleteSelectedElements(NodeSelection, compositionUi);
                }

                if (KeyboardBinding.Triggered(UserActions.ToggleDisabled))
                {
                    NodeActions.ToggleDisabledForSelectedElements(NodeSelection);
                }

                if (KeyboardBinding.Triggered(UserActions.ToggleBypassed))
                {
                    NodeActions.ToggleBypassedForSelectedElements(NodeSelection);
                }

                if (KeyboardBinding.Triggered(UserActions.PinToOutputWindow))
                {
                    if (UserSettings.Config.FocusMode)
                    {
                        var selectedImage = NodeSelection.GetFirstSelectedInstance();
                        if (selectedImage != null && GraphWindow.Focused != null)
                        {
                            GraphWindow.Focused.Components.SetBackgroundOutput(selectedImage);
                        }
                    }
                    else
                    {
                        NodeActions.PinSelectedToOutputWindow(_components, NodeSelection, compositionOp);
                    }
                }

                if (KeyboardBinding.Triggered(UserActions.DisplayImageAsBackground))
                {
                    var selectedImage = NodeSelection.GetFirstSelectedInstance();
                    if (selectedImage != null && GraphWindow.Focused != null)
                    {
                        GraphWindow.Focused.Components.SetBackgroundOutput(selectedImage);
                        //GraphWindow.Focused..SetBackgroundInstanceForCurrentGraph(selectedImage);
                    }
                }

                if (KeyboardBinding.Triggered(UserActions.CopyToClipboard))
                {
                    NodeActions.CopySelectedNodesToClipboard(NodeSelection, compositionOp);
                }

                if (!T3Ui.IsCurrentlySaving && KeyboardBinding.Triggered(UserActions.PasteFromClipboard))
                {
                    NodeActions.PasteClipboard(NodeSelection, this, compositionOp);
                }

                if (KeyboardBinding.Triggered(UserActions.LayoutSelection))
                {
                    _nodeGraphLayouting.ArrangeOps(compositionOp);
                }

                if (!T3Ui.IsCurrentlySaving && KeyboardBinding.Triggered(UserActions.AddAnnotation))
                {
                    var newAnnotation = NodeActions.AddAnnotation(NodeSelection, this, compositionOp);
                    _graph.RenameAnnotation(newAnnotation);
                }

                IReadOnlyList<Guid>? navigationPath = null;

                // Navigation
                if (KeyboardBinding.Triggered(UserActions.NavigateBackwards))
                {
                    navigationPath = NavigationHistory.NavigateBackwards();
                }

                if (KeyboardBinding.Triggered(UserActions.NavigateForward))
                {
                    navigationPath = NavigationHistory.NavigateForward();
                }

                if (navigationPath != null)
                    _components.TrySetCompositionOp(navigationPath);

                if (KeyboardBinding.Triggered(UserActions.SelectToAbove))
                {
                    NodeNavigation.SelectAbove();
                }

                if (KeyboardBinding.Triggered(UserActions.SelectToRight))
                {
                    NodeNavigation.SelectRight();
                }

                if (KeyboardBinding.Triggered(UserActions.SelectToBelow))
                {
                    NodeNavigation.SelectBelow();
                }

                if (KeyboardBinding.Triggered(UserActions.AddComment))
                {
                    EditCommentDialog.ShowNextFrame();
                }

                if (KeyboardBinding.Triggered(UserActions.SelectToLeft))
                {
                    NodeNavigation.SelectLeft();
                }

                if (KeyboardBinding.Triggered(UserActions.DisplayImageAsBackground))
                {
                    var selectedImage = NodeSelection.GetFirstSelectedInstance();
                    if (selectedImage != null)
                    {
                        _components.GraphImageBackground.OutputInstance = selectedImage;
                    }
                }
            }

            if (ImGui.IsWindowFocused() && !preventInteractions)
            {
                var io = ImGui.GetIO();
                var editingSomething = ImGui.IsAnyItemActive();

                if (!io.KeyCtrl && !io.KeyShift && !io.KeyAlt && !editingSomething)
                {
                    if (ImGui.IsKeyDown((ImGuiKey)Key.W))
                    {
                        _dampedScrollVelocity.Y -= InverseTransformDirection(Vector2.One * UserSettings.Config.KeyboardScrollAcceleration).Y;
                    }

                    if (ImGui.IsKeyDown((ImGuiKey)Key.S))
                    {
                        _dampedScrollVelocity.Y += InverseTransformDirection(Vector2.One * UserSettings.Config.KeyboardScrollAcceleration).Y;
                    }

                    if (ImGui.IsKeyDown((ImGuiKey)Key.A))
                    {
                        _dampedScrollVelocity.X -= InverseTransformDirection(Vector2.One * UserSettings.Config.KeyboardScrollAcceleration).X;
                    }

                    if (ImGui.IsKeyDown((ImGuiKey)Key.D))
                    {
                        _dampedScrollVelocity.X += InverseTransformDirection(Vector2.One * UserSettings.Config.KeyboardScrollAcceleration).X;
                    }

                    if (ImGui.IsKeyDown((ImGuiKey)Key.Q))
                    {
                        var center = WindowPos + WindowSize / 2;
                        ApplyZoomDelta(center, 1.05f, out _);
                    }

                    if (ImGui.IsKeyDown((ImGuiKey)Key.E))
                    {
                        var center = WindowPos + WindowSize / 2;
                        ApplyZoomDelta(center, 1 / 1.05f, out _);
                    }
                }
            }

            ScrollTarget += _dampedScrollVelocity;
            _dampedScrollVelocity *= 0.90f;

            drawList.PushClipRect(WindowPos, WindowPos + WindowSize);

            if (!drawingFlags.HasFlag(GraphDrawingFlags.HideGrid))
                DrawGrid(drawList);

            if (ImGui.IsWindowHovered(ImGuiHoveredFlags.AllowWhenBlockedByActiveItem))
            {
                ConnectionSplitHelper.PrepareNewFrame(_components);
            }

            SymbolBrowser.Draw();

            graphOpacity *= preventInteractions ? 0.3f : 1;
            _graph.DrawGraph(drawList, drawingFlags.HasFlag(GraphDrawingFlags.PreventInteractions), _components.CompositionOp, graphOpacity);

            RenameInstanceOverlay.Draw(_components);
            var tempConnections = ConnectionMaker.GetTempConnectionsFor(this);

            var doubleClicked = ImGui.IsMouseDoubleClicked(0);

            var isInteractive = (ImGui.IsWindowHovered(ImGuiHoveredFlags.AllowWhenBlockedByPopup) || ImGui.IsWindowFocused())
                                && !preventInteractions
                                && tempConnections.Count == 0;

            var isOnBackground = ImGui.IsWindowFocused() && !ImGui.IsAnyItemActive();
            var shouldHandleFenceSelection = isInteractive
                                             || isOnBackground && (ImGui.IsMouseDoubleClicked(0) || KeyboardBinding.Triggered(UserActions.CloseOperator));

            if (shouldHandleFenceSelection)
            {
                HandleFenceSelection(_components.CompositionOp, _selectionFence);
            }

            if (isOnBackground && doubleClicked)
            {
                _components.TrySetCompositionOpToParent();
            }

            if (tempConnections.Count > 0 && ImGui.IsMouseReleased(0))
            {
                var isAnyItemHovered = ImGui.IsAnyItemHovered();
                var droppedOnBackground =
                    ImGui.IsWindowHovered(ImGuiHoveredFlags.AllowWhenBlockedByActiveItem | ImGuiHoveredFlags.AllowWhenBlockedByPopup) && !isAnyItemHovered;
                if (droppedOnBackground)
                {
                    ConnectionMaker.InitSymbolBrowserAtPosition(this, InverseTransformPositionFloat(ImGui.GetIO().MousePos));
                }
                else
                {
                    var connectionDroppedOnBackground =
                        tempConnections[0].GetStatus() != ConnectionMaker.TempConnection.Status.TargetIsDraftNode;
                    if (connectionDroppedOnBackground)
                    {
                        //Log.Warning("Skipping complete operation on background drop?");
                        //  ConnectionMaker.CompleteOperation();
                    }
                }
            }

            drawList.PopClipRect();

            var compositionUpdated = _components.CompositionOp;

            if (FrameStats.Current.OpenedPopUpName == string.Empty)
                CustomComponents.DrawContextMenuForScrollCanvas(() => DrawContextMenuContent(compositionUpdated), ref _contextMenuIsOpen);

            _duplicateSymbolDialog.Draw(compositionUpdated, NodeSelection.GetSelectedChildUis().ToList(), ref _nameSpaceForDialogEdits,
                                        ref _symbolNameForDialogEdits,
                                        ref _symbolDescriptionForDialog);
            _combineToSymbolDialog.Draw(compositionUpdated, NodeSelection.GetSelectedChildUis().ToList(),
                                        NodeSelection.GetSelectedNodes<Annotation>().ToList(),
                                        ref _nameSpaceForDialogEdits,
                                        ref _symbolNameForDialogEdits,
                                        ref _symbolDescriptionForDialog);

            _renameSymbolDialog.Draw(NodeSelection.GetSelectedChildUis().ToList(), ref _symbolNameForDialogEdits);

            EditCommentDialog.Draw(NodeSelection);

            if (compositionUpdated != _components.OpenedProject.RootInstance.Instance && !compositionUpdated.Symbol.SymbolPackage.IsReadOnly)
            {
                var symbol = compositionUpdated.Symbol;
                _addInputDialog.Draw(symbol);
                _addOutputDialog.Draw(symbol);
            }

            LibWarningDialog.Draw(this);
            EditNodeOutputDialog.Draw();
        }
        ImGui.EndGroup();
    }

    private void HandleFenceSelection(Instance compositionOp, SelectionFence selectionFence)
    {
        const bool allowRectOutOfBounds = true;
        switch (selectionFence.UpdateAndDraw(out var selectMode, allowRectOutOfBounds))
        {
            case SelectionFence.States.PressedButNotMoved:
                if (selectMode == SelectionFence.SelectModes.Replace)
                    NodeSelection.Clear();
                break;

            case SelectionFence.States.Updated:
                var bounds = allowRectOutOfBounds ? selectionFence.BoundsUnclamped : selectionFence.BoundsInScreen;
                HandleSelectionFenceUpdate(bounds, compositionOp, selectMode);
                break;

            case SelectionFence.States.CompletedAsClick:
                // A hack to prevent clearing selection when opening parameter popup
                if (ImGui.IsPopupOpen("", ImGuiPopupFlags.AnyPopup))
                    break;

                NodeSelection.Clear();
                NodeSelection.SetSelectionToComposition(compositionOp);
                break;
        }
    }

    private void HandleSelectionFenceUpdate(ImRect bounds, Instance compositionOp, SelectionFence.SelectModes selectMode)
    {
        var boundsInCanvas = InverseTransformRect(bounds);
        var nodesToSelect = NodeSelection.GetSelectableChildren(_components.CompositionOp)
                                         .Where(child => child is Annotation
                                                             ? boundsInCanvas.Contains(child.Rect)
                                                             : child.Rect.Overlaps(boundsInCanvas));

        if (selectMode == SelectionFence.SelectModes.Replace)
        {
            NodeSelection.Clear();
        }

        var isRemoval = selectMode == SelectionFence.SelectModes.Remove;

        foreach (var node in nodesToSelect)
        {
            if (node is SymbolUi.Child symbolChildUi)
            {
                if (!compositionOp.TryGetChildInstance(symbolChildUi.Id, false, out var instance, out _))
                {
                    Log.Error("Can't find instance");
                }

                if (isRemoval)
                {
                    NodeSelection.DeselectNode(symbolChildUi, instance);
                }
                else
                {
                    NodeSelection.AddSelection(symbolChildUi, instance);
                }
            }
            else
            {
                if (isRemoval)
                {
                    NodeSelection.DeselectNode(node);
                }
                else
                {
                    NodeSelection.AddSelection(node);
                }
            }
        }
    }

    /// <remarks>
    /// This method is complex, because it has to handle several edge cases and has potential to remove previous user data:
    /// - We have to preserve the previous state.
    /// - We have to make space -> Shift all connected operators towards the right.
    /// - We have to convert all existing connections from the output into temporary connections.
    /// - We have to insert a new temp connection line between output and symbol browser
    ///
    /// - If the user completes the symbol browser, it must complete the previous connections from the temp connections.
    /// - If the user cancels the operation, the previous state has to be restored. This might be tricky
    /// </remarks>
    public void OpenSymbolBrowserForOutput(SymbolUi.Child childUi, Symbol.OutputDefinition outputDef)
    {
        ConnectionMaker.InitSymbolBrowserAtPosition(this,
                                                    childUi.PosOnCanvas + new Vector2(childUi.Size.X + SelectableNodeMovement.SnapPadding.X, 0));
    }

    // private Symbol GetSelectedSymbol()
    // {
    //     var selectedChildUi = GetSelectedChildUis().FirstOrDefault();
    //     return selectedChildUi != null ? selectedChildUi.SymbolChild.Symbol : compositionOp.Symbol;
    // }

    private void HandleSymbolDropping(Instance compositionOp, SymbolUi compositionOpSymbolUi)
    {
        if (!DragHandling.IsDragging)
            return;

        ImGui.SetCursorPos(Vector2.Zero);
        ImGui.InvisibleButton("## drop", ImGui.GetWindowSize());

        if (!DragHandling.TryGetDataDroppedLastItem(DragHandling.SymbolDraggingId, out var data))
            return;
        
        if (!Guid.TryParse(data, out var guid))
        {
            Log.Warning("Invalid data format for drop? " + data);
            return;
        }
        //Log.Debug("dropped symbol here" + payload + " " + dataString + "  " + guid);

        if (SymbolUiRegistry.TryGetSymbolUi(guid, out var symbolUi))
        {
            var symbol = symbolUi.Symbol;
            var posOnCanvas = InverseTransformPositionFloat(ImGui.GetMousePos());
            var childUi = GraphOperations.AddSymbolChild(symbol, compositionOpSymbolUi, posOnCanvas);

            var instance = compositionOp.Children[childUi.Id];
            NodeSelection.SetSelection(childUi, instance);
        }
        else
        {
            Log.Warning($"Symbol {guid} not found in registry");
        }
    }

    public void FocusViewToSelection()
    {
        FitAreaOnCanvas(NodeSelection.GetSelectionBounds(NodeSelection, _components.CompositionOp));
    }

    private void DrawContextMenuContent(Instance compositionOp)
    {
        var clickPosition = ImGui.GetMousePosOnOpeningCurrentPopup();
        var compositionSymbolUi = compositionOp.GetSymbolUi();

        var selectedChildUis = NodeSelection.GetSelectedChildUis().ToList();
        var nextUndoTitle = UndoRedoStack.CanUndo ? $" ({UndoRedoStack.GetNextUndoTitle()})" : string.Empty;
        if (ImGui.MenuItem("Undo" + nextUndoTitle,
                           shortcut: KeyboardBinding.ListKeyboardShortcuts(UserActions.Undo, false),
                           selected: false,
                           enabled: UndoRedoStack.CanUndo))
        {
            UndoRedoStack.Undo();
        }

        ImGui.Separator();

        // ------ for selection -----------------------
        var oneOpSelected = selectedChildUis.Count == 1;
        var someOpsSelected = selectedChildUis.Count > 0;
        var snapShotsEnabledFromSomeOps
            = selectedChildUis
               .Any(selectedChildUi => selectedChildUi.EnabledForSnapshots);

        var label = oneOpSelected
                        ? $"{selectedChildUis[0].SymbolChild.ReadableName}..."
                        : $"{selectedChildUis.Count} selected items...";

        ImGui.PushFont(Fonts.FontSmall);
        ImGui.PushStyleColor(ImGuiCol.Text, UiColors.Gray.Rgba);
        ImGui.TextUnformatted(label);
        ImGui.PopStyleColor();
        ImGui.PopFont();

        var allSelectedDisabled = selectedChildUis.TrueForAll(selectedChildUi => selectedChildUi.SymbolChild.IsDisabled);
        if (ImGui.MenuItem("Disable",
                           KeyboardBinding.ListKeyboardShortcuts(UserActions.ToggleDisabled, false),
                           selected: allSelectedDisabled,
                           enabled: selectedChildUis.Count > 0))
        {
            NodeActions.ToggleDisabledForSelectedElements(NodeSelection);
        }

        var allSelectedBypassed = selectedChildUis.TrueForAll(selectedChildUi => selectedChildUi.SymbolChild.IsBypassed);
        if (ImGui.MenuItem("Bypassed",
                           KeyboardBinding.ListKeyboardShortcuts(UserActions.ToggleBypassed, false),
                           selected: allSelectedBypassed,
                           enabled: selectedChildUis.Count > 0))
        {
            NodeActions.ToggleBypassedForSelectedElements(NodeSelection);
        }

        if (ImGui.MenuItem("Rename", oneOpSelected))
        {
            RenameInstanceOverlay.OpenForChildUi(selectedChildUis[0]);
        }

        if (ImGui.MenuItem("Add Comment",
                           KeyboardBinding.ListKeyboardShortcuts(UserActions.AddComment, false),
                           selected: false,
                           enabled: oneOpSelected))
        {
            EditCommentDialog.ShowNextFrame();
        }

        if (ImGui.MenuItem("Arrange sub graph",
                           KeyboardBinding.ListKeyboardShortcuts(UserActions.LayoutSelection, false),
                           selected: false,
                           enabled: someOpsSelected))
        {
            _nodeGraphLayouting.ArrangeOps(compositionOp);
        }

        var canModify = !compositionSymbolUi.Symbol.SymbolPackage.IsReadOnly;
        if (canModify)
        {
            // Disable if already enabled for all
            var disableBecauseAllEnabled
                = selectedChildUis
                   .TrueForAll(c2 => c2.EnabledForSnapshots);

            foreach (var c in selectedChildUis)
            {
                c.EnabledForSnapshots = !disableBecauseAllEnabled;
            }

            // Add to add snapshots
            var allSnapshots = VariationHandling.ActivePoolForSnapshots?.AllVariations;
            if (allSnapshots != null && allSnapshots.Count > 0)
            {
                if (disableBecauseAllEnabled)
                {
                    VariationHandling.RemoveInstancesFromVariations(selectedChildUis.Select(ui => ui.Id), allSnapshots);
                }
                // Remove from snapshots
                else
                {
                    var selectedInstances = selectedChildUis
                                           .Select(ui => compositionOp.Children[ui.Id])
                                           .ToList();
                    foreach (var snapshot in allSnapshots)
                    {
                        VariationHandling.ActivePoolForSnapshots.UpdateVariationPropertiesForInstances(snapshot, selectedInstances);
                    }
                }
            }

            compositionSymbolUi.FlagAsModified();
        }

        if (ImGui.BeginMenu("Display as..."))
        {
            if (ImGui.MenuItem("Small", "",
                               selected: selectedChildUis.Any(child => child.Style == SymbolUi.Child.Styles.Default),
                               enabled: someOpsSelected))
            {
                foreach (var childUi in selectedChildUis)
                {
                    childUi.Style = SymbolUi.Child.Styles.Default;
                }
            }

            if (ImGui.MenuItem("Resizable", "",
                               selected: selectedChildUis.Any(child => child.Style == SymbolUi.Child.Styles.Resizable),
                               enabled: someOpsSelected))
            {
                foreach (var childUi in selectedChildUis)
                {
                    childUi.Style = SymbolUi.Child.Styles.Resizable;
                }
            }

            if (ImGui.MenuItem("Expanded", "",
                               selected: selectedChildUis.Any(child => child.Style == SymbolUi.Child.Styles.Resizable),
                               enabled: someOpsSelected))
            {
                foreach (var childUi in selectedChildUis)
                {
                    childUi.Style = SymbolUi.Child.Styles.Expanded;
                }
            }

            ImGui.Separator();

            var isImage = oneOpSelected
                          && selectedChildUis[0].SymbolChild.Symbol.OutputDefinitions.Count > 0
                          && selectedChildUis[0].SymbolChild.Symbol.OutputDefinitions[0].ValueType == typeof(T3.Core.DataTypes.Texture2D);
            if (ImGui.MenuItem("Set image as graph background",
                               KeyboardBinding.ListKeyboardShortcuts(UserActions.DisplayImageAsBackground, false),
                               selected: false,
                               enabled: isImage))
            {
                var instance = compositionOp.Children[selectedChildUis[0].Id];
                _components.GraphImageBackground.OutputInstance = instance;
            }

            if (ImGui.MenuItem("Pin to output", oneOpSelected))
            {
                NodeActions.PinSelectedToOutputWindow(_components, NodeSelection, compositionOp);
            }

            ImGui.EndMenu();
        }

        ImGui.Separator();

        if (ImGui.MenuItem("Copy",
                           KeyboardBinding.ListKeyboardShortcuts(UserActions.CopyToClipboard, false),
                           selected: false,
                           enabled: someOpsSelected))
        {
            NodeActions.CopySelectedNodesToClipboard(NodeSelection, compositionOp);
        }

        if (ImGui.MenuItem("Paste", KeyboardBinding.ListKeyboardShortcuts(UserActions.PasteFromClipboard, false)))
        {
            NodeActions.PasteClipboard(NodeSelection, this, compositionOp);
        }

        var selectedInputUis = NodeSelection.GetSelectedNodes<IInputUi>().ToList();
        var selectedOutputUis = NodeSelection.GetSelectedNodes<IOutputUi>().ToList();

        var isSaving = T3Ui.IsCurrentlySaving;

        if (ImGui.MenuItem("Delete",
                           shortcut: "Del", // dynamic assigned shortcut is too long
                           selected: false,
                           enabled: (someOpsSelected || selectedInputUis.Count > 0 || selectedOutputUis.Count > 0) && !isSaving))
        {
            NodeActions.DeleteSelectedElements(NodeSelection, compositionSymbolUi, selectedChildUis, selectedInputUis, selectedOutputUis);
        }

        if (ImGui.MenuItem("Duplicate",
                           KeyboardBinding.ListKeyboardShortcuts(UserActions.Duplicate, false),
                           selected: false,
                           enabled: selectedChildUis.Count > 0 && !isSaving))
        {
            NodeActions.CopySelectedNodesToClipboard(NodeSelection, compositionOp);
            NodeActions.PasteClipboard(NodeSelection, this, compositionOp);
        }

        ImGui.Separator();

        if (ImGui.MenuItem("Change Symbol", someOpsSelected && !isSaving))
        {
            var startingSearchString = selectedChildUis[0].SymbolChild.Symbol.Name;
            var position = selectedChildUis.Count == 1 ? selectedChildUis[0].PosOnCanvas : InverseTransformPositionFloat(ImGui.GetMousePos());
            SymbolBrowser.OpenAt(position, null, null, false, startingSearchString,
                                         symbol => { ChangeSymbol.ChangeOperatorSymbol(NodeSelection, compositionOp, selectedChildUis, symbol); });
        }

        if (ImGui.BeginMenu("Symbol definition...", !isSaving))
        {
            if (ImGui.MenuItem("Rename Symbol", oneOpSelected))
            {
                _renameSymbolDialog.ShowNextFrame();
                _symbolNameForDialogEdits = selectedChildUis[0].SymbolChild.Symbol.Name;
                //NodeOperations.RenameSymbol(selectedChildUis[0].SymbolChild.Symbol, "NewName");
            }

            if (ImGui.MenuItem("Duplicate as new type...", oneOpSelected))
            {
                _symbolNameForDialogEdits = selectedChildUis[0].SymbolChild.Symbol.Name ?? string.Empty;
                _nameSpaceForDialogEdits = selectedChildUis[0].SymbolChild.Symbol.Namespace ?? string.Empty;
                _symbolDescriptionForDialog = "";
                _duplicateSymbolDialog.ShowNextFrame();
            }

            if (ImGui.MenuItem("Combine into new type...", someOpsSelected))
            {
                _nameSpaceForDialogEdits = compositionOp.Symbol.Namespace ?? string.Empty;
                _symbolDescriptionForDialog = "";
                _combineToSymbolDialog.ShowNextFrame();
            }

            ImGui.EndMenu();
        }
        //}

        var symbolPackage = compositionSymbolUi.Symbol.SymbolPackage;
        if (!symbolPackage.IsReadOnly)
        {
            if (ImGui.BeginMenu("Open folder..."))
            {
                if (ImGui.MenuItem("Project"))
                {
                    CoreUi.Instance.OpenWithDefaultApplication(symbolPackage.Folder);
                }

                if (ImGui.MenuItem("Resources"))
                {
                    CoreUi.Instance.OpenWithDefaultApplication(symbolPackage.ResourcesFolder);
                }

                ImGui.EndMenu();
            }
        }

        if (ImGui.BeginMenu("Add..."))
        {
            if (ImGui.MenuItem("Add Node...", "TAB", false, true))
            {
                SymbolBrowser.OpenAt(InverseTransformPositionFloat(clickPosition), null, null, false);
            }

            if (canModify)
            {
                if (ImGui.MenuItem("Add input parameter..."))
                {
                    _addInputDialog.ShowNextFrame();
                }

                if (ImGui.MenuItem("Add output..."))
                {
                    _addOutputDialog.ShowNextFrame();
                }
            }

            if (ImGui.MenuItem("Add Annotation",
                               shortcut: KeyboardBinding.ListKeyboardShortcuts(UserActions.AddAnnotation, false),
                               selected: false,
                               enabled: true))
            {
                var newAnnotation = NodeActions.AddAnnotation(NodeSelection, this, compositionOp);
                _graph.RenameAnnotation(newAnnotation);
            }

            ImGui.EndMenu();
        }

        ImGui.Separator();

        if (ImGui.MenuItem("Export as Executable", oneOpSelected))
        {
            switch (PlayerExporter.TryExportInstance(compositionOp, selectedChildUis.Single(), out var reason, out var exportDir))
            {
                case false:
                    Log.Error(reason);
                    BlockingWindow.Instance.ShowMessageBox(reason, $"Failed to export {label}");
                    break;
                default:
                    Log.Info(reason);
                    BlockingWindow.Instance.ShowMessageBox(reason, $"Exported {label} successfully!");
                    // open export directory in native file explorer
                    CoreUi.Instance.OpenWithDefaultApplication(exportDir);
                    break;
            }
        }

        if (oneOpSelected)
        {
            var symbol = selectedChildUis.Single().SymbolChild.Symbol;
            CustomComponents.DrawSymbolCodeContextMenuItem(symbol);
            var childUi = selectedChildUis.Single();

            // get instance that is currently selected
            var instance = compositionOp.Children[childUi.Id];

            if (NodeActions.TryGetShaderPath(instance, out var filePath, out var owner))
            {
                var shaderIsReadOnly = owner.IsReadOnly;

                if (ImGui.MenuItem("Open in Shader Editor", true))
                {
                    if (shaderIsReadOnly)
                    {
                        CopyToTempShaderPath(filePath, out filePath);
                        BlockingWindow.Instance.ShowMessageBox("Warning - viewing a read-only shader. Modifications will not be saved.\n" +
                                                               "Following #include directives outside of the temp folder may lead you to read-only files, " +
                                                               "and editing those can break operators.\n\nWith great power...", "Warning");
                    }

                    EditorUi.Instance.OpenWithDefaultApplication(filePath);
                }
            }
        }
    }

    private static void CopyToTempShaderPath(string filePath, out string newFilePath)
    {
        var directory = Path.GetDirectoryName(filePath)!;
        var destinationDirectory = Path.Combine(UserData.TempFolder, "ReadOnlyShaders");

        if (Directory.Exists(destinationDirectory))
        {
            try
            {
                Directory.Delete(destinationDirectory, true);
            }
            catch (Exception e)
            {
                Log.Warning($"Failed to delete temp directory: {e}");
            }
        }

        var directoryInfo = Directory.CreateDirectory(destinationDirectory);

        // copy all files in directory to temp directory for intellisense to work
        var allFilesInDirectory = Directory.EnumerateFiles(directory);
        FileInfo copiedFile;
        foreach (var file in allFilesInDirectory)
        {
            var destinationPath = Path.Combine(destinationDirectory, Path.GetFileName(file));
            File.Copy(file, destinationPath);
        }

        ShaderLinter.AddPackage(new ShaderCompiler.ShaderResourcePackage(directoryInfo), ResourceManager.SharedShaderPackages,
                                replaceExisting: true);
        newFilePath = Path.Combine(destinationDirectory, Path.GetFileName(filePath));
    }

    private bool _contextMenuIsOpen;

    private void DrawGrid(ImDrawListPtr drawList)
    {
        var gridSize = Math.Abs(64.0f * Scale.X);
        for (var x = (-Scroll.X * Scale.X) % gridSize; x < WindowSize.X; x += gridSize)
        {
            drawList.AddLine(new Vector2(x, 0.0f) + WindowPos,
                             new Vector2(x, WindowSize.Y) + WindowPos, UiColors.CanvasGrid);
        }

        for (var y = (-Scroll.Y * Scale.Y) % gridSize; y < WindowSize.Y; y += gridSize)
        {
            drawList.AddLine(
                             new Vector2(0.0f, y) + WindowPos,
                             new Vector2(WindowSize.X, y) + WindowPos, UiColors.CanvasGrid);
        }
    }

    public IEnumerable<ISelectableCanvasObject> SelectableChildren => NodeSelection.GetSelectableChildren(_components.CompositionOp);

    //private readonly List<ISelectableCanvasObject> _selectableItems = new();
    #endregion

    #region public API
    public bool Destroyed { get; private set; }
    public SymbolBrowser SymbolBrowser { get; set; }

    public void OpenAndFocusInstance(IReadOnlyList<Guid> path)
    {
        if (path.Count == 1)
        {
            _components.TrySetCompositionOp(path, ICanvas.Transition.JumpOut, path[0]);
            return;
        }

        var compositionPath = path.Take(path.Count - 1).ToList();
        _components.TrySetCompositionOp(compositionPath, ICanvas.Transition.JumpIn, path[^1]);
    }
    #endregion

    private readonly SelectionFence _selectionFence = new();
    private readonly AddInputDialog _addInputDialog = new();
    private readonly AddOutputDialog _addOutputDialog = new();
    private readonly CombineToSymbolDialog _combineToSymbolDialog = new();
    private readonly DuplicateSymbolDialog _duplicateSymbolDialog = new();
    private readonly RenameSymbolDialog _renameSymbolDialog = new();
    public readonly EditNodeOutputDialog EditNodeOutputDialog = new();
    public readonly EditCommentDialog EditCommentDialog = new();
    public readonly LibWarningDialog LibWarningDialog = new();

    private string _symbolNameForDialogEdits = "";
    private string _symbolDescriptionForDialog = "";
    private string _nameSpaceForDialogEdits = "";
    private Vector2 _dampedScrollVelocity = Vector2.Zero;
    private readonly NodeGraphLayouting _nodeGraphLayouting;
    private readonly Graph _graph;
    internal readonly SelectableNodeMovement SelectableNodeMovement;
}

public enum GraphHoverModes
{
    Disabled,
    Live,
    LastValue,
}<|MERGE_RESOLUTION|>--- conflicted
+++ resolved
@@ -1,933 +1,946 @@
-using System.IO;
-using System.Runtime.InteropServices;
-using ImGuiNET;
-<<<<<<< HEAD
-=======
-using T3.Core.DataTypes.Vector;
->>>>>>> fafc2408
-using T3.Core.Operator;
-using T3.Core.Resource;
-using T3.Core.SystemUi;
-using T3.Core.UserData;
-using T3.Editor.External;
-using T3.Editor.Gui.Commands;
-using T3.Editor.Gui.Graph.Dialogs;
-using T3.Editor.Gui.Graph.Helpers;
-using T3.Editor.Gui.Graph.Interaction;
-using T3.Editor.Gui.Graph.Interaction.Connections;
-using T3.Editor.Gui.Graph.Modification;
-using T3.Editor.Gui.InputUi;
-using T3.Editor.Gui.Interaction;
-using T3.Editor.Gui.Interaction.Variations;
-using T3.Editor.Gui.OutputUi;
-using T3.Editor.Gui.Selection;
-using T3.Editor.Gui.Styling;
-using T3.Editor.Gui.UiHelpers;
-using T3.Editor.SystemUi;
-using T3.Editor.UiModel;
-using T3.SystemUi;
-
-namespace T3.Editor.Gui.Graph;
-
-/// <summary>
-/// A <see cref="ICanvas"/> that displays the graph of an Operator.
-/// </summary>
-internal class GraphCanvas : ScalableCanvas, INodeCanvas, IGraphCanvas
-{
-    private NodeSelection NodeSelection => _components.NodeSelection;
-    private NavigationHistory NavigationHistory => _components.NavigationHistory;
-    private NodeNavigation NodeNavigation => _components.NodeNavigation;
-    private Structure Structure => _components.OpenedProject.Structure;
-    private readonly GraphComponents _components;
-    internal GraphCanvas(GraphComponents components)
-    {
-        _components = components;
-        _nodeGraphLayouting = new NodeGraphLayouting(NodeSelection, Structure);
-        SelectableNodeMovement = new SelectableNodeMovement(components, this, NodeSelection);
-        _graph = new Graph(components, this);
-        
-        window.WindowDestroyed += (_, _) => Destroyed = true;
-        window.FocusLost += (_, _) =>
-                            {
-                                NodeSelection.Clear();
-                                NodeSelection.HoveredIds.Clear();
-                            };
-    }
-
-    public void SetCompositionToChildInstance(Instance instance) => _components.TrySetCompositionOpToChild(instance.SymbolChildId);
-
-    [Flags]
-    public enum GraphDrawingFlags
-    {
-        None = 0,
-        PreventInteractions = 1 << 1,
-        HideGrid = 1 << 2,
-    }
-
-    #region drawing UI ====================================================================
-    /// <summary>
-    /// Scales the canvas and handles basic canvas interactions
-    /// </summary>
-    public void Draw(bool preventInteractions)
-    {
-        var editingFlags = T3Ui.EditingFlags.None;
-
-        if (SymbolBrowser.IsOpen)
-            editingFlags |= T3Ui.EditingFlags.PreventZoomWithMouseWheel;
-
-        if (preventInteractions)
-            editingFlags |= T3Ui.EditingFlags.PreventMouseInteractions;
-
-        UpdateCanvas(out _, editingFlags);
-    }
-
-    public void DrawGraph(ImDrawListPtr drawList, GraphDrawingFlags drawingFlags, bool preventInteractions, float graphOpacity)
-    {
-        ImGui.BeginGroup();
-        {
-            ImGui.SetScrollY(0);
-            CustomComponents.DrawWindowFocusFrame();
-            if (ImGui.IsWindowFocused())
-                _window.TakeFocus();
-
-<<<<<<< HEAD
-            DrawDropHandler(_components.CompositionOp, _components.CompositionOp.GetSymbolUi());
-=======
-            HandleSymbolDropping(_window.CompositionOp, _window.CompositionOp.GetSymbolUi());
->>>>>>> fafc2408
-            ImGui.SetCursorScreenPos(Vector2.One * 100);
-
-            if (!preventInteractions)
-            {
-                var compositionOp = _components.CompositionOp;
-                var compositionUi = compositionOp.GetSymbolUi();
-                //compositionUi.FlagAsModified();
-
-                if (KeyboardBinding.Triggered(UserActions.FocusSelection))
-                    FocusViewToSelection();
-
-                if (!T3Ui.IsCurrentlySaving && KeyboardBinding.Triggered(UserActions.Duplicate))
-                {
-                    NodeActions.CopySelectedNodesToClipboard(NodeSelection, compositionOp);
-                    NodeActions.PasteClipboard(NodeSelection, this, compositionOp);
-                }
-
-                if (!T3Ui.IsCurrentlySaving && KeyboardBinding.Triggered(UserActions.DeleteSelection))
-                {
-                    NodeActions.DeleteSelectedElements(NodeSelection, compositionUi);
-                }
-
-                if (KeyboardBinding.Triggered(UserActions.ToggleDisabled))
-                {
-                    NodeActions.ToggleDisabledForSelectedElements(NodeSelection);
-                }
-
-                if (KeyboardBinding.Triggered(UserActions.ToggleBypassed))
-                {
-                    NodeActions.ToggleBypassedForSelectedElements(NodeSelection);
-                }
-
-                if (KeyboardBinding.Triggered(UserActions.PinToOutputWindow))
-                {
-                    if (UserSettings.Config.FocusMode)
-                    {
-                        var selectedImage = NodeSelection.GetFirstSelectedInstance();
-                        if (selectedImage != null && GraphWindow.Focused != null)
-                        {
-                            GraphWindow.Focused.Components.SetBackgroundOutput(selectedImage);
-                        }
-                    }
-                    else
-                    {
-                        NodeActions.PinSelectedToOutputWindow(_components, NodeSelection, compositionOp);
-                    }
-                }
-
-                if (KeyboardBinding.Triggered(UserActions.DisplayImageAsBackground))
-                {
-                    var selectedImage = NodeSelection.GetFirstSelectedInstance();
-                    if (selectedImage != null && GraphWindow.Focused != null)
-                    {
-                        GraphWindow.Focused.Components.SetBackgroundOutput(selectedImage);
-                        //GraphWindow.Focused..SetBackgroundInstanceForCurrentGraph(selectedImage);
-                    }
-                }
-
-                if (KeyboardBinding.Triggered(UserActions.CopyToClipboard))
-                {
-                    NodeActions.CopySelectedNodesToClipboard(NodeSelection, compositionOp);
-                }
-
-                if (!T3Ui.IsCurrentlySaving && KeyboardBinding.Triggered(UserActions.PasteFromClipboard))
-                {
-                    NodeActions.PasteClipboard(NodeSelection, this, compositionOp);
-                }
-
-                if (KeyboardBinding.Triggered(UserActions.LayoutSelection))
-                {
-                    _nodeGraphLayouting.ArrangeOps(compositionOp);
-                }
-
-                if (!T3Ui.IsCurrentlySaving && KeyboardBinding.Triggered(UserActions.AddAnnotation))
-                {
-                    var newAnnotation = NodeActions.AddAnnotation(NodeSelection, this, compositionOp);
-                    _graph.RenameAnnotation(newAnnotation);
-                }
-
-                IReadOnlyList<Guid>? navigationPath = null;
-
-                // Navigation
-                if (KeyboardBinding.Triggered(UserActions.NavigateBackwards))
-                {
-                    navigationPath = NavigationHistory.NavigateBackwards();
-                }
-
-                if (KeyboardBinding.Triggered(UserActions.NavigateForward))
-                {
-                    navigationPath = NavigationHistory.NavigateForward();
-                }
-
-                if (navigationPath != null)
-                    _components.TrySetCompositionOp(navigationPath);
-
-                if (KeyboardBinding.Triggered(UserActions.SelectToAbove))
-                {
-                    NodeNavigation.SelectAbove();
-                }
-
-                if (KeyboardBinding.Triggered(UserActions.SelectToRight))
-                {
-                    NodeNavigation.SelectRight();
-                }
-
-                if (KeyboardBinding.Triggered(UserActions.SelectToBelow))
-                {
-                    NodeNavigation.SelectBelow();
-                }
-
-                if (KeyboardBinding.Triggered(UserActions.AddComment))
-                {
-                    EditCommentDialog.ShowNextFrame();
-                }
-
-                if (KeyboardBinding.Triggered(UserActions.SelectToLeft))
-                {
-                    NodeNavigation.SelectLeft();
-                }
-
-                if (KeyboardBinding.Triggered(UserActions.DisplayImageAsBackground))
-                {
-                    var selectedImage = NodeSelection.GetFirstSelectedInstance();
-                    if (selectedImage != null)
-                    {
-                        _components.GraphImageBackground.OutputInstance = selectedImage;
-                    }
-                }
-            }
-
-            if (ImGui.IsWindowFocused() && !preventInteractions)
-            {
-                var io = ImGui.GetIO();
-                var editingSomething = ImGui.IsAnyItemActive();
-
-                if (!io.KeyCtrl && !io.KeyShift && !io.KeyAlt && !editingSomething)
-                {
-                    if (ImGui.IsKeyDown((ImGuiKey)Key.W))
-                    {
-                        _dampedScrollVelocity.Y -= InverseTransformDirection(Vector2.One * UserSettings.Config.KeyboardScrollAcceleration).Y;
-                    }
-
-                    if (ImGui.IsKeyDown((ImGuiKey)Key.S))
-                    {
-                        _dampedScrollVelocity.Y += InverseTransformDirection(Vector2.One * UserSettings.Config.KeyboardScrollAcceleration).Y;
-                    }
-
-                    if (ImGui.IsKeyDown((ImGuiKey)Key.A))
-                    {
-                        _dampedScrollVelocity.X -= InverseTransformDirection(Vector2.One * UserSettings.Config.KeyboardScrollAcceleration).X;
-                    }
-
-                    if (ImGui.IsKeyDown((ImGuiKey)Key.D))
-                    {
-                        _dampedScrollVelocity.X += InverseTransformDirection(Vector2.One * UserSettings.Config.KeyboardScrollAcceleration).X;
-                    }
-
-                    if (ImGui.IsKeyDown((ImGuiKey)Key.Q))
-                    {
-                        var center = WindowPos + WindowSize / 2;
-                        ApplyZoomDelta(center, 1.05f, out _);
-                    }
-
-                    if (ImGui.IsKeyDown((ImGuiKey)Key.E))
-                    {
-                        var center = WindowPos + WindowSize / 2;
-                        ApplyZoomDelta(center, 1 / 1.05f, out _);
-                    }
-                }
-            }
-
-            ScrollTarget += _dampedScrollVelocity;
-            _dampedScrollVelocity *= 0.90f;
-
-            drawList.PushClipRect(WindowPos, WindowPos + WindowSize);
-
-            if (!drawingFlags.HasFlag(GraphDrawingFlags.HideGrid))
-                DrawGrid(drawList);
-
-            if (ImGui.IsWindowHovered(ImGuiHoveredFlags.AllowWhenBlockedByActiveItem))
-            {
-                ConnectionSplitHelper.PrepareNewFrame(_components);
-            }
-
-            SymbolBrowser.Draw();
-
-            graphOpacity *= preventInteractions ? 0.3f : 1;
-            _graph.DrawGraph(drawList, drawingFlags.HasFlag(GraphDrawingFlags.PreventInteractions), _components.CompositionOp, graphOpacity);
-
-            RenameInstanceOverlay.Draw(_components);
-            var tempConnections = ConnectionMaker.GetTempConnectionsFor(this);
-
-            var doubleClicked = ImGui.IsMouseDoubleClicked(0);
-
-            var isInteractive = (ImGui.IsWindowHovered(ImGuiHoveredFlags.AllowWhenBlockedByPopup) || ImGui.IsWindowFocused())
-                                && !preventInteractions
-                                && tempConnections.Count == 0;
-
-            var isOnBackground = ImGui.IsWindowFocused() && !ImGui.IsAnyItemActive();
-            var shouldHandleFenceSelection = isInteractive
-                                             || isOnBackground && (ImGui.IsMouseDoubleClicked(0) || KeyboardBinding.Triggered(UserActions.CloseOperator));
-
-            if (shouldHandleFenceSelection)
-            {
-                HandleFenceSelection(_components.CompositionOp, _selectionFence);
-            }
-
-            if (isOnBackground && doubleClicked)
-            {
-                _components.TrySetCompositionOpToParent();
-            }
-
-            if (tempConnections.Count > 0 && ImGui.IsMouseReleased(0))
-            {
-                var isAnyItemHovered = ImGui.IsAnyItemHovered();
-                var droppedOnBackground =
-                    ImGui.IsWindowHovered(ImGuiHoveredFlags.AllowWhenBlockedByActiveItem | ImGuiHoveredFlags.AllowWhenBlockedByPopup) && !isAnyItemHovered;
-                if (droppedOnBackground)
-                {
-                    ConnectionMaker.InitSymbolBrowserAtPosition(this, InverseTransformPositionFloat(ImGui.GetIO().MousePos));
-                }
-                else
-                {
-                    var connectionDroppedOnBackground =
-                        tempConnections[0].GetStatus() != ConnectionMaker.TempConnection.Status.TargetIsDraftNode;
-                    if (connectionDroppedOnBackground)
-                    {
-                        //Log.Warning("Skipping complete operation on background drop?");
-                        //  ConnectionMaker.CompleteOperation();
-                    }
-                }
-            }
-
-            drawList.PopClipRect();
-
-            var compositionUpdated = _components.CompositionOp;
-
-            if (FrameStats.Current.OpenedPopUpName == string.Empty)
-                CustomComponents.DrawContextMenuForScrollCanvas(() => DrawContextMenuContent(compositionUpdated), ref _contextMenuIsOpen);
-
-            _duplicateSymbolDialog.Draw(compositionUpdated, NodeSelection.GetSelectedChildUis().ToList(), ref _nameSpaceForDialogEdits,
-                                        ref _symbolNameForDialogEdits,
-                                        ref _symbolDescriptionForDialog);
-            _combineToSymbolDialog.Draw(compositionUpdated, NodeSelection.GetSelectedChildUis().ToList(),
-                                        NodeSelection.GetSelectedNodes<Annotation>().ToList(),
-                                        ref _nameSpaceForDialogEdits,
-                                        ref _symbolNameForDialogEdits,
-                                        ref _symbolDescriptionForDialog);
-
-            _renameSymbolDialog.Draw(NodeSelection.GetSelectedChildUis().ToList(), ref _symbolNameForDialogEdits);
-
-            EditCommentDialog.Draw(NodeSelection);
-
-            if (compositionUpdated != _components.OpenedProject.RootInstance.Instance && !compositionUpdated.Symbol.SymbolPackage.IsReadOnly)
-            {
-                var symbol = compositionUpdated.Symbol;
-                _addInputDialog.Draw(symbol);
-                _addOutputDialog.Draw(symbol);
-            }
-
-            LibWarningDialog.Draw(this);
-            EditNodeOutputDialog.Draw();
-        }
-        ImGui.EndGroup();
-    }
-
-    private void HandleFenceSelection(Instance compositionOp, SelectionFence selectionFence)
-    {
-        const bool allowRectOutOfBounds = true;
-        switch (selectionFence.UpdateAndDraw(out var selectMode, allowRectOutOfBounds))
-        {
-            case SelectionFence.States.PressedButNotMoved:
-                if (selectMode == SelectionFence.SelectModes.Replace)
-                    NodeSelection.Clear();
-                break;
-
-            case SelectionFence.States.Updated:
-                var bounds = allowRectOutOfBounds ? selectionFence.BoundsUnclamped : selectionFence.BoundsInScreen;
-                HandleSelectionFenceUpdate(bounds, compositionOp, selectMode);
-                break;
-
-            case SelectionFence.States.CompletedAsClick:
-                // A hack to prevent clearing selection when opening parameter popup
-                if (ImGui.IsPopupOpen("", ImGuiPopupFlags.AnyPopup))
-                    break;
-
-                NodeSelection.Clear();
-                NodeSelection.SetSelectionToComposition(compositionOp);
-                break;
-        }
-    }
-
-    private void HandleSelectionFenceUpdate(ImRect bounds, Instance compositionOp, SelectionFence.SelectModes selectMode)
-    {
-        var boundsInCanvas = InverseTransformRect(bounds);
-        var nodesToSelect = NodeSelection.GetSelectableChildren(_components.CompositionOp)
-                                         .Where(child => child is Annotation
-                                                             ? boundsInCanvas.Contains(child.Rect)
-                                                             : child.Rect.Overlaps(boundsInCanvas));
-
-        if (selectMode == SelectionFence.SelectModes.Replace)
-        {
-            NodeSelection.Clear();
-        }
-
-        var isRemoval = selectMode == SelectionFence.SelectModes.Remove;
-
-        foreach (var node in nodesToSelect)
-        {
-            if (node is SymbolUi.Child symbolChildUi)
-            {
-                if (!compositionOp.TryGetChildInstance(symbolChildUi.Id, false, out var instance, out _))
-                {
-                    Log.Error("Can't find instance");
-                }
-
-                if (isRemoval)
-                {
-                    NodeSelection.DeselectNode(symbolChildUi, instance);
-                }
-                else
-                {
-                    NodeSelection.AddSelection(symbolChildUi, instance);
-                }
-            }
-            else
-            {
-                if (isRemoval)
-                {
-                    NodeSelection.DeselectNode(node);
-                }
-                else
-                {
-                    NodeSelection.AddSelection(node);
-                }
-            }
-        }
-    }
-
-    /// <remarks>
-    /// This method is complex, because it has to handle several edge cases and has potential to remove previous user data:
-    /// - We have to preserve the previous state.
-    /// - We have to make space -> Shift all connected operators towards the right.
-    /// - We have to convert all existing connections from the output into temporary connections.
-    /// - We have to insert a new temp connection line between output and symbol browser
-    ///
-    /// - If the user completes the symbol browser, it must complete the previous connections from the temp connections.
-    /// - If the user cancels the operation, the previous state has to be restored. This might be tricky
-    /// </remarks>
-    public void OpenSymbolBrowserForOutput(SymbolUi.Child childUi, Symbol.OutputDefinition outputDef)
-    {
-        ConnectionMaker.InitSymbolBrowserAtPosition(this,
-                                                    childUi.PosOnCanvas + new Vector2(childUi.Size.X + SelectableNodeMovement.SnapPadding.X, 0));
-    }
-
-    // private Symbol GetSelectedSymbol()
-    // {
-    //     var selectedChildUi = GetSelectedChildUis().FirstOrDefault();
-    //     return selectedChildUi != null ? selectedChildUi.SymbolChild.Symbol : compositionOp.Symbol;
-    // }
-
-    private void HandleSymbolDropping(Instance compositionOp, SymbolUi compositionOpSymbolUi)
-    {
-        if (!DragHandling.IsDragging)
-            return;
-
-        ImGui.SetCursorPos(Vector2.Zero);
-        ImGui.InvisibleButton("## drop", ImGui.GetWindowSize());
-
-        if (!DragHandling.TryGetDataDroppedLastItem(DragHandling.SymbolDraggingId, out var data))
-            return;
-        
-        if (!Guid.TryParse(data, out var guid))
-        {
-            Log.Warning("Invalid data format for drop? " + data);
-            return;
-        }
-        //Log.Debug("dropped symbol here" + payload + " " + dataString + "  " + guid);
-
-        if (SymbolUiRegistry.TryGetSymbolUi(guid, out var symbolUi))
-        {
-            var symbol = symbolUi.Symbol;
-            var posOnCanvas = InverseTransformPositionFloat(ImGui.GetMousePos());
-            var childUi = GraphOperations.AddSymbolChild(symbol, compositionOpSymbolUi, posOnCanvas);
-
-            var instance = compositionOp.Children[childUi.Id];
-            NodeSelection.SetSelection(childUi, instance);
-        }
-        else
-        {
-            Log.Warning($"Symbol {guid} not found in registry");
-        }
-    }
-
-    public void FocusViewToSelection()
-    {
-        FitAreaOnCanvas(NodeSelection.GetSelectionBounds(NodeSelection, _components.CompositionOp));
-    }
-
-    private void DrawContextMenuContent(Instance compositionOp)
-    {
-        var clickPosition = ImGui.GetMousePosOnOpeningCurrentPopup();
-        var compositionSymbolUi = compositionOp.GetSymbolUi();
-
-        var selectedChildUis = NodeSelection.GetSelectedChildUis().ToList();
-        var nextUndoTitle = UndoRedoStack.CanUndo ? $" ({UndoRedoStack.GetNextUndoTitle()})" : string.Empty;
-        if (ImGui.MenuItem("Undo" + nextUndoTitle,
-                           shortcut: KeyboardBinding.ListKeyboardShortcuts(UserActions.Undo, false),
-                           selected: false,
-                           enabled: UndoRedoStack.CanUndo))
-        {
-            UndoRedoStack.Undo();
-        }
-
-        ImGui.Separator();
-
-        // ------ for selection -----------------------
-        var oneOpSelected = selectedChildUis.Count == 1;
-        var someOpsSelected = selectedChildUis.Count > 0;
-        var snapShotsEnabledFromSomeOps
-            = selectedChildUis
-               .Any(selectedChildUi => selectedChildUi.EnabledForSnapshots);
-
-        var label = oneOpSelected
-                        ? $"{selectedChildUis[0].SymbolChild.ReadableName}..."
-                        : $"{selectedChildUis.Count} selected items...";
-
-        ImGui.PushFont(Fonts.FontSmall);
-        ImGui.PushStyleColor(ImGuiCol.Text, UiColors.Gray.Rgba);
-        ImGui.TextUnformatted(label);
-        ImGui.PopStyleColor();
-        ImGui.PopFont();
-
-        var allSelectedDisabled = selectedChildUis.TrueForAll(selectedChildUi => selectedChildUi.SymbolChild.IsDisabled);
-        if (ImGui.MenuItem("Disable",
-                           KeyboardBinding.ListKeyboardShortcuts(UserActions.ToggleDisabled, false),
-                           selected: allSelectedDisabled,
-                           enabled: selectedChildUis.Count > 0))
-        {
-            NodeActions.ToggleDisabledForSelectedElements(NodeSelection);
-        }
-
-        var allSelectedBypassed = selectedChildUis.TrueForAll(selectedChildUi => selectedChildUi.SymbolChild.IsBypassed);
-        if (ImGui.MenuItem("Bypassed",
-                           KeyboardBinding.ListKeyboardShortcuts(UserActions.ToggleBypassed, false),
-                           selected: allSelectedBypassed,
-                           enabled: selectedChildUis.Count > 0))
-        {
-            NodeActions.ToggleBypassedForSelectedElements(NodeSelection);
-        }
-
-        if (ImGui.MenuItem("Rename", oneOpSelected))
-        {
-            RenameInstanceOverlay.OpenForChildUi(selectedChildUis[0]);
-        }
-
-        if (ImGui.MenuItem("Add Comment",
-                           KeyboardBinding.ListKeyboardShortcuts(UserActions.AddComment, false),
-                           selected: false,
-                           enabled: oneOpSelected))
-        {
-            EditCommentDialog.ShowNextFrame();
-        }
-
-        if (ImGui.MenuItem("Arrange sub graph",
-                           KeyboardBinding.ListKeyboardShortcuts(UserActions.LayoutSelection, false),
-                           selected: false,
-                           enabled: someOpsSelected))
-        {
-            _nodeGraphLayouting.ArrangeOps(compositionOp);
-        }
-
-        var canModify = !compositionSymbolUi.Symbol.SymbolPackage.IsReadOnly;
-        if (canModify)
-        {
-            // Disable if already enabled for all
-            var disableBecauseAllEnabled
-                = selectedChildUis
-                   .TrueForAll(c2 => c2.EnabledForSnapshots);
-
-            foreach (var c in selectedChildUis)
-            {
-                c.EnabledForSnapshots = !disableBecauseAllEnabled;
-            }
-
-            // Add to add snapshots
-            var allSnapshots = VariationHandling.ActivePoolForSnapshots?.AllVariations;
-            if (allSnapshots != null && allSnapshots.Count > 0)
-            {
-                if (disableBecauseAllEnabled)
-                {
-                    VariationHandling.RemoveInstancesFromVariations(selectedChildUis.Select(ui => ui.Id), allSnapshots);
-                }
-                // Remove from snapshots
-                else
-                {
-                    var selectedInstances = selectedChildUis
-                                           .Select(ui => compositionOp.Children[ui.Id])
-                                           .ToList();
-                    foreach (var snapshot in allSnapshots)
-                    {
-                        VariationHandling.ActivePoolForSnapshots.UpdateVariationPropertiesForInstances(snapshot, selectedInstances);
-                    }
-                }
-            }
-
-            compositionSymbolUi.FlagAsModified();
-        }
-
-        if (ImGui.BeginMenu("Display as..."))
-        {
-            if (ImGui.MenuItem("Small", "",
-                               selected: selectedChildUis.Any(child => child.Style == SymbolUi.Child.Styles.Default),
-                               enabled: someOpsSelected))
-            {
-                foreach (var childUi in selectedChildUis)
-                {
-                    childUi.Style = SymbolUi.Child.Styles.Default;
-                }
-            }
-
-            if (ImGui.MenuItem("Resizable", "",
-                               selected: selectedChildUis.Any(child => child.Style == SymbolUi.Child.Styles.Resizable),
-                               enabled: someOpsSelected))
-            {
-                foreach (var childUi in selectedChildUis)
-                {
-                    childUi.Style = SymbolUi.Child.Styles.Resizable;
-                }
-            }
-
-            if (ImGui.MenuItem("Expanded", "",
-                               selected: selectedChildUis.Any(child => child.Style == SymbolUi.Child.Styles.Resizable),
-                               enabled: someOpsSelected))
-            {
-                foreach (var childUi in selectedChildUis)
-                {
-                    childUi.Style = SymbolUi.Child.Styles.Expanded;
-                }
-            }
-
-            ImGui.Separator();
-
-            var isImage = oneOpSelected
-                          && selectedChildUis[0].SymbolChild.Symbol.OutputDefinitions.Count > 0
-                          && selectedChildUis[0].SymbolChild.Symbol.OutputDefinitions[0].ValueType == typeof(T3.Core.DataTypes.Texture2D);
-            if (ImGui.MenuItem("Set image as graph background",
-                               KeyboardBinding.ListKeyboardShortcuts(UserActions.DisplayImageAsBackground, false),
-                               selected: false,
-                               enabled: isImage))
-            {
-                var instance = compositionOp.Children[selectedChildUis[0].Id];
-                _components.GraphImageBackground.OutputInstance = instance;
-            }
-
-            if (ImGui.MenuItem("Pin to output", oneOpSelected))
-            {
-                NodeActions.PinSelectedToOutputWindow(_components, NodeSelection, compositionOp);
-            }
-
-            ImGui.EndMenu();
-        }
-
-        ImGui.Separator();
-
-        if (ImGui.MenuItem("Copy",
-                           KeyboardBinding.ListKeyboardShortcuts(UserActions.CopyToClipboard, false),
-                           selected: false,
-                           enabled: someOpsSelected))
-        {
-            NodeActions.CopySelectedNodesToClipboard(NodeSelection, compositionOp);
-        }
-
-        if (ImGui.MenuItem("Paste", KeyboardBinding.ListKeyboardShortcuts(UserActions.PasteFromClipboard, false)))
-        {
-            NodeActions.PasteClipboard(NodeSelection, this, compositionOp);
-        }
-
-        var selectedInputUis = NodeSelection.GetSelectedNodes<IInputUi>().ToList();
-        var selectedOutputUis = NodeSelection.GetSelectedNodes<IOutputUi>().ToList();
-
-        var isSaving = T3Ui.IsCurrentlySaving;
-
-        if (ImGui.MenuItem("Delete",
-                           shortcut: "Del", // dynamic assigned shortcut is too long
-                           selected: false,
-                           enabled: (someOpsSelected || selectedInputUis.Count > 0 || selectedOutputUis.Count > 0) && !isSaving))
-        {
-            NodeActions.DeleteSelectedElements(NodeSelection, compositionSymbolUi, selectedChildUis, selectedInputUis, selectedOutputUis);
-        }
-
-        if (ImGui.MenuItem("Duplicate",
-                           KeyboardBinding.ListKeyboardShortcuts(UserActions.Duplicate, false),
-                           selected: false,
-                           enabled: selectedChildUis.Count > 0 && !isSaving))
-        {
-            NodeActions.CopySelectedNodesToClipboard(NodeSelection, compositionOp);
-            NodeActions.PasteClipboard(NodeSelection, this, compositionOp);
-        }
-
-        ImGui.Separator();
-
-        if (ImGui.MenuItem("Change Symbol", someOpsSelected && !isSaving))
-        {
-            var startingSearchString = selectedChildUis[0].SymbolChild.Symbol.Name;
-            var position = selectedChildUis.Count == 1 ? selectedChildUis[0].PosOnCanvas : InverseTransformPositionFloat(ImGui.GetMousePos());
-            SymbolBrowser.OpenAt(position, null, null, false, startingSearchString,
-                                         symbol => { ChangeSymbol.ChangeOperatorSymbol(NodeSelection, compositionOp, selectedChildUis, symbol); });
-        }
-
-        if (ImGui.BeginMenu("Symbol definition...", !isSaving))
-        {
-            if (ImGui.MenuItem("Rename Symbol", oneOpSelected))
-            {
-                _renameSymbolDialog.ShowNextFrame();
-                _symbolNameForDialogEdits = selectedChildUis[0].SymbolChild.Symbol.Name;
-                //NodeOperations.RenameSymbol(selectedChildUis[0].SymbolChild.Symbol, "NewName");
-            }
-
-            if (ImGui.MenuItem("Duplicate as new type...", oneOpSelected))
-            {
-                _symbolNameForDialogEdits = selectedChildUis[0].SymbolChild.Symbol.Name ?? string.Empty;
-                _nameSpaceForDialogEdits = selectedChildUis[0].SymbolChild.Symbol.Namespace ?? string.Empty;
-                _symbolDescriptionForDialog = "";
-                _duplicateSymbolDialog.ShowNextFrame();
-            }
-
-            if (ImGui.MenuItem("Combine into new type...", someOpsSelected))
-            {
-                _nameSpaceForDialogEdits = compositionOp.Symbol.Namespace ?? string.Empty;
-                _symbolDescriptionForDialog = "";
-                _combineToSymbolDialog.ShowNextFrame();
-            }
-
-            ImGui.EndMenu();
-        }
-        //}
-
-        var symbolPackage = compositionSymbolUi.Symbol.SymbolPackage;
-        if (!symbolPackage.IsReadOnly)
-        {
-            if (ImGui.BeginMenu("Open folder..."))
-            {
-                if (ImGui.MenuItem("Project"))
-                {
-                    CoreUi.Instance.OpenWithDefaultApplication(symbolPackage.Folder);
-                }
-
-                if (ImGui.MenuItem("Resources"))
-                {
-                    CoreUi.Instance.OpenWithDefaultApplication(symbolPackage.ResourcesFolder);
-                }
-
-                ImGui.EndMenu();
-            }
-        }
-
-        if (ImGui.BeginMenu("Add..."))
-        {
-            if (ImGui.MenuItem("Add Node...", "TAB", false, true))
-            {
-                SymbolBrowser.OpenAt(InverseTransformPositionFloat(clickPosition), null, null, false);
-            }
-
-            if (canModify)
-            {
-                if (ImGui.MenuItem("Add input parameter..."))
-                {
-                    _addInputDialog.ShowNextFrame();
-                }
-
-                if (ImGui.MenuItem("Add output..."))
-                {
-                    _addOutputDialog.ShowNextFrame();
-                }
-            }
-
-            if (ImGui.MenuItem("Add Annotation",
-                               shortcut: KeyboardBinding.ListKeyboardShortcuts(UserActions.AddAnnotation, false),
-                               selected: false,
-                               enabled: true))
-            {
-                var newAnnotation = NodeActions.AddAnnotation(NodeSelection, this, compositionOp);
-                _graph.RenameAnnotation(newAnnotation);
-            }
-
-            ImGui.EndMenu();
-        }
-
-        ImGui.Separator();
-
-        if (ImGui.MenuItem("Export as Executable", oneOpSelected))
-        {
-            switch (PlayerExporter.TryExportInstance(compositionOp, selectedChildUis.Single(), out var reason, out var exportDir))
-            {
-                case false:
-                    Log.Error(reason);
-                    BlockingWindow.Instance.ShowMessageBox(reason, $"Failed to export {label}");
-                    break;
-                default:
-                    Log.Info(reason);
-                    BlockingWindow.Instance.ShowMessageBox(reason, $"Exported {label} successfully!");
-                    // open export directory in native file explorer
-                    CoreUi.Instance.OpenWithDefaultApplication(exportDir);
-                    break;
-            }
-        }
-
-        if (oneOpSelected)
-        {
-            var symbol = selectedChildUis.Single().SymbolChild.Symbol;
-            CustomComponents.DrawSymbolCodeContextMenuItem(symbol);
-            var childUi = selectedChildUis.Single();
-
-            // get instance that is currently selected
-            var instance = compositionOp.Children[childUi.Id];
-
-            if (NodeActions.TryGetShaderPath(instance, out var filePath, out var owner))
-            {
-                var shaderIsReadOnly = owner.IsReadOnly;
-
-                if (ImGui.MenuItem("Open in Shader Editor", true))
-                {
-                    if (shaderIsReadOnly)
-                    {
-                        CopyToTempShaderPath(filePath, out filePath);
-                        BlockingWindow.Instance.ShowMessageBox("Warning - viewing a read-only shader. Modifications will not be saved.\n" +
-                                                               "Following #include directives outside of the temp folder may lead you to read-only files, " +
-                                                               "and editing those can break operators.\n\nWith great power...", "Warning");
-                    }
-
-                    EditorUi.Instance.OpenWithDefaultApplication(filePath);
-                }
-            }
-        }
-    }
-
-    private static void CopyToTempShaderPath(string filePath, out string newFilePath)
-    {
-        var directory = Path.GetDirectoryName(filePath)!;
-        var destinationDirectory = Path.Combine(UserData.TempFolder, "ReadOnlyShaders");
-
-        if (Directory.Exists(destinationDirectory))
-        {
-            try
-            {
-                Directory.Delete(destinationDirectory, true);
-            }
-            catch (Exception e)
-            {
-                Log.Warning($"Failed to delete temp directory: {e}");
-            }
-        }
-
-        var directoryInfo = Directory.CreateDirectory(destinationDirectory);
-
-        // copy all files in directory to temp directory for intellisense to work
-        var allFilesInDirectory = Directory.EnumerateFiles(directory);
-        FileInfo copiedFile;
-        foreach (var file in allFilesInDirectory)
-        {
-            var destinationPath = Path.Combine(destinationDirectory, Path.GetFileName(file));
-            File.Copy(file, destinationPath);
-        }
-
-        ShaderLinter.AddPackage(new ShaderCompiler.ShaderResourcePackage(directoryInfo), ResourceManager.SharedShaderPackages,
-                                replaceExisting: true);
-        newFilePath = Path.Combine(destinationDirectory, Path.GetFileName(filePath));
-    }
-
-    private bool _contextMenuIsOpen;
-
-    private void DrawGrid(ImDrawListPtr drawList)
-    {
-        var gridSize = Math.Abs(64.0f * Scale.X);
-        for (var x = (-Scroll.X * Scale.X) % gridSize; x < WindowSize.X; x += gridSize)
-        {
-            drawList.AddLine(new Vector2(x, 0.0f) + WindowPos,
-                             new Vector2(x, WindowSize.Y) + WindowPos, UiColors.CanvasGrid);
-        }
-
-        for (var y = (-Scroll.Y * Scale.Y) % gridSize; y < WindowSize.Y; y += gridSize)
-        {
-            drawList.AddLine(
-                             new Vector2(0.0f, y) + WindowPos,
-                             new Vector2(WindowSize.X, y) + WindowPos, UiColors.CanvasGrid);
-        }
-    }
-
-    public IEnumerable<ISelectableCanvasObject> SelectableChildren => NodeSelection.GetSelectableChildren(_components.CompositionOp);
-
-    //private readonly List<ISelectableCanvasObject> _selectableItems = new();
-    #endregion
-
-    #region public API
-    public bool Destroyed { get; private set; }
-    public SymbolBrowser SymbolBrowser { get; set; }
-
-    public void OpenAndFocusInstance(IReadOnlyList<Guid> path)
-    {
-        if (path.Count == 1)
-        {
-            _components.TrySetCompositionOp(path, ICanvas.Transition.JumpOut, path[0]);
-            return;
-        }
-
-        var compositionPath = path.Take(path.Count - 1).ToList();
-        _components.TrySetCompositionOp(compositionPath, ICanvas.Transition.JumpIn, path[^1]);
-    }
-    #endregion
-
-    private readonly SelectionFence _selectionFence = new();
-    private readonly AddInputDialog _addInputDialog = new();
-    private readonly AddOutputDialog _addOutputDialog = new();
-    private readonly CombineToSymbolDialog _combineToSymbolDialog = new();
-    private readonly DuplicateSymbolDialog _duplicateSymbolDialog = new();
-    private readonly RenameSymbolDialog _renameSymbolDialog = new();
-    public readonly EditNodeOutputDialog EditNodeOutputDialog = new();
-    public readonly EditCommentDialog EditCommentDialog = new();
-    public readonly LibWarningDialog LibWarningDialog = new();
-
-    private string _symbolNameForDialogEdits = "";
-    private string _symbolDescriptionForDialog = "";
-    private string _nameSpaceForDialogEdits = "";
-    private Vector2 _dampedScrollVelocity = Vector2.Zero;
-    private readonly NodeGraphLayouting _nodeGraphLayouting;
-    private readonly Graph _graph;
-    internal readonly SelectableNodeMovement SelectableNodeMovement;
-}
-
-public enum GraphHoverModes
-{
-    Disabled,
-    Live,
-    LastValue,
+using System.IO;
+using System.Runtime.InteropServices;
+using ImGuiNET;
+using T3.Core.Operator;
+using T3.Core.Resource;
+using T3.Core.SystemUi;
+using T3.Core.UserData;
+using T3.Editor.External;
+using T3.Editor.Gui.Commands;
+using T3.Editor.Gui.Graph.Dialogs;
+using T3.Editor.Gui.Graph.Helpers;
+using T3.Editor.Gui.Graph.Interaction;
+using T3.Editor.Gui.Graph.Interaction.Connections;
+using T3.Editor.Gui.Graph.Modification;
+using T3.Editor.Gui.InputUi;
+using T3.Editor.Gui.Interaction;
+using T3.Editor.Gui.Interaction.Variations;
+using T3.Editor.Gui.OutputUi;
+using T3.Editor.Gui.Selection;
+using T3.Editor.Gui.Styling;
+using T3.Editor.Gui.UiHelpers;
+using T3.Editor.SystemUi;
+using T3.Editor.UiModel;
+using T3.SystemUi;
+
+namespace T3.Editor.Gui.Graph;
+
+/// <summary>
+/// A <see cref="ICanvas"/> that displays the graph of an Operator.
+/// </summary>
+internal class GraphCanvas : ScalableCanvas, INodeCanvas, IGraphCanvas
+{
+    private NodeSelection NodeSelection => _components.NodeSelection;
+    private NavigationHistory NavigationHistory => _components.NavigationHistory;
+    private NodeNavigation NodeNavigation => _components.NodeNavigation;
+    private Structure Structure => _components.OpenedProject.Structure;
+    private readonly GraphComponents _components;
+
+    internal GraphCanvas(GraphComponents components)
+    {
+        _components = components;
+        _nodeGraphLayouting = new NodeGraphLayouting(NodeSelection, Structure);
+        SelectableNodeMovement = new SelectableNodeMovement(components, this, NodeSelection);
+        _graph = new Graph(components, this);
+
+        window.WindowDestroyed += (_, _) => Destroyed = true;
+        window.FocusLost += (_, _) =>
+                            {
+                                NodeSelection.Clear();
+                                NodeSelection.HoveredIds.Clear();
+                            };
+    }
+
+    public void SetCompositionToChildInstance(Instance instance) => _components.TrySetCompositionOpToChild(instance.SymbolChildId);
+
+    [Flags]
+    public enum GraphDrawingFlags
+    {
+        None = 0,
+        PreventInteractions = 1 << 1,
+        HideGrid = 1 << 2,
+    }
+
+    #region drawing UI ====================================================================
+    /// <summary>
+    /// Scales the canvas and handles basic canvas interactions
+    /// </summary>
+    public void Draw(bool preventInteractions)
+    {
+        var editingFlags = T3Ui.EditingFlags.None;
+
+        if (SymbolBrowser.IsOpen)
+            editingFlags |= T3Ui.EditingFlags.PreventZoomWithMouseWheel;
+
+        if (preventInteractions)
+            editingFlags |= T3Ui.EditingFlags.PreventMouseInteractions;
+
+        UpdateCanvas(out _, editingFlags);
+    }
+
+    public void DrawGraph(ImDrawListPtr drawList, GraphDrawingFlags drawingFlags, bool preventInteractions, float graphOpacity)
+    {
+        ImGui.BeginGroup();
+        {
+            ImGui.SetScrollY(0);
+            CustomComponents.DrawWindowFocusFrame();
+            if (ImGui.IsWindowFocused())
+                _window.TakeFocus();
+
+            DrawDropHandler(_components.CompositionOp, _components.CompositionOp.GetSymbolUi());
+            ImGui.SetCursorScreenPos(Vector2.One * 100);
+
+            if (!preventInteractions)
+            {
+                var compositionOp = _components.CompositionOp;
+                var compositionUi = compositionOp.GetSymbolUi();
+                //compositionUi.FlagAsModified();
+
+                if (KeyboardBinding.Triggered(UserActions.FocusSelection))
+                    FocusViewToSelection();
+
+                if (!T3Ui.IsCurrentlySaving && KeyboardBinding.Triggered(UserActions.Duplicate))
+                {
+                    NodeActions.CopySelectedNodesToClipboard(NodeSelection, compositionOp);
+                    NodeActions.PasteClipboard(NodeSelection, this, compositionOp);
+                }
+
+                if (!T3Ui.IsCurrentlySaving && KeyboardBinding.Triggered(UserActions.DeleteSelection))
+                {
+                    NodeActions.DeleteSelectedElements(NodeSelection, compositionUi);
+                }
+
+                if (KeyboardBinding.Triggered(UserActions.ToggleDisabled))
+                {
+                    NodeActions.ToggleDisabledForSelectedElements(NodeSelection);
+                }
+
+                if (KeyboardBinding.Triggered(UserActions.ToggleBypassed))
+                {
+                    NodeActions.ToggleBypassedForSelectedElements(NodeSelection);
+                }
+
+                if (KeyboardBinding.Triggered(UserActions.PinToOutputWindow))
+                {
+                    if (UserSettings.Config.FocusMode)
+                    {
+                        var selectedImage = NodeSelection.GetFirstSelectedInstance();
+                        if (selectedImage != null && GraphWindow.Focused != null)
+                        {
+                            GraphWindow.Focused.Components.SetBackgroundOutput(selectedImage);
+                        }
+                    }
+                    else
+                    {
+                        NodeActions.PinSelectedToOutputWindow(_components, NodeSelection, compositionOp);
+                    }
+                }
+
+                if (KeyboardBinding.Triggered(UserActions.DisplayImageAsBackground))
+                {
+                    var selectedImage = NodeSelection.GetFirstSelectedInstance();
+                    if (selectedImage != null && GraphWindow.Focused != null)
+                    {
+                        GraphWindow.Focused.Components.SetBackgroundOutput(selectedImage);
+                        //GraphWindow.Focused..SetBackgroundInstanceForCurrentGraph(selectedImage);
+                    }
+                }
+
+                if (KeyboardBinding.Triggered(UserActions.CopyToClipboard))
+                {
+                    NodeActions.CopySelectedNodesToClipboard(NodeSelection, compositionOp);
+                }
+
+                if (!T3Ui.IsCurrentlySaving && KeyboardBinding.Triggered(UserActions.PasteFromClipboard))
+                {
+                    NodeActions.PasteClipboard(NodeSelection, this, compositionOp);
+                }
+
+                if (KeyboardBinding.Triggered(UserActions.LayoutSelection))
+                {
+                    _nodeGraphLayouting.ArrangeOps(compositionOp);
+                }
+
+                if (!T3Ui.IsCurrentlySaving && KeyboardBinding.Triggered(UserActions.AddAnnotation))
+                {
+                    var newAnnotation = NodeActions.AddAnnotation(NodeSelection, this, compositionOp);
+                    _graph.RenameAnnotation(newAnnotation);
+                }
+
+                IReadOnlyList<Guid>? navigationPath = null;
+
+                // Navigation
+                if (KeyboardBinding.Triggered(UserActions.NavigateBackwards))
+                {
+                    navigationPath = NavigationHistory.NavigateBackwards();
+                }
+
+                if (KeyboardBinding.Triggered(UserActions.NavigateForward))
+                {
+                    navigationPath = NavigationHistory.NavigateForward();
+                }
+
+                if (navigationPath != null)
+                    _components.TrySetCompositionOp(navigationPath);
+
+                if (KeyboardBinding.Triggered(UserActions.SelectToAbove))
+                {
+                    NodeNavigation.SelectAbove();
+                }
+
+                if (KeyboardBinding.Triggered(UserActions.SelectToRight))
+                {
+                    NodeNavigation.SelectRight();
+                }
+
+                if (KeyboardBinding.Triggered(UserActions.SelectToBelow))
+                {
+                    NodeNavigation.SelectBelow();
+                }
+
+                if (KeyboardBinding.Triggered(UserActions.AddComment))
+                {
+                    EditCommentDialog.ShowNextFrame();
+                }
+
+                if (KeyboardBinding.Triggered(UserActions.SelectToLeft))
+                {
+                    NodeNavigation.SelectLeft();
+                }
+
+                if (KeyboardBinding.Triggered(UserActions.DisplayImageAsBackground))
+                {
+                    var selectedImage = NodeSelection.GetFirstSelectedInstance();
+                    if (selectedImage != null)
+                    {
+                        _components.GraphImageBackground.OutputInstance = selectedImage;
+                    }
+                }
+            }
+
+            if (ImGui.IsWindowFocused() && !preventInteractions)
+            {
+                var io = ImGui.GetIO();
+                var editingSomething = ImGui.IsAnyItemActive();
+
+                if (!io.KeyCtrl && !io.KeyShift && !io.KeyAlt && !editingSomething)
+                {
+                    if (ImGui.IsKeyDown((ImGuiKey)Key.W))
+                    {
+                        _dampedScrollVelocity.Y -= InverseTransformDirection(Vector2.One * UserSettings.Config.KeyboardScrollAcceleration).Y;
+                    }
+
+                    if (ImGui.IsKeyDown((ImGuiKey)Key.S))
+                    {
+                        _dampedScrollVelocity.Y += InverseTransformDirection(Vector2.One * UserSettings.Config.KeyboardScrollAcceleration).Y;
+                    }
+
+                    if (ImGui.IsKeyDown((ImGuiKey)Key.A))
+                    {
+                        _dampedScrollVelocity.X -= InverseTransformDirection(Vector2.One * UserSettings.Config.KeyboardScrollAcceleration).X;
+                    }
+
+                    if (ImGui.IsKeyDown((ImGuiKey)Key.D))
+                    {
+                        _dampedScrollVelocity.X += InverseTransformDirection(Vector2.One * UserSettings.Config.KeyboardScrollAcceleration).X;
+                    }
+
+                    if (ImGui.IsKeyDown((ImGuiKey)Key.Q))
+                    {
+                        var center = WindowPos + WindowSize / 2;
+                        ApplyZoomDelta(center, 1.05f, out _);
+                    }
+
+                    if (ImGui.IsKeyDown((ImGuiKey)Key.E))
+                    {
+                        var center = WindowPos + WindowSize / 2;
+                        ApplyZoomDelta(center, 1 / 1.05f, out _);
+                    }
+                }
+            }
+
+            ScrollTarget += _dampedScrollVelocity;
+            _dampedScrollVelocity *= 0.90f;
+
+            drawList.PushClipRect(WindowPos, WindowPos + WindowSize);
+
+            if (!drawingFlags.HasFlag(GraphDrawingFlags.HideGrid))
+                DrawGrid(drawList);
+
+            if (ImGui.IsWindowHovered(ImGuiHoveredFlags.AllowWhenBlockedByActiveItem))
+            {
+                ConnectionSplitHelper.PrepareNewFrame(_components);
+            }
+
+            SymbolBrowser.Draw();
+
+            graphOpacity *= preventInteractions ? 0.3f : 1;
+            _graph.DrawGraph(drawList, drawingFlags.HasFlag(GraphDrawingFlags.PreventInteractions), _components.CompositionOp, graphOpacity);
+
+            RenameInstanceOverlay.Draw(_components);
+            var tempConnections = ConnectionMaker.GetTempConnectionsFor(this);
+
+            var doubleClicked = ImGui.IsMouseDoubleClicked(0);
+
+            var isSomething = (ImGui.IsWindowHovered(ImGuiHoveredFlags.AllowWhenBlockedByPopup) || ImGui.IsWindowFocused())
+                              && !preventInteractions
+                              && tempConnections.Count == 0;
+
+            var isOnBackground = ImGui.IsWindowFocused() && !ImGui.IsAnyItemActive();
+            var shouldHandleFenceSelection = isSomething
+                                             || isOnBackground && (ImGui.IsMouseDoubleClicked(0) || KeyboardBinding.Triggered(UserActions.CloseOperator));
+
+            if (shouldHandleFenceSelection)
+            {
+                HandleFenceSelection(_components.CompositionOp, _selectionFence);
+            }
+
+            if (isOnBackground && doubleClicked)
+            {
+                _components.TrySetCompositionOpToParent();
+            }
+
+            if (tempConnections.Count > 0 && ImGui.IsMouseReleased(0))
+            {
+                var isAnyItemHovered = ImGui.IsAnyItemHovered();
+                var droppedOnBackground =
+                    ImGui.IsWindowHovered(ImGuiHoveredFlags.AllowWhenBlockedByActiveItem | ImGuiHoveredFlags.AllowWhenBlockedByPopup) && !isAnyItemHovered;
+                if (droppedOnBackground)
+                {
+                    ConnectionMaker.InitSymbolBrowserAtPosition(this, InverseTransformPositionFloat(ImGui.GetIO().MousePos));
+                }
+                else
+                {
+                    var connectionDroppedOnBackground =
+                        tempConnections[0].GetStatus() != ConnectionMaker.TempConnection.Status.TargetIsDraftNode;
+                    if (connectionDroppedOnBackground)
+                    {
+                        //Log.Warning("Skipping complete operation on background drop?");
+                        //  ConnectionMaker.CompleteOperation();
+                    }
+                }
+            }
+
+            drawList.PopClipRect();
+
+            var compositionUpdated = _components.CompositionOp;
+
+            if (FrameStats.Current.OpenedPopUpName == string.Empty)
+                CustomComponents.DrawContextMenuForScrollCanvas(() => DrawContextMenuContent(compositionUpdated), ref _contextMenuIsOpen);
+
+            _duplicateSymbolDialog.Draw(compositionUpdated, NodeSelection.GetSelectedChildUis().ToList(), ref _nameSpaceForDialogEdits,
+                                        ref _symbolNameForDialogEdits,
+                                        ref _symbolDescriptionForDialog);
+            _combineToSymbolDialog.Draw(compositionUpdated, NodeSelection.GetSelectedChildUis().ToList(),
+                                        NodeSelection.GetSelectedNodes<Annotation>().ToList(),
+                                        ref _nameSpaceForDialogEdits,
+                                        ref _symbolNameForDialogEdits,
+                                        ref _symbolDescriptionForDialog);
+
+            _renameSymbolDialog.Draw(NodeSelection.GetSelectedChildUis().ToList(), ref _symbolNameForDialogEdits);
+
+            EditCommentDialog.Draw(NodeSelection);
+
+            if (compositionUpdated != _components.OpenedProject.RootInstance.Instance && !compositionUpdated.Symbol.SymbolPackage.IsReadOnly)
+            {
+                var symbol = compositionUpdated.Symbol;
+                _addInputDialog.Draw(symbol);
+                _addOutputDialog.Draw(symbol);
+            }
+
+            LibWarningDialog.Draw(this);
+            EditNodeOutputDialog.Draw();
+        }
+        ImGui.EndGroup();
+    }
+
+    private void HandleFenceSelection(Instance compositionOp, SelectionFence selectionFence)
+    {
+        const bool allowRectOutOfBounds = true;
+        switch (selectionFence.UpdateAndDraw(out var selectMode, allowRectOutOfBounds))
+        {
+            case SelectionFence.States.PressedButNotMoved:
+                if (selectMode == SelectionFence.SelectModes.Replace)
+                    NodeSelection.Clear();
+                break;
+
+            case SelectionFence.States.Updated:
+                var bounds = allowRectOutOfBounds ? selectionFence.BoundsUnclamped : selectionFence.BoundsInScreen;
+                HandleSelectionFenceUpdate(bounds, compositionOp, selectMode);
+                break;
+
+            case SelectionFence.States.CompletedAsClick:
+                // A hack to prevent clearing selection when opening parameter popup
+                if (ImGui.IsPopupOpen("", ImGuiPopupFlags.AnyPopup))
+                    break;
+
+                NodeSelection.Clear();
+                NodeSelection.SetSelectionToComposition(compositionOp);
+                break;
+        }
+    }
+
+    private void HandleSelectionFenceUpdate(ImRect bounds, Instance compositionOp, SelectionFence.SelectModes selectMode)
+    {
+        var boundsInCanvas = InverseTransformRect(bounds);
+        var nodesToSelect = NodeSelection.GetSelectableChildren(_components.CompositionOp)
+                                         .Where(child => child is Annotation
+                                                             ? boundsInCanvas.Contains(child.Rect)
+                                                             : child.Rect.Overlaps(boundsInCanvas));
+
+        if (selectMode == SelectionFence.SelectModes.Replace)
+        {
+            NodeSelection.Clear();
+        }
+
+        var isRemoval = selectMode == SelectionFence.SelectModes.Remove;
+
+        foreach (var node in nodesToSelect)
+        {
+            if (node is SymbolUi.Child symbolChildUi)
+            {
+                if (!compositionOp.TryGetChildInstance(symbolChildUi.Id, false, out var instance, out _))
+                {
+                    Log.Error("Can't find instance");
+                }
+
+                if (isRemoval)
+                {
+                    NodeSelection.DeselectNode(symbolChildUi, instance);
+                }
+                else
+                {
+                    NodeSelection.AddSelection(symbolChildUi, instance);
+                }
+            }
+            else
+            {
+                if (isRemoval)
+                {
+                    NodeSelection.DeselectNode(node);
+                }
+                else
+                {
+                    NodeSelection.AddSelection(node);
+                }
+            }
+        }
+    }
+
+    /// <remarks>
+    /// This method is complex, because it has to handle several edge cases and has potential to remove previous user data:
+    /// - We have to preserve the previous state.
+    /// - We have to make space -> Shift all connected operators towards the right.
+    /// - We have to convert all existing connections from the output into temporary connections.
+    /// - We have to insert a new temp connection line between output and symbol browser
+    ///
+    /// - If the user completes the symbol browser, it must complete the previous connections from the temp connections.
+    /// - If the user cancels the operation, the previous state has to be restored. This might be tricky
+    /// </remarks>
+    public void OpenSymbolBrowserForOutput(SymbolUi.Child childUi, Symbol.OutputDefinition outputDef)
+    {
+        ConnectionMaker.InitSymbolBrowserAtPosition(this,
+                                                    childUi.PosOnCanvas + new Vector2(childUi.Size.X + SelectableNodeMovement.SnapPadding.X, 0));
+    }
+
+    // private Symbol GetSelectedSymbol()
+    // {
+    //     var selectedChildUi = GetSelectedChildUis().FirstOrDefault();
+    //     return selectedChildUi != null ? selectedChildUi.SymbolChild.Symbol : compositionOp.Symbol;
+    // }
+
+    private void DrawDropHandler(Instance compositionOp, SymbolUi compositionOpSymbolUi)
+    {
+        if (!T3Ui.DraggingIsInProgress)
+            return;
+
+        ImGui.SetCursorPos(Vector2.Zero);
+        ImGui.InvisibleButton("## drop", ImGui.GetWindowSize());
+
+        if (ImGui.BeginDragDropTarget())
+        {
+            var payload = ImGui.AcceptDragDropPayload("Symbol");
+            if (ImGui.IsMouseReleased(0))
+            {
+                var myString = Marshal.PtrToStringAuto(payload.Data);
+                if (myString != null)
+                {
+                    var guidString = myString.Split('|')[0];
+                    var guid = Guid.Parse(guidString);
+                    Log.Debug("dropped symbol here" + payload + " " + myString + "  " + guid);
+
+                    if (SymbolUiRegistry.TryGetSymbolUi(guid, out var symbolUi))
+                    {
+                        var symbol = symbolUi.Symbol;
+                        var posOnCanvas = InverseTransformPositionFloat(ImGui.GetMousePos());
+                        var childUi = GraphOperations.AddSymbolChild(symbol, compositionOpSymbolUi, posOnCanvas);
+
+                        var instance = compositionOp.Children[childUi.Id];
+                        NodeSelection.SetSelection(childUi, instance);
+                    }
+                    else
+                    {
+                        Log.Warning($"Symbol {guid} not found in registry");
+                    }
+
+                    T3Ui.DraggingIsInProgress = false;
+                }
+            }
+
+            ImGui.EndDragDropTarget();
+        }
+    }
+
+    public void ApplyComposition(ICanvas.Transition transition, Guid compositionSymbolChildId)
+    {
+        var newCanvasScope = GetTargetScope();
+        if (UserSettings.Config.OperatorViewSettings.TryGetValue(compositionSymbolChildId, out var savedCanvasScope))
+        {
+            newCanvasScope = savedCanvasScope;
+        }
+
+        SetScopeWithTransition(newCanvasScope.Scale, newCanvasScope.Scroll, transition);
+    }
+
+    public void FocusViewToSelection()
+    {
+        FitAreaOnCanvas(NodeSelection.GetSelectionBounds(NodeSelection, _components.CompositionOp));
+    }
+
+    private void DrawContextMenuContent(Instance compositionOp)
+    {
+        var clickPosition = ImGui.GetMousePosOnOpeningCurrentPopup();
+        var compositionSymbolUi = compositionOp.GetSymbolUi();
+
+        var selectedChildUis = NodeSelection.GetSelectedChildUis().ToList();
+        var nextUndoTitle = UndoRedoStack.CanUndo ? $" ({UndoRedoStack.GetNextUndoTitle()})" : string.Empty;
+        if (ImGui.MenuItem("Undo" + nextUndoTitle,
+                           shortcut: KeyboardBinding.ListKeyboardShortcuts(UserActions.Undo, false),
+                           selected: false,
+                           enabled: UndoRedoStack.CanUndo))
+        {
+            UndoRedoStack.Undo();
+        }
+
+        ImGui.Separator();
+
+        // ------ for selection -----------------------
+        var oneOpSelected = selectedChildUis.Count == 1;
+        var someOpsSelected = selectedChildUis.Count > 0;
+        var snapShotsEnabledFromSomeOps
+            = selectedChildUis
+               .Any(selectedChildUi => selectedChildUi.EnabledForSnapshots);
+
+        var label = oneOpSelected
+                        ? $"{selectedChildUis[0].SymbolChild.ReadableName}..."
+                        : $"{selectedChildUis.Count} selected items...";
+
+        ImGui.PushFont(Fonts.FontSmall);
+        ImGui.PushStyleColor(ImGuiCol.Text, UiColors.Gray.Rgba);
+        ImGui.TextUnformatted(label);
+        ImGui.PopStyleColor();
+        ImGui.PopFont();
+
+        var allSelectedDisabled = selectedChildUis.TrueForAll(selectedChildUi => selectedChildUi.SymbolChild.IsDisabled);
+        if (ImGui.MenuItem("Disable",
+                           KeyboardBinding.ListKeyboardShortcuts(UserActions.ToggleDisabled, false),
+                           selected: allSelectedDisabled,
+                           enabled: selectedChildUis.Count > 0))
+        {
+            NodeActions.ToggleDisabledForSelectedElements(NodeSelection);
+        }
+
+        var allSelectedBypassed = selectedChildUis.TrueForAll(selectedChildUi => selectedChildUi.SymbolChild.IsBypassed);
+        if (ImGui.MenuItem("Bypassed",
+                           KeyboardBinding.ListKeyboardShortcuts(UserActions.ToggleBypassed, false),
+                           selected: allSelectedBypassed,
+                           enabled: selectedChildUis.Count > 0))
+        {
+            NodeActions.ToggleBypassedForSelectedElements(NodeSelection);
+        }
+
+        if (ImGui.MenuItem("Rename", oneOpSelected))
+        {
+            RenameInstanceOverlay.OpenForChildUi(selectedChildUis[0]);
+        }
+
+        if (ImGui.MenuItem("Add Comment",
+                           KeyboardBinding.ListKeyboardShortcuts(UserActions.AddComment, false),
+                           selected: false,
+                           enabled: oneOpSelected))
+        {
+            EditCommentDialog.ShowNextFrame();
+        }
+
+        if (ImGui.MenuItem("Arrange sub graph",
+                           KeyboardBinding.ListKeyboardShortcuts(UserActions.LayoutSelection, false),
+                           selected: false,
+                           enabled: someOpsSelected))
+        {
+            _nodeGraphLayouting.ArrangeOps(compositionOp);
+        }
+
+        var canModify = !compositionSymbolUi.Symbol.SymbolPackage.IsReadOnly;
+        if (canModify)
+        {
+            // Disable if already enabled for all
+            var disableBecauseAllEnabled
+                = selectedChildUis
+                   .TrueForAll(c2 => c2.EnabledForSnapshots);
+
+            foreach (var c in selectedChildUis)
+            {
+                c.EnabledForSnapshots = !disableBecauseAllEnabled;
+            }
+
+            // Add to add snapshots
+            var allSnapshots = VariationHandling.ActivePoolForSnapshots?.AllVariations;
+            if (allSnapshots != null && allSnapshots.Count > 0)
+            {
+                if (disableBecauseAllEnabled)
+                {
+                    VariationHandling.RemoveInstancesFromVariations(selectedChildUis.Select(ui => ui.Id), allSnapshots);
+                }
+                // Remove from snapshots
+                else
+                {
+                    var selectedInstances = selectedChildUis
+                                           .Select(ui => compositionOp.Children[ui.Id])
+                                           .ToList();
+                    foreach (var snapshot in allSnapshots)
+                    {
+                        VariationHandling.ActivePoolForSnapshots.UpdateVariationPropertiesForInstances(snapshot, selectedInstances);
+                    }
+                }
+            }
+
+            compositionSymbolUi.FlagAsModified();
+        }
+
+        if (ImGui.BeginMenu("Display as..."))
+        {
+            if (ImGui.MenuItem("Small", "",
+                               selected: selectedChildUis.Any(child => child.Style == SymbolUi.Child.Styles.Default),
+                               enabled: someOpsSelected))
+            {
+                foreach (var childUi in selectedChildUis)
+                {
+                    childUi.Style = SymbolUi.Child.Styles.Default;
+                }
+            }
+
+            if (ImGui.MenuItem("Resizable", "",
+                               selected: selectedChildUis.Any(child => child.Style == SymbolUi.Child.Styles.Resizable),
+                               enabled: someOpsSelected))
+            {
+                foreach (var childUi in selectedChildUis)
+                {
+                    childUi.Style = SymbolUi.Child.Styles.Resizable;
+                }
+            }
+
+            if (ImGui.MenuItem("Expanded", "",
+                               selected: selectedChildUis.Any(child => child.Style == SymbolUi.Child.Styles.Resizable),
+                               enabled: someOpsSelected))
+            {
+                foreach (var childUi in selectedChildUis)
+                {
+                    childUi.Style = SymbolUi.Child.Styles.Expanded;
+                }
+            }
+
+            ImGui.Separator();
+
+            var isImage = oneOpSelected
+                          && selectedChildUis[0].SymbolChild.Symbol.OutputDefinitions.Count > 0
+                          && selectedChildUis[0].SymbolChild.Symbol.OutputDefinitions[0].ValueType == typeof(T3.Core.DataTypes.Texture2D);
+            if (ImGui.MenuItem("Set image as graph background",
+                               KeyboardBinding.ListKeyboardShortcuts(UserActions.DisplayImageAsBackground, false),
+                               selected: false,
+                               enabled: isImage))
+            {
+                var instance = compositionOp.Children[selectedChildUis[0].Id];
+                _components.GraphImageBackground.OutputInstance = instance;
+            }
+
+            if (ImGui.MenuItem("Pin to output", oneOpSelected))
+            {
+                NodeActions.PinSelectedToOutputWindow(_components, NodeSelection, compositionOp);
+            }
+
+            ImGui.EndMenu();
+        }
+
+        ImGui.Separator();
+
+        if (ImGui.MenuItem("Copy",
+                           KeyboardBinding.ListKeyboardShortcuts(UserActions.CopyToClipboard, false),
+                           selected: false,
+                           enabled: someOpsSelected))
+        {
+            NodeActions.CopySelectedNodesToClipboard(NodeSelection, compositionOp);
+        }
+
+        if (ImGui.MenuItem("Paste", KeyboardBinding.ListKeyboardShortcuts(UserActions.PasteFromClipboard, false)))
+        {
+            NodeActions.PasteClipboard(NodeSelection, this, compositionOp);
+        }
+
+        var selectedInputUis = NodeSelection.GetSelectedNodes<IInputUi>().ToList();
+        var selectedOutputUis = NodeSelection.GetSelectedNodes<IOutputUi>().ToList();
+
+        var isSaving = T3Ui.IsCurrentlySaving;
+
+        if (ImGui.MenuItem("Delete",
+                           shortcut: "Del", // dynamic assigned shortcut is too long
+                           selected: false,
+                           enabled: (someOpsSelected || selectedInputUis.Count > 0 || selectedOutputUis.Count > 0) && !isSaving))
+        {
+            NodeActions.DeleteSelectedElements(NodeSelection, compositionSymbolUi, selectedChildUis, selectedInputUis, selectedOutputUis);
+        }
+
+        if (ImGui.MenuItem("Duplicate",
+                           KeyboardBinding.ListKeyboardShortcuts(UserActions.Duplicate, false),
+                           selected: false,
+                           enabled: selectedChildUis.Count > 0 && !isSaving))
+        {
+            NodeActions.CopySelectedNodesToClipboard(NodeSelection, compositionOp);
+            NodeActions.PasteClipboard(NodeSelection, this, compositionOp);
+        }
+
+        ImGui.Separator();
+
+        if (ImGui.MenuItem("Change Symbol", someOpsSelected && !isSaving))
+        {
+            var startingSearchString = selectedChildUis[0].SymbolChild.Symbol.Name;
+            var position = selectedChildUis.Count == 1 ? selectedChildUis[0].PosOnCanvas : InverseTransformPositionFloat(ImGui.GetMousePos());
+            SymbolBrowser.OpenAt(position, null, null, false, startingSearchString,
+                                 symbol => { ChangeSymbol.ChangeOperatorSymbol(NodeSelection, compositionOp, selectedChildUis, symbol); });
+        }
+
+        if (ImGui.BeginMenu("Symbol definition...", !isSaving))
+        {
+            if (ImGui.MenuItem("Rename Symbol", oneOpSelected))
+            {
+                _renameSymbolDialog.ShowNextFrame();
+                _symbolNameForDialogEdits = selectedChildUis[0].SymbolChild.Symbol.Name;
+                //NodeOperations.RenameSymbol(selectedChildUis[0].SymbolChild.Symbol, "NewName");
+            }
+
+            if (ImGui.MenuItem("Duplicate as new type...", oneOpSelected))
+            {
+                _symbolNameForDialogEdits = selectedChildUis[0].SymbolChild.Symbol.Name ?? string.Empty;
+                _nameSpaceForDialogEdits = selectedChildUis[0].SymbolChild.Symbol.Namespace ?? string.Empty;
+                _symbolDescriptionForDialog = "";
+                _duplicateSymbolDialog.ShowNextFrame();
+            }
+
+            if (ImGui.MenuItem("Combine into new type...", someOpsSelected))
+            {
+                _nameSpaceForDialogEdits = compositionOp.Symbol.Namespace ?? string.Empty;
+                _symbolDescriptionForDialog = "";
+                _combineToSymbolDialog.ShowNextFrame();
+            }
+
+            ImGui.EndMenu();
+        }
+        //}
+
+        var symbolPackage = compositionSymbolUi.Symbol.SymbolPackage;
+        if (!symbolPackage.IsReadOnly)
+        {
+            if (ImGui.BeginMenu("Open folder..."))
+            {
+                if (ImGui.MenuItem("Project"))
+                {
+                    CoreUi.Instance.OpenWithDefaultApplication(symbolPackage.Folder);
+                }
+
+                if (ImGui.MenuItem("Resources"))
+                {
+                    CoreUi.Instance.OpenWithDefaultApplication(symbolPackage.ResourcesFolder);
+                }
+
+                ImGui.EndMenu();
+            }
+        }
+
+        if (ImGui.BeginMenu("Add..."))
+        {
+            if (ImGui.MenuItem("Add Node...", "TAB", false, true))
+            {
+                SymbolBrowser.OpenAt(InverseTransformPositionFloat(clickPosition), null, null, false);
+            }
+
+            if (canModify)
+            {
+                if (ImGui.MenuItem("Add input parameter..."))
+                {
+                    _addInputDialog.ShowNextFrame();
+                }
+
+                if (ImGui.MenuItem("Add output..."))
+                {
+                    _addOutputDialog.ShowNextFrame();
+                }
+            }
+
+            if (ImGui.MenuItem("Add Annotation",
+                               shortcut: KeyboardBinding.ListKeyboardShortcuts(UserActions.AddAnnotation, false),
+                               selected: false,
+                               enabled: true))
+            {
+                var newAnnotation = NodeActions.AddAnnotation(NodeSelection, this, compositionOp);
+                _graph.RenameAnnotation(newAnnotation);
+            }
+
+            ImGui.EndMenu();
+        }
+
+        ImGui.Separator();
+
+        if (ImGui.MenuItem("Export as Executable", oneOpSelected))
+        {
+            switch (PlayerExporter.TryExportInstance(compositionOp, selectedChildUis.Single(), out var reason, out var exportDir))
+            {
+                case false:
+                    Log.Error(reason);
+                    BlockingWindow.Instance.ShowMessageBox(reason, $"Failed to export {label}");
+                    break;
+                default:
+                    Log.Info(reason);
+                    BlockingWindow.Instance.ShowMessageBox(reason, $"Exported {label} successfully!");
+                    // open export directory in native file explorer
+                    CoreUi.Instance.OpenWithDefaultApplication(exportDir);
+                    break;
+            }
+        }
+
+        if (oneOpSelected)
+        {
+            var symbol = selectedChildUis.Single().SymbolChild.Symbol;
+            CustomComponents.DrawSymbolCodeContextMenuItem(symbol);
+            var childUi = selectedChildUis.Single();
+
+            // get instance that is currently selected
+            var instance = compositionOp.Children[childUi.Id];
+
+            if (NodeActions.TryGetShaderPath(instance, out var filePath, out var owner))
+            {
+                var shaderIsReadOnly = owner.IsReadOnly;
+
+                if (ImGui.MenuItem("Open in Shader Editor", true))
+                {
+                    if (shaderIsReadOnly)
+                    {
+                        CopyToTempShaderPath(filePath, out filePath);
+                        BlockingWindow.Instance.ShowMessageBox("Warning - viewing a read-only shader. Modifications will not be saved.\n" +
+                                                               "Following #include directives outside of the temp folder may lead you to read-only files, " +
+                                                               "and editing those can break operators.\n\nWith great power...", "Warning");
+                    }
+
+                    EditorUi.Instance.OpenWithDefaultApplication(filePath);
+                }
+            }
+        }
+    }
+
+    private static void CopyToTempShaderPath(string filePath, out string newFilePath)
+    {
+        var directory = Path.GetDirectoryName(filePath)!;
+        var destinationDirectory = Path.Combine(UserData.TempFolder, "ReadOnlyShaders");
+
+        if (Directory.Exists(destinationDirectory))
+        {
+            try
+            {
+                Directory.Delete(destinationDirectory, true);
+            }
+            catch (Exception e)
+            {
+                Log.Warning($"Failed to delete temp directory: {e}");
+            }
+        }
+
+        var directoryInfo = Directory.CreateDirectory(destinationDirectory);
+
+        // copy all files in directory to temp directory for intellisense to work
+        var allFilesInDirectory = Directory.EnumerateFiles(directory);
+        FileInfo copiedFile;
+        foreach (var file in allFilesInDirectory)
+        {
+            var destinationPath = Path.Combine(destinationDirectory, Path.GetFileName(file));
+            File.Copy(file, destinationPath);
+        }
+
+        ShaderLinter.AddPackage(new ShaderCompiler.ShaderResourcePackage(directoryInfo), ResourceManager.SharedShaderPackages,
+                                replaceExisting: true);
+        newFilePath = Path.Combine(destinationDirectory, Path.GetFileName(filePath));
+    }
+
+    private bool _contextMenuIsOpen;
+
+    private void DrawGrid(ImDrawListPtr drawList)
+    {
+        var gridSize = Math.Abs(64.0f * Scale.X);
+        for (var x = (-Scroll.X * Scale.X) % gridSize; x < WindowSize.X; x += gridSize)
+        {
+            drawList.AddLine(new Vector2(x, 0.0f) + WindowPos,
+                             new Vector2(x, WindowSize.Y) + WindowPos, UiColors.CanvasGrid);
+        }
+
+        for (var y = (-Scroll.Y * Scale.Y) % gridSize; y < WindowSize.Y; y += gridSize)
+        {
+            drawList.AddLine(
+                             new Vector2(0.0f, y) + WindowPos,
+                             new Vector2(WindowSize.X, y) + WindowPos, UiColors.CanvasGrid);
+        }
+    }
+
+    public IEnumerable<ISelectableCanvasObject> SelectableChildren => NodeSelection.GetSelectableChildren(_components.CompositionOp);
+
+    //private readonly List<ISelectableCanvasObject> _selectableItems = new();
+    #endregion
+
+    #region public API
+    public bool Destroyed { get; private set; }
+    public SymbolBrowser SymbolBrowser { get; set; }
+
+    public void OpenAndFocusInstance(IReadOnlyList<Guid> path)
+    {
+        if (path.Count == 1)
+        {
+            _components.TrySetCompositionOp(path, ICanvas.Transition.JumpOut, path[0]);
+            return;
+        }
+
+        var compositionPath = path.Take(path.Count - 1).ToList();
+        _components.TrySetCompositionOp(compositionPath, ICanvas.Transition.JumpIn, path[^1]);
+    }
+    #endregion
+
+    private readonly SelectionFence _selectionFence = new();
+    private readonly AddInputDialog _addInputDialog = new();
+    private readonly AddOutputDialog _addOutputDialog = new();
+    private readonly CombineToSymbolDialog _combineToSymbolDialog = new();
+    private readonly DuplicateSymbolDialog _duplicateSymbolDialog = new();
+    private readonly RenameSymbolDialog _renameSymbolDialog = new();
+    public readonly EditNodeOutputDialog EditNodeOutputDialog = new();
+    public readonly EditCommentDialog EditCommentDialog = new();
+    public readonly LibWarningDialog LibWarningDialog = new();
+
+    private string _symbolNameForDialogEdits = "";
+    private string _symbolDescriptionForDialog = "";
+    private string _nameSpaceForDialogEdits = "";
+    private Vector2 _dampedScrollVelocity = Vector2.Zero;
+    private readonly NodeGraphLayouting _nodeGraphLayouting;
+    private readonly Graph _graph;
+    internal readonly SelectableNodeMovement SelectableNodeMovement;
+}
+
+public enum GraphHoverModes
+{
+    Disabled,
+    Live,
+    LastValue,
 }