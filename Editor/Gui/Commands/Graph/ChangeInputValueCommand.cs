--- conflicted
+++ resolved
@@ -1,175 +1,167 @@
-﻿using System;
-using System.Collections.Generic;
-using System.Linq;
-using T3.Core.Animation;
-using T3.Core.Logging;
-using T3.Core.Operator;
-using T3.Core.Operator.Slots;
-using T3.Editor.UiModel;
-
-namespace T3.Editor.Gui.Commands.Graph
-{
-    public class ChangeInputValueCommand : ICommand
-    {
-        public string Name => "Change Input Value";
-        public bool IsUndoable => true;
-
-        public ChangeInputValueCommand(Symbol symbol, Guid symbolChildId, Symbol.Child.Input input, InputValue newValue)
-        {
-            _inputParentSymbol = symbol;
-            _inputParentSymbolId = symbol.Id;
-            
-            _childId = symbolChildId;
-            _inputId = input.InputDefinition.Id;
-            _isAnimated = symbol.Animator.IsAnimated(_childId, _inputId);
-            _wasDefault = input.IsDefault;
-            _animationTime = Playback.Current.TimeInBars;
-            OriginalValue = input.Value.Clone();
-            _newValue = newValue == null ? input.Value.Clone() : newValue.Clone();
-            
-            if (_isAnimated)
-            {
-                _originalKeyframes = symbol.Animator.GetTimeKeys(_childId, _inputId, _animationTime).ToList();
-            }
-        }
-
-        public void Undo()
-        {
-            if(!SymbolUiRegistry.TryGetSymbolUi(_inputParentSymbolId, out var inputParentSymbolUi))
-                throw new Exception("Symbol not found: " + _inputParentSymbolId);
-            
-            var inputParentSymbol = inputParentSymbolUi.Symbol;
-            if (_isAnimated)
-            {
-                var wasNewKeyframe = false;
-                foreach (var v in _originalKeyframes)
-                {
-                    if (v == null)
-                    {
-                        wasNewKeyframe = true;
-                        break;
-                    }
-                }
-
-                var animator = inputParentSymbol.Animator;
-                if (wasNewKeyframe) // todo: these are identical?
-                {
-                    //Log.Debug("  was new keyframe...");
-                    animator.SetTimeKeys(_childId, _inputId,_animationTime, _originalKeyframes); // Remove keyframes
-                }
-                else
-                {
-                    //Log.Debug("  restore original keyframes...");
-                    animator.SetTimeKeys(_childId, _inputId,_animationTime, _originalKeyframes);
-<<<<<<< HEAD
-=======
-                    
-                    var symbolChild = inputParentSymbol.Children.SingleOrDefault(child => child.Id == _childId);
-                    if (symbolChild == null)
-                        return;
-
-                    InvalidateInstances(inputParentSymbol, symbolChild);
->>>>>>> eddae190
-                }
-
-                var symbolChild = inputParentSymbol.Children[_childId];
-                InvalidateInstances(inputParentSymbol, symbolChild);
-            }
-            else
-            {
-                if (_wasDefault)
-                {
-                    if (!inputParentSymbol.Children.TryGetValue(_childId, out var symbolChild))
-                        return;
-                    
-                    var input = symbolChild.Inputs[_inputId];
-                    input.ResetToDefault();
-                    InvalidateInstances(inputParentSymbol, symbolChild);
-                }
-                else
-                {
-                    AssignValue(OriginalValue);
-                }
-            }
-        }
-
-        public void Do()
-        {
-            AssignValue(_newValue);
-        }
-        
-        public void AssignNewValue(InputValue valueToSet)
-        {
-            _newValue.Assign(valueToSet);
-            AssignValue(valueToSet);
-        }
-
-        private void AssignValue(InputValue valueToSet)
-        {
-            if(!SymbolUiRegistry.TryGetSymbolUi(_inputParentSymbolId, out var inputParentSymbolUi))
-                throw new Exception("Symbol not found: " + _inputParentSymbolId);
-            
-            var inputParentSymbol = inputParentSymbolUi.Symbol;
-            
-            if (!inputParentSymbol.Children.TryGetValue(_childId, out var symbolChild))
-            {
-                Log.Error($"Can't assign value to missing symbolChild {_childId}");
-                return;
-            }
-            var input = symbolChild.Inputs[_inputId];
-
-            if (!SymbolUiRegistry.TryGetSymbolUi(symbolChild.Symbol.Id, out var symbolUi))
-            {
-                Log.Warning($"Can't find symbol child's SymbolUI  {symbolChild.Symbol.Id} - was it removed? [{symbolChild.Symbol.Name}]");
-                return;
-            }
-
-            bool changed = false;
-            if (_isAnimated)
-            {
-                var inputUi = symbolUi.InputUis[_inputId];
-                var animator = inputParentSymbol.Animator;
-                var symbolChildId = symbolChild.Id;
-
-                foreach (var parentInstance in inputParentSymbol.InstancesOfSelf)
-                {
-                    var instance = parentInstance.Children[symbolChildId];
-                    var inputSlot = instance.Inputs.Single(slot => slot.Id == _inputId);
-                    inputUi.ApplyValueToAnimation(inputSlot, valueToSet, animator, _animationTime);
-                    inputSlot.DirtyFlag.ForceInvalidate();
-                }
-            }
-            else
-            {
-                input.IsDefault = false;
-                changed = input.Value.Assign(valueToSet);
-                InvalidateInstances(inputParentSymbol, symbolChild);
-            }
-            
-            if(changed)
-                symbolUi.FlagAsModified();
-        }
-
-        private void InvalidateInstances(Symbol inputParentSymbol, Symbol.Child symbolChild)
-        {
-            var symbolChildId = symbolChild.Id;
-            foreach (var parentInstance in inputParentSymbol.InstancesOfSelf)
-            {
-                var instance = parentInstance.Children[symbolChildId];
-                var inputSlot = instance.Inputs.Single(slot => slot.Id == _inputId);
-                inputSlot.DirtyFlag.ForceInvalidate();
-            }
-        }
-
-        private InputValue OriginalValue { get; set; }
-        private readonly InputValue _newValue;
-        private readonly Guid _inputParentSymbolId;
-        private readonly Symbol _inputParentSymbol;
-        private readonly Guid _childId;
-        private readonly Guid _inputId;
-        private readonly bool _wasDefault;
-        private readonly bool _isAnimated;
-        private readonly double _animationTime;
-        private readonly List<VDefinition> _originalKeyframes;
-    }
+﻿using System;
+using System.Collections.Generic;
+using System.Linq;
+using T3.Core.Animation;
+using T3.Core.Logging;
+using T3.Core.Operator;
+using T3.Core.Operator.Slots;
+using T3.Editor.UiModel;
+
+namespace T3.Editor.Gui.Commands.Graph
+{
+    public class ChangeInputValueCommand : ICommand
+    {
+        public string Name => "Change Input Value";
+        public bool IsUndoable => true;
+
+        public ChangeInputValueCommand(Symbol symbol, Guid symbolChildId, Symbol.Child.Input input, InputValue newValue)
+        {
+            _inputParentSymbol = symbol;
+            _inputParentSymbolId = symbol.Id;
+            
+            _childId = symbolChildId;
+            _inputId = input.InputDefinition.Id;
+            _isAnimated = symbol.Animator.IsAnimated(_childId, _inputId);
+            _wasDefault = input.IsDefault;
+            _animationTime = Playback.Current.TimeInBars;
+            OriginalValue = input.Value.Clone();
+            _newValue = newValue == null ? input.Value.Clone() : newValue.Clone();
+            
+            if (_isAnimated)
+            {
+                _originalKeyframes = symbol.Animator.GetTimeKeys(_childId, _inputId, _animationTime).ToList();
+            }
+        }
+
+        public void Undo()
+        {
+            if(!SymbolUiRegistry.TryGetSymbolUi(_inputParentSymbolId, out var inputParentSymbolUi))
+                throw new Exception("Symbol not found: " + _inputParentSymbolId);
+            
+            var inputParentSymbol = inputParentSymbolUi.Symbol;
+            if (_isAnimated)
+            {
+                var wasNewKeyframe = false;
+                foreach (var v in _originalKeyframes)
+                {
+                    if (v == null)
+                    {
+                        wasNewKeyframe = true;
+                        break;
+                    }
+                }
+
+                var animator = inputParentSymbol.Animator;
+                if (wasNewKeyframe) // todo: these are identical?
+                {
+                    //Log.Debug("  was new keyframe...");
+                    animator.SetTimeKeys(_childId, _inputId,_animationTime, _originalKeyframes); // Remove keyframes
+                }
+                else
+                {
+                    //Log.Debug("  restore original keyframes...");
+                    animator.SetTimeKeys(_childId, _inputId,_animationTime, _originalKeyframes);
+                }
+
+                var symbolChild = inputParentSymbol.Children[_childId];
+                
+                InvalidateInstances(inputParentSymbol, symbolChild);
+            }
+            else
+            {
+                if (_wasDefault)
+                {
+                    if (!inputParentSymbol.Children.TryGetValue(_childId, out var symbolChild))
+                        return;
+                    
+                    var input = symbolChild.Inputs[_inputId];
+                    input.ResetToDefault();
+                    InvalidateInstances(inputParentSymbol, symbolChild);
+                }
+                else
+                {
+                    AssignValue(OriginalValue);
+                }
+            }
+        }
+
+        public void Do()
+        {
+            AssignValue(_newValue);
+        }
+        
+        public void AssignNewValue(InputValue valueToSet)
+        {
+            _newValue.Assign(valueToSet);
+            AssignValue(valueToSet);
+        }
+
+        private void AssignValue(InputValue valueToSet)
+        {
+            if(!SymbolUiRegistry.TryGetSymbolUi(_inputParentSymbolId, out var inputParentSymbolUi))
+                throw new Exception("Symbol not found: " + _inputParentSymbolId);
+            
+            var inputParentSymbol = inputParentSymbolUi.Symbol;
+            
+            if (!inputParentSymbol.Children.TryGetValue(_childId, out var symbolChild))
+            {
+                Log.Error($"Can't assign value to missing symbolChild {_childId}");
+                return;
+            }
+            var input = symbolChild.Inputs[_inputId];
+
+            if (!SymbolUiRegistry.TryGetSymbolUi(symbolChild.Symbol.Id, out var symbolUi))
+            {
+                Log.Warning($"Can't find symbol child's SymbolUI  {symbolChild.Symbol.Id} - was it removed? [{symbolChild.Symbol.Name}]");
+                return;
+            }
+
+            bool changed = false;
+            if (_isAnimated)
+            {
+                var inputUi = symbolUi.InputUis[_inputId];
+                var animator = inputParentSymbol.Animator;
+                var symbolChildId = symbolChild.Id;
+
+                foreach (var parentInstance in inputParentSymbol.InstancesOfSelf)
+                {
+                    var instance = parentInstance.Children[symbolChildId];
+                    var inputSlot = instance.Inputs.Single(slot => slot.Id == _inputId);
+                    inputUi.ApplyValueToAnimation(inputSlot, valueToSet, animator, _animationTime);
+                    inputSlot.DirtyFlag.ForceInvalidate();
+                }
+            }
+            else
+            {
+                input.IsDefault = false;
+                changed = input.Value.Assign(valueToSet);
+                InvalidateInstances(inputParentSymbol, symbolChild);
+            }
+            
+            if(changed)
+                symbolUi.FlagAsModified();
+        }
+
+        private void InvalidateInstances(Symbol inputParentSymbol, Symbol.Child symbolChild)
+        {
+            var symbolChildId = symbolChild.Id;
+            foreach (var parentInstance in inputParentSymbol.InstancesOfSelf)
+            {
+                var instance = parentInstance.Children[symbolChildId];
+                var inputSlot = instance.Inputs.Single(slot => slot.Id == _inputId);
+                inputSlot.DirtyFlag.ForceInvalidate();
+            }
+        }
+
+        private InputValue OriginalValue { get; set; }
+        private readonly InputValue _newValue;
+        private readonly Guid _inputParentSymbolId;
+        private readonly Symbol _inputParentSymbol;
+        private readonly Guid _childId;
+        private readonly Guid _inputId;
+        private readonly bool _wasDefault;
+        private readonly bool _isAnimated;
+        private readonly double _animationTime;
+        private readonly List<VDefinition> _originalKeyframes;
+    }
 }