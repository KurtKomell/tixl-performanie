﻿using System;
using System.Collections.Generic;
using System.Linq;
using System.Numerics;
using T3.Core.Logging;
using T3.Editor.Gui.Graph.Interaction;
using T3.Editor.Gui.Selection;
using T3.Editor.UiModel;

namespace T3.Editor.Gui.Commands.Graph
{
    internal class ModifyCanvasElementsCommand : ICommand
    {
        public string Name => "Move canvas elements";
        public bool IsUndoable => true;

        private class Entry
        {
            public Guid SelectableId;

            public Vector2 OriginalPosOnCanvas { get; set; }
            public Vector2 OriginalSize { get; set; }

            public Vector2 PosOnCanvas { get; set; }
            public Vector2 Size { get; set; }
            public bool IsSelected { get; set; }
        }

        private readonly ISelectionContainer _selectionContainer;
        private Entry[] _entries;
        private readonly Guid _compositionSymbolId;
        private readonly ISelection _nodeSelection;

        public ModifyCanvasElementsCommand(Guid compositionSymbolId, List<ISelectableCanvasObject> selectables, ISelection nodeSelection)
        {
            _compositionSymbolId = compositionSymbolId;
            _nodeSelection = nodeSelection;
            StoreSelectable(selectables);
        }

        private void StoreSelectable(List<ISelectableCanvasObject> selectables)
        {
            _entries = new Entry[selectables.Count()];

            for (int i = 0; i < _entries.Length; i++)
            {
                var selectable = selectables[i];
                var entry = new Entry
                                {
                                    SelectableId = selectable.Id,
                                    OriginalPosOnCanvas = selectable.PosOnCanvas,
                                    OriginalSize = selectable.Size,
                                    PosOnCanvas = selectable.PosOnCanvas,
                                    Size = selectable.Size,
                                    IsSelected = _nodeSelection.IsNodeSelected(selectable)
                                };
                _entries[i] = entry;
            }
        }

        public ModifyCanvasElementsCommand(ISelectionContainer selectionContainer, List<ISelectableCanvasObject> selectables, ISelection nodeSelection)
        {
            _selectionContainer = selectionContainer;
            _nodeSelection = nodeSelection;
            StoreSelectable(selectables);
        }

        public void StoreCurrentValues()
        {
            var selectables = GetSelectables(out _)?.ToArray();
            if (selectables == null)
                return;
            
            foreach (var entry in _entries)
            {
                var selectable = selectables.SingleOrDefault(s => s.Id == entry.SelectableId);
                if (selectable == null)
                    continue;
                
                entry.PosOnCanvas = selectable.PosOnCanvas;
                entry.Size = selectable.Size;
                entry.IsSelected = _nodeSelection.IsNodeSelected(selectable);
            }
        }

        public void Undo()
        {
            if (_entries == null)
            {
                Log.Warning("Undoing ModifyCanvasElementsCommand without stored values?");
                return;    
            }
            
            var selectables = GetSelectables(out var container)?.ToArray();
            if (selectables == null)
                return;

            bool changed = false;
            foreach (var entry in _entries)
            {
<<<<<<< HEAD
                var selectable = selectables.SingleOrDefault(s => s.Id == entry.SelectableId);
=======
                if(entry == null)
                    continue;
                
                var selectable = GetSelectables().SingleOrDefault(s => s?.Id == entry.SelectableId);
>>>>>>> eddae190
                if (selectable == null)
                    continue;
                
                changed |= selectable.PosOnCanvas != entry.OriginalPosOnCanvas || selectable.Size != entry.OriginalSize;
                selectable.PosOnCanvas = entry.OriginalPosOnCanvas;
                selectable.Size = entry.OriginalSize;
            }
            
            if(changed && container is SymbolUi symbolUi)
                symbolUi.FlagAsModified();
        }

        public void Do()
        {  
            var selectables = GetSelectables(out var container)?.ToArray();
            if (selectables == null)
                return;

            bool changed = false;
            
            foreach (var entry in _entries)
            {
                var selectable = selectables.SingleOrDefault(s => s.Id == entry.SelectableId);
                if (selectable == null)
                    continue;
                
                changed |= selectable.PosOnCanvas != entry.PosOnCanvas || selectable.Size != entry.Size;
                selectable.PosOnCanvas = entry.PosOnCanvas;
                selectable.Size = entry.Size;
            }
            
            if(changed && container is SymbolUi symbolUi)
                symbolUi.FlagAsModified();
        }

        private IEnumerable<ISelectableCanvasObject>? GetSelectables(out ISelectionContainer? container)
        {
            if(_compositionSymbolId == Guid.Empty)
            {
                container = _selectionContainer;
            }
            else
            {
                SymbolUiRegistry.TryGetSymbolUi(_compositionSymbolId, out var symbolUi);
                container = symbolUi;
            }
            
            return container?.GetSelectables();
        }
    }
}<|MERGE_RESOLUTION|>--- conflicted
+++ resolved
@@ -1,159 +1,155 @@
-﻿using System;
-using System.Collections.Generic;
-using System.Linq;
-using System.Numerics;
-using T3.Core.Logging;
-using T3.Editor.Gui.Graph.Interaction;
-using T3.Editor.Gui.Selection;
-using T3.Editor.UiModel;
-
-namespace T3.Editor.Gui.Commands.Graph
-{
-    internal class ModifyCanvasElementsCommand : ICommand
-    {
-        public string Name => "Move canvas elements";
-        public bool IsUndoable => true;
-
-        private class Entry
-        {
-            public Guid SelectableId;
-
-            public Vector2 OriginalPosOnCanvas { get; set; }
-            public Vector2 OriginalSize { get; set; }
-
-            public Vector2 PosOnCanvas { get; set; }
-            public Vector2 Size { get; set; }
-            public bool IsSelected { get; set; }
-        }
-
-        private readonly ISelectionContainer _selectionContainer;
-        private Entry[] _entries;
-        private readonly Guid _compositionSymbolId;
-        private readonly ISelection _nodeSelection;
-
-        public ModifyCanvasElementsCommand(Guid compositionSymbolId, List<ISelectableCanvasObject> selectables, ISelection nodeSelection)
-        {
-            _compositionSymbolId = compositionSymbolId;
-            _nodeSelection = nodeSelection;
-            StoreSelectable(selectables);
-        }
-
-        private void StoreSelectable(List<ISelectableCanvasObject> selectables)
-        {
-            _entries = new Entry[selectables.Count()];
-
-            for (int i = 0; i < _entries.Length; i++)
-            {
-                var selectable = selectables[i];
-                var entry = new Entry
-                                {
-                                    SelectableId = selectable.Id,
-                                    OriginalPosOnCanvas = selectable.PosOnCanvas,
-                                    OriginalSize = selectable.Size,
-                                    PosOnCanvas = selectable.PosOnCanvas,
-                                    Size = selectable.Size,
-                                    IsSelected = _nodeSelection.IsNodeSelected(selectable)
-                                };
-                _entries[i] = entry;
-            }
-        }
-
-        public ModifyCanvasElementsCommand(ISelectionContainer selectionContainer, List<ISelectableCanvasObject> selectables, ISelection nodeSelection)
-        {
-            _selectionContainer = selectionContainer;
-            _nodeSelection = nodeSelection;
-            StoreSelectable(selectables);
-        }
-
-        public void StoreCurrentValues()
-        {
-            var selectables = GetSelectables(out _)?.ToArray();
-            if (selectables == null)
-                return;
-            
-            foreach (var entry in _entries)
-            {
-                var selectable = selectables.SingleOrDefault(s => s.Id == entry.SelectableId);
-                if (selectable == null)
-                    continue;
-                
-                entry.PosOnCanvas = selectable.PosOnCanvas;
-                entry.Size = selectable.Size;
-                entry.IsSelected = _nodeSelection.IsNodeSelected(selectable);
-            }
-        }
-
-        public void Undo()
-        {
-            if (_entries == null)
-            {
-                Log.Warning("Undoing ModifyCanvasElementsCommand without stored values?");
-                return;    
-            }
-            
-            var selectables = GetSelectables(out var container)?.ToArray();
-            if (selectables == null)
-                return;
-
-            bool changed = false;
-            foreach (var entry in _entries)
-            {
-<<<<<<< HEAD
-                var selectable = selectables.SingleOrDefault(s => s.Id == entry.SelectableId);
-=======
-                if(entry == null)
-                    continue;
-                
-                var selectable = GetSelectables().SingleOrDefault(s => s?.Id == entry.SelectableId);
->>>>>>> eddae190
-                if (selectable == null)
-                    continue;
-                
-                changed |= selectable.PosOnCanvas != entry.OriginalPosOnCanvas || selectable.Size != entry.OriginalSize;
-                selectable.PosOnCanvas = entry.OriginalPosOnCanvas;
-                selectable.Size = entry.OriginalSize;
-            }
-            
-            if(changed && container is SymbolUi symbolUi)
-                symbolUi.FlagAsModified();
-        }
-
-        public void Do()
-        {  
-            var selectables = GetSelectables(out var container)?.ToArray();
-            if (selectables == null)
-                return;
-
-            bool changed = false;
-            
-            foreach (var entry in _entries)
-            {
-                var selectable = selectables.SingleOrDefault(s => s.Id == entry.SelectableId);
-                if (selectable == null)
-                    continue;
-                
-                changed |= selectable.PosOnCanvas != entry.PosOnCanvas || selectable.Size != entry.Size;
-                selectable.PosOnCanvas = entry.PosOnCanvas;
-                selectable.Size = entry.Size;
-            }
-            
-            if(changed && container is SymbolUi symbolUi)
-                symbolUi.FlagAsModified();
-        }
-
-        private IEnumerable<ISelectableCanvasObject>? GetSelectables(out ISelectionContainer? container)
-        {
-            if(_compositionSymbolId == Guid.Empty)
-            {
-                container = _selectionContainer;
-            }
-            else
-            {
-                SymbolUiRegistry.TryGetSymbolUi(_compositionSymbolId, out var symbolUi);
-                container = symbolUi;
-            }
-            
-            return container?.GetSelectables();
-        }
-    }
+﻿using System;
+using System.Collections.Generic;
+using System.Linq;
+using System.Numerics;
+using T3.Core.Logging;
+using T3.Editor.Gui.Graph.Interaction;
+using T3.Editor.Gui.Selection;
+using T3.Editor.UiModel;
+
+namespace T3.Editor.Gui.Commands.Graph
+{
+    internal class ModifyCanvasElementsCommand : ICommand
+    {
+        public string Name => "Move canvas elements";
+        public bool IsUndoable => true;
+
+        private class Entry
+        {
+            public Guid SelectableId;
+
+            public Vector2 OriginalPosOnCanvas { get; set; }
+            public Vector2 OriginalSize { get; set; }
+
+            public Vector2 PosOnCanvas { get; set; }
+            public Vector2 Size { get; set; }
+            public bool IsSelected { get; set; }
+        }
+
+        private readonly ISelectionContainer _selectionContainer;
+        private Entry[] _entries;
+        private readonly Guid _compositionSymbolId;
+        private readonly ISelection _nodeSelection;
+
+        public ModifyCanvasElementsCommand(Guid compositionSymbolId, List<ISelectableCanvasObject> selectables, ISelection nodeSelection)
+        {
+            _compositionSymbolId = compositionSymbolId;
+            _nodeSelection = nodeSelection;
+            StoreSelectable(selectables);
+        }
+
+        private void StoreSelectable(List<ISelectableCanvasObject> selectables)
+        {
+            _entries = new Entry[selectables.Count()];
+
+            for (int i = 0; i < _entries.Length; i++)
+            {
+                var selectable = selectables[i];
+                var entry = new Entry
+                                {
+                                    SelectableId = selectable.Id,
+                                    OriginalPosOnCanvas = selectable.PosOnCanvas,
+                                    OriginalSize = selectable.Size,
+                                    PosOnCanvas = selectable.PosOnCanvas,
+                                    Size = selectable.Size,
+                                    IsSelected = _nodeSelection.IsNodeSelected(selectable)
+                                };
+                _entries[i] = entry;
+            }
+        }
+
+        public ModifyCanvasElementsCommand(ISelectionContainer selectionContainer, List<ISelectableCanvasObject> selectables, ISelection nodeSelection)
+        {
+            _selectionContainer = selectionContainer;
+            _nodeSelection = nodeSelection;
+            StoreSelectable(selectables);
+        }
+
+        public void StoreCurrentValues()
+        {
+            var selectables = GetSelectables(out _)?.ToArray();
+            if (selectables == null)
+                return;
+            
+            foreach (var entry in _entries)
+            {
+                var selectable = selectables.SingleOrDefault(s => s.Id == entry.SelectableId);
+                if (selectable == null)
+                    continue;
+                
+                entry.PosOnCanvas = selectable.PosOnCanvas;
+                entry.Size = selectable.Size;
+                entry.IsSelected = _nodeSelection.IsNodeSelected(selectable);
+            }
+        }
+
+        public void Undo()
+        {
+            if (_entries == null)
+            {
+                Log.Warning("Undoing ModifyCanvasElementsCommand without stored values?");
+                return;    
+            }
+            
+            var selectables = GetSelectables(out var container)?.ToArray();
+            if (selectables == null)
+                return;
+
+            bool changed = false;
+            foreach (var entry in _entries)
+            {
+                if(entry == null)
+                    continue;
+            
+                var selectable = selectables.SingleOrDefault(s => s?.Id == entry.SelectableId);
+                if (selectable == null)
+                    continue;
+                
+                changed |= selectable.PosOnCanvas != entry.OriginalPosOnCanvas || selectable.Size != entry.OriginalSize;
+                selectable.PosOnCanvas = entry.OriginalPosOnCanvas;
+                selectable.Size = entry.OriginalSize;
+            }
+            
+            if(changed && container is SymbolUi symbolUi)
+                symbolUi.FlagAsModified();
+        }
+
+        public void Do()
+        {  
+            var selectables = GetSelectables(out var container)?.ToArray();
+            if (selectables == null)
+                return;
+
+            bool changed = false;
+            
+            foreach (var entry in _entries)
+            {
+                var selectable = selectables.SingleOrDefault(s => s.Id == entry.SelectableId);
+                if (selectable == null)
+                    continue;
+                
+                changed |= selectable.PosOnCanvas != entry.PosOnCanvas || selectable.Size != entry.Size;
+                selectable.PosOnCanvas = entry.PosOnCanvas;
+                selectable.Size = entry.Size;
+            }
+            
+            if(changed && container is SymbolUi symbolUi)
+                symbolUi.FlagAsModified();
+        }
+
+        private IEnumerable<ISelectableCanvasObject>? GetSelectables(out ISelectionContainer? container)
+        {
+            if(_compositionSymbolId == Guid.Empty)
+            {
+                container = _selectionContainer;
+            }
+            else
+            {
+                SymbolUiRegistry.TryGetSymbolUi(_compositionSymbolId, out var symbolUi);
+                container = symbolUi;
+            }
+            
+            return container?.GetSelectables();
+        }
+    }
 }