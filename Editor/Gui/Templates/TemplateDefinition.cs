﻿using System;
using System.Collections.Generic;
using System.IO;
using T3.Core.Operator;

namespace T3.Editor.Gui.Templates
{
    public class TemplateDefinition
    {
        public delegate void SetupAction(Instance newInstance, string symbolName, string nameSpace, string description, string resourceFolder);

        public string Title;
        public string DefaultSymbolName;
        public string Summary;
        public string Documentation;
        public Guid TemplateSymbolId;
        public SetupAction AfterSetupAction = null;

        public static void AddTemplateDefinition(TemplateDefinition templateDefinition)
        {
            TemplateDefinitionsEditable.Add(templateDefinition);
        }

        public static IReadOnlyList<TemplateDefinition> TemplateDefinitions => TemplateDefinitionsEditable;

        private static readonly List<TemplateDefinition> TemplateDefinitionsEditable 
            = new()
                  {
                      new TemplateDefinition
                          {
                              Title = "Empty Project",
                              DefaultSymbolName = "NewProject",
                              Summary = "Creates a new project and sets up a folder structure for your resources.",
                              Documentation =
                                  "It will create a new Symbol and setup a folder structure for project related files like your soundtrack or images.",
                              TemplateSymbolId = Guid.Parse("fe8aeb9b-61ac-4a0e-97ee-4833233ac9d1"),
                              AfterSetupAction = (newChildUi, name, nameSpace, description, resourceFolder) =>
                                                 {
                                                     Directory.CreateDirectory(Path.Combine(resourceFolder, "soundtrack"));
                                                     Directory.CreateDirectory(Path.Combine(resourceFolder, "images"));
                                                     Directory.CreateDirectory(Path.Combine(resourceFolder, "geometry"));
                                                 }
                          },
                      new TemplateDefinition
                          {
                              Title = "3d Project",
                              DefaultSymbolName = "New3dProject",
                              Summary = "Something else",
                              Documentation =
                                  "This will create a new Symbol with a basic template to get you started. It will also setup a folder structure for project related files like soundtrack or images.",
                              TemplateSymbolId = Guid.Parse("38fd2e32-53f6-49ce-9aa7-28f3ac433dd8"),
<<<<<<< HEAD
                          }

=======
                          },

                      new TemplateDefinition
                          {
                              Title = "Point Compute Shader",
                              DefaultSymbolName = "NewPointShader",
                              Summary = "Creates a compute shader setup",
                              Documentation =
                                  "This will create a new Symbol with an fully working compute shader example. It will setup and open the hlsl shader source code.",
                              TemplateSymbolId = Guid.Parse("0db659a4-d0ba-4d23-acac-aea5ba5b57dc"),
                              AfterSetupAction = (newInstance, name, nameSpace, description, resourceFolder) =>
                                                 {
                                                     // Duplicate and assign new shader source file
                                                     try
                                                     {
                                                         Directory.CreateDirectory(Path.Combine(resourceFolder, "shader"));
                                                         var newShaderFilename = $@"{resourceFolder}shader\{name}.hlsl";
                                                         var shaderInstance = newInstance.Children.SingleOrDefault(c => c.Symbol.Id ==
                                                             Guid.Parse("a256d70f-adb3-481d-a926-caf35bd3e64c"));

                                                         File.Copy(@"Resources\examples\templates\PointShaderTemplate.hlsl",
                                                                   newShaderFilename);

                                                         if (shaderInstance is ComputeShader computeShader)
                                                         {
                                                             computeShader.Source.TypedInputValue.Value = newShaderFilename;
                                                             computeShader.Source.DirtyFlag.Invalidate();
                                                             computeShader.Source.Input.IsDefault = false;
                                                         }
                                                         else
                                                         {
                                                             Log.Warning("Can't find compute shader for source file");
                                                         }

                                                         // Open editor
                                                         Process.Start(new ProcessStartInfo(newShaderFilename) { UseShellExecute = true });
                                                     }
                                                     catch (Win32Exception e)
                                                     {
                                                         Log.Warning("Assigning new shader failed: " + e.Message);
                                                     }
                                                 }
                          },
                      new TemplateDefinition
                          {
                              Title = "Image Effects Shader",
                              DefaultSymbolName = "NewImageFxShader",
                              Summary = "Creates a pixel shader setup",
                              Documentation =
                                  "This will create a new Symbol with an fully working pixel (I.e. fragment) shader example. It will setup and open the hlsl shader source code.",
                              TemplateSymbolId = Guid.Parse("fdd58452-ecb4-458d-9f5b-9bce356d5125"),
                              AfterSetupAction = (newInstance, name, nameSpace, description, resourceFolder) =>
                                                 {
                                                     // Duplicate and assign new shader source file
                                                     try
                                                     {
                                                         Directory.CreateDirectory(Path.Combine(resourceFolder, "shader"));
                                                         var newShaderFilename = $@"{resourceFolder}shader\{name}.hlsl";
                                                         var shaderSetupInstance = newInstance.Children.SingleOrDefault(c => c.Symbol.Id ==
                                                             Guid.Parse("bd0b9c5b-c611-42d0-8200-31af9661f189"));

                                                         File.Copy(@"Resources\examples\templates\ImgFxShaderTemplate.hlsl",
                                                                   newShaderFilename);

                                                         if (shaderSetupInstance is _ImageFxShaderSetupStatic shaderSetup)
                                                         {
                                                             shaderSetup.Source.TypedInputValue.Value = newShaderFilename;
                                                             shaderSetup.Source.DirtyFlag.Invalidate();
                                                             shaderSetup.Source.Input.IsDefault = false;
                                                         }
                                                         else
                                                         {
                                                             Log.Warning("Can't find pixel shader for source file");
                                                         }

                                                         // Open editor
                                                         Process.Start(new ProcessStartInfo(newShaderFilename) { UseShellExecute = true });
                                                     }
                                                     catch (Exception e)
                                                     {
                                                         Log.Warning("Assigning new shader failed: " + e.Message);
                                                     }
                                                 }
                          },
>>>>>>> 12048b79
                  };
    }
}<|MERGE_RESOLUTION|>--- conflicted
+++ resolved
@@ -1,143 +1,138 @@
-﻿using System;
-using System.Collections.Generic;
-using System.IO;
-using T3.Core.Operator;
-
-namespace T3.Editor.Gui.Templates
-{
-    public class TemplateDefinition
-    {
-        public delegate void SetupAction(Instance newInstance, string symbolName, string nameSpace, string description, string resourceFolder);
-
-        public string Title;
-        public string DefaultSymbolName;
-        public string Summary;
-        public string Documentation;
-        public Guid TemplateSymbolId;
-        public SetupAction AfterSetupAction = null;
-
-        public static void AddTemplateDefinition(TemplateDefinition templateDefinition)
-        {
-            TemplateDefinitionsEditable.Add(templateDefinition);
-        }
-
-        public static IReadOnlyList<TemplateDefinition> TemplateDefinitions => TemplateDefinitionsEditable;
-
-        private static readonly List<TemplateDefinition> TemplateDefinitionsEditable 
-            = new()
-                  {
-                      new TemplateDefinition
-                          {
-                              Title = "Empty Project",
-                              DefaultSymbolName = "NewProject",
-                              Summary = "Creates a new project and sets up a folder structure for your resources.",
-                              Documentation =
-                                  "It will create a new Symbol and setup a folder structure for project related files like your soundtrack or images.",
-                              TemplateSymbolId = Guid.Parse("fe8aeb9b-61ac-4a0e-97ee-4833233ac9d1"),
-                              AfterSetupAction = (newChildUi, name, nameSpace, description, resourceFolder) =>
-                                                 {
-                                                     Directory.CreateDirectory(Path.Combine(resourceFolder, "soundtrack"));
-                                                     Directory.CreateDirectory(Path.Combine(resourceFolder, "images"));
-                                                     Directory.CreateDirectory(Path.Combine(resourceFolder, "geometry"));
-                                                 }
-                          },
-                      new TemplateDefinition
-                          {
-                              Title = "3d Project",
-                              DefaultSymbolName = "New3dProject",
-                              Summary = "Something else",
-                              Documentation =
-                                  "This will create a new Symbol with a basic template to get you started. It will also setup a folder structure for project related files like soundtrack or images.",
-                              TemplateSymbolId = Guid.Parse("38fd2e32-53f6-49ce-9aa7-28f3ac433dd8"),
-<<<<<<< HEAD
-                          }
-
-=======
-                          },
-
-                      new TemplateDefinition
-                          {
-                              Title = "Point Compute Shader",
-                              DefaultSymbolName = "NewPointShader",
-                              Summary = "Creates a compute shader setup",
-                              Documentation =
-                                  "This will create a new Symbol with an fully working compute shader example. It will setup and open the hlsl shader source code.",
-                              TemplateSymbolId = Guid.Parse("0db659a4-d0ba-4d23-acac-aea5ba5b57dc"),
-                              AfterSetupAction = (newInstance, name, nameSpace, description, resourceFolder) =>
-                                                 {
-                                                     // Duplicate and assign new shader source file
-                                                     try
-                                                     {
-                                                         Directory.CreateDirectory(Path.Combine(resourceFolder, "shader"));
-                                                         var newShaderFilename = $@"{resourceFolder}shader\{name}.hlsl";
-                                                         var shaderInstance = newInstance.Children.SingleOrDefault(c => c.Symbol.Id ==
-                                                             Guid.Parse("a256d70f-adb3-481d-a926-caf35bd3e64c"));
-
-                                                         File.Copy(@"Resources\examples\templates\PointShaderTemplate.hlsl",
-                                                                   newShaderFilename);
-
-                                                         if (shaderInstance is ComputeShader computeShader)
-                                                         {
-                                                             computeShader.Source.TypedInputValue.Value = newShaderFilename;
-                                                             computeShader.Source.DirtyFlag.Invalidate();
-                                                             computeShader.Source.Input.IsDefault = false;
-                                                         }
-                                                         else
-                                                         {
-                                                             Log.Warning("Can't find compute shader for source file");
-                                                         }
-
-                                                         // Open editor
-                                                         Process.Start(new ProcessStartInfo(newShaderFilename) { UseShellExecute = true });
-                                                     }
-                                                     catch (Win32Exception e)
-                                                     {
-                                                         Log.Warning("Assigning new shader failed: " + e.Message);
-                                                     }
-                                                 }
-                          },
-                      new TemplateDefinition
-                          {
-                              Title = "Image Effects Shader",
-                              DefaultSymbolName = "NewImageFxShader",
-                              Summary = "Creates a pixel shader setup",
-                              Documentation =
-                                  "This will create a new Symbol with an fully working pixel (I.e. fragment) shader example. It will setup and open the hlsl shader source code.",
-                              TemplateSymbolId = Guid.Parse("fdd58452-ecb4-458d-9f5b-9bce356d5125"),
-                              AfterSetupAction = (newInstance, name, nameSpace, description, resourceFolder) =>
-                                                 {
-                                                     // Duplicate and assign new shader source file
-                                                     try
-                                                     {
-                                                         Directory.CreateDirectory(Path.Combine(resourceFolder, "shader"));
-                                                         var newShaderFilename = $@"{resourceFolder}shader\{name}.hlsl";
-                                                         var shaderSetupInstance = newInstance.Children.SingleOrDefault(c => c.Symbol.Id ==
-                                                             Guid.Parse("bd0b9c5b-c611-42d0-8200-31af9661f189"));
-
-                                                         File.Copy(@"Resources\examples\templates\ImgFxShaderTemplate.hlsl",
-                                                                   newShaderFilename);
-
-                                                         if (shaderSetupInstance is _ImageFxShaderSetupStatic shaderSetup)
-                                                         {
-                                                             shaderSetup.Source.TypedInputValue.Value = newShaderFilename;
-                                                             shaderSetup.Source.DirtyFlag.Invalidate();
-                                                             shaderSetup.Source.Input.IsDefault = false;
-                                                         }
-                                                         else
-                                                         {
-                                                             Log.Warning("Can't find pixel shader for source file");
-                                                         }
-
-                                                         // Open editor
-                                                         Process.Start(new ProcessStartInfo(newShaderFilename) { UseShellExecute = true });
-                                                     }
-                                                     catch (Exception e)
-                                                     {
-                                                         Log.Warning("Assigning new shader failed: " + e.Message);
-                                                     }
-                                                 }
-                          },
->>>>>>> 12048b79
-                  };
-    }
+﻿using System;
+using System.Collections.Generic;
+using System.IO;
+using T3.Core.Operator;
+
+namespace T3.Editor.Gui.Templates
+{
+    public class TemplateDefinition
+    {
+        public delegate void SetupAction(Instance newInstance, string symbolName, string nameSpace, string description, string resourceFolder);
+
+        public string Title;
+        public string DefaultSymbolName;
+        public string Summary;
+        public string Documentation;
+        public Guid TemplateSymbolId;
+        public SetupAction AfterSetupAction = null;
+
+        public static void AddTemplateDefinition(TemplateDefinition templateDefinition)
+        {
+            TemplateDefinitionsEditable.Add(templateDefinition);
+        }
+
+        public static IReadOnlyList<TemplateDefinition> TemplateDefinitions => TemplateDefinitionsEditable;
+
+        private static readonly List<TemplateDefinition> TemplateDefinitionsEditable 
+            = new()
+                  {
+                      new TemplateDefinition
+                          {
+                              Title = "Empty Project",
+                              DefaultSymbolName = "NewProject",
+                              Summary = "Creates a new project and sets up a folder structure for your resources.",
+                              Documentation =
+                                  "It will create a new Symbol and setup a folder structure for project related files like your soundtrack or images.",
+                              TemplateSymbolId = Guid.Parse("fe8aeb9b-61ac-4a0e-97ee-4833233ac9d1"),
+                              AfterSetupAction = (newChildUi, name, nameSpace, description, resourceFolder) =>
+                                                 {
+                                                     Directory.CreateDirectory(Path.Combine(resourceFolder, "soundtrack"));
+                                                     Directory.CreateDirectory(Path.Combine(resourceFolder, "images"));
+                                                     Directory.CreateDirectory(Path.Combine(resourceFolder, "geometry"));
+                                                 }
+                          },
+                      new TemplateDefinition
+                          {
+                              Title = "3d Project",
+                              DefaultSymbolName = "New3dProject",
+                              Summary = "Something else",
+                              Documentation =
+                                  "This will create a new Symbol with a basic template to get you started. It will also setup a folder structure for project related files like soundtrack or images.",
+                              TemplateSymbolId = Guid.Parse("38fd2e32-53f6-49ce-9aa7-28f3ac433dd8"),
+                          }
+
+                      new TemplateDefinition
+                          {
+                              Title = "Point Compute Shader",
+                              DefaultSymbolName = "NewPointShader",
+                              Summary = "Creates a compute shader setup",
+                              Documentation =
+                                  "This will create a new Symbol with an fully working compute shader example. It will setup and open the hlsl shader source code.",
+                              TemplateSymbolId = Guid.Parse("0db659a4-d0ba-4d23-acac-aea5ba5b57dc"),
+                              AfterSetupAction = (newInstance, name, nameSpace, description, resourceFolder) =>
+                                                 {
+                                                     // Duplicate and assign new shader source file
+                                                     try
+                                                     {
+                                                         Directory.CreateDirectory(Path.Combine(resourceFolder, "shader"));
+                                                         var newShaderFilename = $@"{resourceFolder}shader\{name}.hlsl";
+                                                         var shaderInstance = newInstance.Children.SingleOrDefault(c => c.Symbol.Id ==
+                                                             Guid.Parse("a256d70f-adb3-481d-a926-caf35bd3e64c"));
+
+                                                         File.Copy(@"Resources\examples\templates\PointShaderTemplate.hlsl",
+                                                                   newShaderFilename);
+
+                                                         if (shaderInstance is ComputeShader computeShader)
+                                                         {
+                                                             computeShader.Source.TypedInputValue.Value = newShaderFilename;
+                                                             computeShader.Source.DirtyFlag.Invalidate();
+                                                             computeShader.Source.Input.IsDefault = false;
+                                                         }
+                                                         else
+                                                         {
+                                                             Log.Warning("Can't find compute shader for source file");
+                                                         }
+
+                                                         // Open editor
+                                                         Process.Start(new ProcessStartInfo(newShaderFilename) { UseShellExecute = true });
+                                                     }
+                                                     catch (Win32Exception e)
+                                                     {
+                                                         Log.Warning("Assigning new shader failed: " + e.Message);
+                                                     }
+                                                 }
+                          },
+                      new TemplateDefinition
+                          {
+                              Title = "Image Effects Shader",
+                              DefaultSymbolName = "NewImageFxShader",
+                              Summary = "Creates a pixel shader setup",
+                              Documentation =
+                                  "This will create a new Symbol with an fully working pixel (I.e. fragment) shader example. It will setup and open the hlsl shader source code.",
+                              TemplateSymbolId = Guid.Parse("fdd58452-ecb4-458d-9f5b-9bce356d5125"),
+                              AfterSetupAction = (newInstance, name, nameSpace, description, resourceFolder) =>
+                                                 {
+                                                     // Duplicate and assign new shader source file
+                                                     try
+                                                     {
+                                                         Directory.CreateDirectory(Path.Combine(resourceFolder, "shader"));
+                                                         var newShaderFilename = $@"{resourceFolder}shader\{name}.hlsl";
+                                                         var shaderSetupInstance = newInstance.Children.SingleOrDefault(c => c.Symbol.Id ==
+                                                             Guid.Parse("bd0b9c5b-c611-42d0-8200-31af9661f189"));
+
+                                                         File.Copy(@"Resources\examples\templates\ImgFxShaderTemplate.hlsl",
+                                                                   newShaderFilename);
+
+                                                         if (shaderSetupInstance is _ImageFxShaderSetupStatic shaderSetup)
+                                                         {
+                                                             shaderSetup.Source.TypedInputValue.Value = newShaderFilename;
+                                                             shaderSetup.Source.DirtyFlag.Invalidate();
+                                                             shaderSetup.Source.Input.IsDefault = false;
+                                                         }
+                                                         else
+                                                         {
+                                                             Log.Warning("Can't find pixel shader for source file");
+                                                         }
+
+                                                         // Open editor
+                                                         Process.Start(new ProcessStartInfo(newShaderFilename) { UseShellExecute = true });
+                                                     }
+                                                     catch (Exception e)
+                                                     {
+                                                         Log.Warning("Assigning new shader failed: " + e.Message);
+                                                     }
+                                                 }
+                          },
+                  };
+    }
 }