--- conflicted
+++ resolved
@@ -1,214 +1,209 @@
-using ImGuiNET;
-using SharpDX.Direct3D11;
-using System;
-using System.Diagnostics;
-using System.Globalization;
-using System.IO;
-using T3.Core.Compilation;
-using T3.Core.IO;
-using T3.Core.Logging;
-using T3.Core.Resource;
-using T3.Core.SystemUi;
-using T3.Core.UserData;
-using T3.Editor.App;
-using T3.Editor.Compilation;
-using T3.Editor.Gui;
-using T3.Editor.Gui.Graph.Interaction;
-using T3.Editor.Gui.Interaction.Camera;
-using T3.Editor.Gui.Interaction.StartupCheck;
-using T3.Editor.Gui.Styling;
-using T3.Editor.Gui.UiHelpers;
-using T3.Editor.Gui.Windows;
-using T3.Editor.SystemUi;
-using T3.MsForms;
-using T3.SystemUi;
-
-namespace T3.Editor
-{
-    public static class Program
-    {
-        public static IUiContentDrawer<SharpDX.Direct3D11.Device, ImDrawDataPtr> UiContentContentDrawer;
-        public static Device Device { get; private set; }
-
-<<<<<<< HEAD
-        public const string Version = "3.8.2";
-=======
-        public static readonly bool IsStandAlone = File.Exists("StartT3.exe");
-        public const string Version = "3.9.1";
->>>>>>> 34f03f04
-
-        /// <summary>
-        /// Generate a release string with 
-        /// </summary>
-        public static string GetReleaseVersion(bool indicateDebugBuild = true)
-        {
-            var isDebug = "";
-            #if DEBUG
-            if (indicateDebugBuild)
-            {
-                isDebug = " Debug";
-            }
-            #endif
-
-            return $"v{Version}{isDebug}";
-        }
-
-        [STAThread]
-        private static void Main()
-        {
-            // Not calling this first will cause exceptions...
-            Console.WriteLine("Starting T3 Editor");
-            Console.WriteLine("Creating EditorUi");
-            EditorUi.Instance = new MsFormsEditor();
-            CoreUi.Instance = EditorUi.Instance;
-
-            Console.WriteLine("Creating DX11ShaderCompiler");
-            ShaderCompiler.Instance = new DX11ShaderCompiler();
-
-            Console.WriteLine("Validating startup location");
-            StartupValidation.ValidateNotRunningFromSystemFolder();
-
-            Console.WriteLine("Enabling DPI aware scaling");
-            EditorUi.Instance.EnableDpiAwareScaling();
-
-            var startupStopWatch = new Stopwatch();
-            startupStopWatch.Start();
-
-            //CrashReporting.InitializeCrashReporting();
-
-            Console.WriteLine("Creating SplashScreen");
-            ISplashScreen splashScreen = new SplashScreen.SplashScreen();
-
-            var path = Path.Combine(RuntimeAssemblies.CoreDirectory, "Resources", "t3-editor", "images", "t3-SplashScreen.png");
-            splashScreen.Show(path);
-
-            Console.WriteLine("Initializing logging");
-            Log.AddWriter(splashScreen);
-            Log.AddWriter(new ConsoleWriter());
-            Log.AddWriter(FileWriter.CreateDefault(UserData.SettingsFolder));
-            Log.AddWriter(StatusErrorLine);
-            Log.AddWriter(ConsoleLogWindow);
-            Log.Debug($"Starting {Version}");
-
-            //if (IsStandAlone)
-            {
-                //StartupValidation.ValidateCurrentStandAloneExecutable();
-            }
-            //else
-            {
-                //StartupValidation.CheckInstallation();
-            }
-
-            StartUp.FlagBeginStartupSequence();
-
-            CultureInfo.CurrentCulture = new CultureInfo("en-US");
-            
-            var userSettings = new UserSettings(saveOnQuit: true);
-            var projectSettings = new ProjectSettings(saveOnQuit: true);
-            
-            #if IDE
-            ProjectSetup.CreateSymlinks();
-            #endif
-
-            Log.Debug($"About to initialize ProgramWindows");
-            ProgramWindows.InitializeMainWindow(GetReleaseVersion(), out var device);
-
-            Device = device;
-
-            if (ShaderCompiler.Instance is not DX11ShaderCompiler shaderCompiler)
-                throw new Exception("ShaderCompiler is not DX11ShaderCompiler");
-
-            shaderCompiler.Device = device;
-
-            Log.Debug($"About to initialize UiContentContentDrawer");
-            UiContentContentDrawer = new WindowsUiContentDrawer();
-            UiContentContentDrawer.Initialize(device, ProgramWindows.Main.Width, ProgramWindows.Main.Height);
-
-            Log.Debug($"About to initialize Camera Interaction");
-            var spaceMouse = new SpaceMouse(ProgramWindows.Main.HwndHandle);
-            CameraInteraction.ManipulationDevices = new ICameraManipulator[] { spaceMouse };
-            ProgramWindows.SetInteractionDevices(spaceMouse);
-
-            Log.Debug($"About to initialize Resource Manager");
-            ResourceManager.Instance().Init(device);
-            SharedResources.Initialize();
-
-            Log.Debug($"About to initialize T3 UI");
-
-            // Initialize UI and load complete symbol model
-            if (!ProjectSetup.TryInitialize(out var uiException))
-            {
-                Log.Error(uiException.Message + "\n\n" + uiException.StackTrace);
-                var innerException = uiException.InnerException?.Message.Replace("\\r", "\r") ?? string.Empty;
-                EditorUi.Instance
-                        .ShowMessageBox($"Loading Operators failed:\n\n{uiException.Message}\n{innerException}\n\n" +
-                                        $"This is liked caused by a corrupted operator file." +
-                                        $"\nPlease try restarting and restore backup.",
-                                        @"Error", PopUpButtons.Ok);
-                EditorUi.Instance.ExitApplication();
-            }
-
-            SymbolAnalysis.UpdateUsagesOnly();
-
-            ImGui.GetIO().ConfigFlags |= ImGuiConfigFlags.DpiEnableScaleFonts;
-            ImGui.GetIO().ConfigFlags |= ImGuiConfigFlags.DpiEnableScaleViewports;
-
-            UiContentUpdate.GenerateFontsWithScaleFactor(UserSettings.Config.UiScaleFactor);
-
-            // Setup file watching the operator source
-            T3Ui.InitializeEnvironment();
-
-            unsafe
-            {
-                // Disable ImGui ini file settings
-                ImGui.GetIO().NativePtr->IniFilename = null;
-            }
-
-            Log.RemoveWriter(splashScreen);
-            splashScreen.Close();
-            splashScreen.Dispose();
-
-            // Initialize optional Viewer Windows
-            ProgramWindows.InitializeSecondaryViewerWindow("T3 Viewer", 640, 360);
-
-            StartUp.FlagStartupSequenceComplete();
-
-            startupStopWatch.Stop();
-            Log.Debug($"Startup took {startupStopWatch.ElapsedMilliseconds}ms.");
-
-            UiContentUpdate.StartMeasureFrame();
-
-            T3Style.Apply();
-
-            ProgramWindows.Main.RunRenderLoop(UiContentUpdate.RenderCallback);
-            IsShuttingDown = true;
-
-            try
-            {
-                UiContentContentDrawer.Dispose();
-            }
-            catch (Exception e)
-            {
-                Log.Warning("Exception during shutdown: " + e.Message);
-            }
-
-            // Release all resources
-            try
-            {
-                ProgramWindows.Release();
-            }
-            catch (Exception e)
-            {
-                Log.Warning("Exception freeing resources: " + e.Message);
-            }
-
-            Log.Debug("Shutdown complete");
-        }
-
-        // Main loop
-        public static readonly StatusErrorLine StatusErrorLine = new();
-        public static readonly ConsoleLogWindow ConsoleLogWindow = new();
-        public static string RequestImGuiLayoutUpdate;
-        public static bool IsShuttingDown;
-    }
+using ImGuiNET;
+using SharpDX.Direct3D11;
+using System;
+using System.Diagnostics;
+using System.Globalization;
+using System.IO;
+using T3.Core.Compilation;
+using T3.Core.IO;
+using T3.Core.Logging;
+using T3.Core.Resource;
+using T3.Core.SystemUi;
+using T3.Core.UserData;
+using T3.Editor.App;
+using T3.Editor.Compilation;
+using T3.Editor.Gui;
+using T3.Editor.Gui.Graph.Interaction;
+using T3.Editor.Gui.Interaction.Camera;
+using T3.Editor.Gui.Interaction.StartupCheck;
+using T3.Editor.Gui.Styling;
+using T3.Editor.Gui.UiHelpers;
+using T3.Editor.Gui.Windows;
+using T3.Editor.SystemUi;
+using T3.MsForms;
+using T3.SystemUi;
+
+namespace T3.Editor
+{
+    public static class Program
+    {
+        public static IUiContentDrawer<SharpDX.Direct3D11.Device, ImDrawDataPtr> UiContentContentDrawer;
+        public static Device Device { get; private set; }
+
+        public const string Version = "3.9.1";
+
+        /// <summary>
+        /// Generate a release string with 
+        /// </summary>
+        public static string GetReleaseVersion(bool indicateDebugBuild = true)
+        {
+            var isDebug = "";
+            #if DEBUG
+            if (indicateDebugBuild)
+            {
+                isDebug = " Debug";
+            }
+            #endif
+
+            return $"v{Version}{isDebug}";
+        }
+
+        [STAThread]
+        private static void Main()
+        {
+            // Not calling this first will cause exceptions...
+            Console.WriteLine("Starting T3 Editor");
+            Console.WriteLine("Creating EditorUi");
+            EditorUi.Instance = new MsFormsEditor();
+            CoreUi.Instance = EditorUi.Instance;
+
+            Console.WriteLine("Creating DX11ShaderCompiler");
+            ShaderCompiler.Instance = new DX11ShaderCompiler();
+
+            Console.WriteLine("Validating startup location");
+            StartupValidation.ValidateNotRunningFromSystemFolder();
+
+            Console.WriteLine("Enabling DPI aware scaling");
+            EditorUi.Instance.EnableDpiAwareScaling();
+
+            var startupStopWatch = new Stopwatch();
+            startupStopWatch.Start();
+
+            //CrashReporting.InitializeCrashReporting();
+
+            Console.WriteLine("Creating SplashScreen");
+            ISplashScreen splashScreen = new SplashScreen.SplashScreen();
+
+            var path = Path.Combine(RuntimeAssemblies.CoreDirectory, "Resources", "t3-editor", "images", "t3-SplashScreen.png");
+            splashScreen.Show(path);
+
+            Console.WriteLine("Initializing logging");
+            Log.AddWriter(splashScreen);
+            Log.AddWriter(new ConsoleWriter());
+            Log.AddWriter(FileWriter.CreateDefault(UserData.SettingsFolder));
+            Log.AddWriter(StatusErrorLine);
+            Log.AddWriter(ConsoleLogWindow);
+            Log.Debug($"Starting {Version}");
+
+            //if (IsStandAlone)
+            {
+                //StartupValidation.ValidateCurrentStandAloneExecutable();
+            }
+            //else
+            {
+                //StartupValidation.CheckInstallation();
+            }
+
+            StartUp.FlagBeginStartupSequence();
+
+            CultureInfo.CurrentCulture = new CultureInfo("en-US");
+            
+            var userSettings = new UserSettings(saveOnQuit: true);
+            var projectSettings = new ProjectSettings(saveOnQuit: true);
+            
+            #if IDE
+            ProjectSetup.CreateSymlinks();
+            #endif
+
+            Log.Debug($"About to initialize ProgramWindows");
+            ProgramWindows.InitializeMainWindow(GetReleaseVersion(), out var device);
+
+            Device = device;
+
+            if (ShaderCompiler.Instance is not DX11ShaderCompiler shaderCompiler)
+                throw new Exception("ShaderCompiler is not DX11ShaderCompiler");
+
+            shaderCompiler.Device = device;
+
+            Log.Debug($"About to initialize UiContentContentDrawer");
+            UiContentContentDrawer = new WindowsUiContentDrawer();
+            UiContentContentDrawer.Initialize(device, ProgramWindows.Main.Width, ProgramWindows.Main.Height);
+
+            Log.Debug($"About to initialize Camera Interaction");
+            var spaceMouse = new SpaceMouse(ProgramWindows.Main.HwndHandle);
+            CameraInteraction.ManipulationDevices = new ICameraManipulator[] { spaceMouse };
+            ProgramWindows.SetInteractionDevices(spaceMouse);
+
+            Log.Debug($"About to initialize Resource Manager");
+            ResourceManager.Instance().Init(device);
+            SharedResources.Initialize();
+
+            Log.Debug($"About to initialize T3 UI");
+
+            // Initialize UI and load complete symbol model
+            if (!ProjectSetup.TryInitialize(out var uiException))
+            {
+                Log.Error(uiException.Message + "\n\n" + uiException.StackTrace);
+                var innerException = uiException.InnerException?.Message.Replace("\\r", "\r") ?? string.Empty;
+                EditorUi.Instance
+                        .ShowMessageBox($"Loading Operators failed:\n\n{uiException.Message}\n{innerException}\n\n" +
+                                        $"This is liked caused by a corrupted operator file." +
+                                        $"\nPlease try restarting and restore backup.",
+                                        @"Error", PopUpButtons.Ok);
+                EditorUi.Instance.ExitApplication();
+            }
+
+            SymbolAnalysis.UpdateUsagesOnly();
+
+            ImGui.GetIO().ConfigFlags |= ImGuiConfigFlags.DpiEnableScaleFonts;
+            ImGui.GetIO().ConfigFlags |= ImGuiConfigFlags.DpiEnableScaleViewports;
+
+            UiContentUpdate.GenerateFontsWithScaleFactor(UserSettings.Config.UiScaleFactor);
+
+            // Setup file watching the operator source
+            T3Ui.InitializeEnvironment();
+
+            unsafe
+            {
+                // Disable ImGui ini file settings
+                ImGui.GetIO().NativePtr->IniFilename = null;
+            }
+
+            Log.RemoveWriter(splashScreen);
+            splashScreen.Close();
+            splashScreen.Dispose();
+
+            // Initialize optional Viewer Windows
+            ProgramWindows.InitializeSecondaryViewerWindow("T3 Viewer", 640, 360);
+
+            StartUp.FlagStartupSequenceComplete();
+
+            startupStopWatch.Stop();
+            Log.Debug($"Startup took {startupStopWatch.ElapsedMilliseconds}ms.");
+
+            UiContentUpdate.StartMeasureFrame();
+
+            T3Style.Apply();
+
+            ProgramWindows.Main.RunRenderLoop(UiContentUpdate.RenderCallback);
+            IsShuttingDown = true;
+
+            try
+            {
+                UiContentContentDrawer.Dispose();
+            }
+            catch (Exception e)
+            {
+                Log.Warning("Exception during shutdown: " + e.Message);
+            }
+
+            // Release all resources
+            try
+            {
+                ProgramWindows.Release();
+            }
+            catch (Exception e)
+            {
+                Log.Warning("Exception freeing resources: " + e.Message);
+            }
+
+            Log.Debug("Shutdown complete");
+        }
+
+        // Main loop
+        public static readonly StatusErrorLine StatusErrorLine = new();
+        public static readonly ConsoleLogWindow ConsoleLogWindow = new();
+        public static string RequestImGuiLayoutUpdate;
+        public static bool IsShuttingDown;
+    }
 }