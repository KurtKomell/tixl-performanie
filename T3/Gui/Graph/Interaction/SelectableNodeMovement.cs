--- conflicted
+++ resolved
@@ -129,6 +129,12 @@
 
                 _moveCommand = null;
             }
+            else if (ImGui.IsMouseReleased(0) && _moveCommand == null)
+            {
+                // This happens after shake
+                _draggedNodes.Clear();
+            }
+
 
             var wasDraggingRight = ImGui.GetMouseDragDelta(ImGuiMouseButton.Right).Length() > UserSettings.Config.ClickThreshold;
             if (ImGui.IsMouseReleased(ImGuiMouseButton.Right)
@@ -233,6 +239,7 @@
         
         private static void HandleNodeDragging(ISelectableCanvasObject draggedNode)
         {
+            
             if (!ImGui.IsMouseDragging(ImGuiMouseButton.Left))
             {
                 _isDragging = false;
@@ -521,15 +528,10 @@
                 if (_directions.Count < 2)
                     return false;
 
-<<<<<<< HEAD
-                if (_directions.Count > QueueLength)
+                // Queue length is optimized for 60 fps
+                // adjust length for different frame rates
+                if (_directions.Count > QueueLength * (1 / 60f) / Core.Animation.Playback.LastFrameDuration)
                     _directions.RemoveAt(0);
-=======
-                // queuelength is optimized for 60 fps
-                // adjust length for different frame rates
-                if (Directions.Count > QueueLength * (1 / 60f) / Core.Animation.Playback.LastFrameDuration)
-                    Directions.RemoveAt(0);
->>>>>>> f1c3b46e
 
                 // count direction changes
                 var changeDirectionCount = 0;
@@ -565,13 +567,8 @@
 
             private static Vector2 _lastPosition = Vector2.Zero;
             private const int QueueLength = 35;
-<<<<<<< HEAD
             private const int ChangeDirectionThreshold = 5;
             private static readonly List<int> _directions = new(QueueLength);
-=======
-            private const int ChangeDirectionThreshold = 3;
-            private static readonly List<int> Directions = new List<int>(QueueLength);
->>>>>>> f1c3b46e
         }
     }
 }