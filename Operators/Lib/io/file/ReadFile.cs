namespace Lib.io.file;

[Guid("5f71d2f8-98c8-4502-8f40-2ea4a1e18cca")]
internal sealed class ReadFile : Instance<ReadFile>, IDescriptiveFilename
{
    [Output(Guid = "d792d3b4-b800-41f1-9d69-6ee55751ad37")]
    public readonly Slot<string> Result = new();

    public ReadFile()
    {
        _fileContents = new Resource<string>(FilePath, TryLoad);
        _fileContents.AddDependentSlots(Result);
        Result.UpdateAction += Update;
        //TriggerUpdate.UpdateAction += OnTriggerUpdate;
    }

    private void OnTriggerUpdate(EvaluationContext context)
    {
        _fileContents.MarkFileAsChanged();
    }

    private bool TryLoad(FileResource file, string currentValue, out string newValue, out string failureReason)
    {
        if (!file.TryOpenFileStream(out var stream, out failureReason, FileAccess.Read))
        {
            newValue = null;
            return false;
        }

        try
        {
            using var fileStream = stream;
            using var reader = new StreamReader(fileStream);
            newValue = reader.ReadToEnd();
            return true;
        }
        catch (Exception e)
        {
            failureReason = $"Failed to read file {file.AbsolutePath}:" + e.Message;
            newValue = null;
            return false;
        }
    }

    private void Update(EvaluationContext context)
    {
<<<<<<< HEAD
        // if(TriggerUpdate.GetValue(context))
        //     _fileContents.MarkFileAsChanged();
            
        Result.Value = _fileContents.Value;
=======
        Result.Value = _fileContents.GetValue(context);
>>>>>>> 39224541
        Result.DirtyFlag.Clear();
    }
        
    [Input(Guid = "24b7e7e1-fe0b-46be-807e-0afacd4800f9")]
    public readonly InputSlot<string> FilePath = new();
        
    [Input(Guid = "5C6241F7-6A4F-4972-A314-98FD070F91DD")]
    public readonly InputSlot<bool> TriggerUpdate = new();

    private Resource<string> _fileContents;
    public IEnumerable<string> FileFilter => FileFilterDefault;
    public InputSlot<string> SourcePathSlot => FilePath;
    
    private static readonly string[] FileFilterDefault = ["*"];
}<|MERGE_RESOLUTION|>--- conflicted
+++ resolved
@@ -11,7 +11,7 @@
         _fileContents = new Resource<string>(FilePath, TryLoad);
         _fileContents.AddDependentSlots(Result);
         Result.UpdateAction += Update;
-        //TriggerUpdate.UpdateAction += OnTriggerUpdate;
+        TriggerUpdate.UpdateAction += OnTriggerUpdate;
     }
 
     private void OnTriggerUpdate(EvaluationContext context)
@@ -44,14 +44,7 @@
 
     private void Update(EvaluationContext context)
     {
-<<<<<<< HEAD
-        // if(TriggerUpdate.GetValue(context))
-        //     _fileContents.MarkFileAsChanged();
-            
-        Result.Value = _fileContents.Value;
-=======
         Result.Value = _fileContents.GetValue(context);
->>>>>>> 39224541
         Result.DirtyFlag.Clear();
     }
         
