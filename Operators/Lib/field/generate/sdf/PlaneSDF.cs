--- conflicted
+++ resolved
@@ -46,12 +46,9 @@
     {
         var a = _axisCodes0[(int)_axis];
         var sign = _axisSigns[(int)_axis];
-<<<<<<< HEAD
+       
         c.AppendCall($"f{c}.w = {sign}(p{c}.{a} - {ShaderNode}Center.{a});");
-=======
-        c.AppendCall($"f{c}.w = {sign}p{c}.{a} - {ShaderNode}Center.{a};");
         c.AppendCall($"f{c}.xyz = p.w < 0.5 ?  p{c}.xyz : 1;"); // save local space
->>>>>>> c032f667
     }
 
     private readonly string[] _axisCodes0 =
