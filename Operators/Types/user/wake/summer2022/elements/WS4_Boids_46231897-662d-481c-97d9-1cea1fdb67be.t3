--- conflicted
+++ resolved
@@ -120,7 +120,12 @@
           "Value": true
         }
       ],
-      "Outputs": []
+      "Outputs": [
+        {
+          "Id": "73ebf863-ba71-421c-bee7-312f13c5eff0"/*DrawLines*/,
+          "IsDisabled": true
+        }
+      ]
     },
     {
       "Id": "89ec0a3e-2ba1-4a53-ab29-4f5a4c4094df"/*Execute*/,
@@ -159,7 +164,7 @@
         {
           "Id": "79080698-1097-4178-b7da-7d10fd86be28"/*MixOriginal*/,
           "Type": "System.Single",
-          "Value": 0.007999999
+          "Value": 0.02
         },
         {
           "Id": "0954b214-dd1f-40fd-bebe-29f74a8f5585"/*Reset*/,
@@ -426,17 +431,17 @@
         {
           "Id": "cc98bda7-34a5-4c18-9b9e-fabe51b02d71"/*Amount*/,
           "Type": "System.Single",
-          "Value": 0.05
+          "Value": 0.04
         },
         {
           "Id": "757c259a-118c-4438-bc09-cdc5708af2bc"/*Frequency*/,
           "Type": "System.Single",
-          "Value": 0.23
+          "Value": 1.95
         },
         {
           "Id": "41ee0e65-e2dc-4bf7-af40-bc90517c6c23"/*RotLookupDistance*/,
           "Type": "System.Single",
-          "Value": 0.03
+          "Value": 0.53
         }
       ],
       "Outputs": []
@@ -490,30 +495,18 @@
           "Id": "313596cc-3854-436b-89da-5fd40164ce76"/*Position*/,
           "Type": "System.Numerics.Vector3",
           "Value": {
-<<<<<<< HEAD
-            "X": -0.11671771,
-            "Y": -0.026655888,
-            "Z": 0.5256776
-=======
             "X": 0.49574435,
             "Y": -0.49991918,
             "Z": -0.30054605
->>>>>>> dee36f3b
           }
         },
         {
           "Id": "a7acb25c-d60c-43a6-b1df-2cd5c6e183f3"/*Target*/,
           "Type": "System.Numerics.Vector3",
           "Value": {
-<<<<<<< HEAD
-            "X": -0.0041494872,
-            "Y": 0.15374213,
-            "Z": -1.8809555
-=======
             "X": -0.7717656,
             "Y": 1.139697,
             "Z": 0.9500748
->>>>>>> dee36f3b
           }
         }
       ],
@@ -947,12 +940,12 @@
         {
           "Id": "f3d7c7fd-4280-4fb4-9f9a-c39b28d1a72b"/*WindowCenter*/,
           "Type": "System.Single",
-          "Value": 0.019999998
+          "Value": 0.049999997
         },
         {
           "Id": "02f71a92-d5c8-4dd7-af5f-da12330f60eb"/*Threshold*/,
           "Type": "System.Single",
-          "Value": 0.41000003
+          "Value": 1.0
         }
       ],
       "Outputs": []
@@ -1194,7 +1187,7 @@
         {
           "Id": "7773837e-104a-4b3d-a41f-cadbd9249af2"/*Float*/,
           "Type": "System.Single",
-          "Value": 0.66
+          "Value": 0.3
         }
       ],
       "Outputs": []
@@ -1342,11 +1335,7 @@
         {
           "Id": "7773837e-104a-4b3d-a41f-cadbd9249af2"/*Float*/,
           "Type": "System.Single",
-<<<<<<< HEAD
-          "Value": 0.5
-=======
           "Value": 0.2
->>>>>>> dee36f3b
         }
       ],
       "Outputs": []
@@ -1448,12 +1437,7 @@
           "Value": 2020.0
         }
       ],
-      "Outputs": [
-        {
-          "Id": "324f8114-dae9-4cc8-aa88-021d84dbaf79"/*DrawRibbons*/,
-          "IsDisabled": true
-        }
-      ]
+      "Outputs": []
     },
     {
       "Id": "a8d5147d-48b3-4c4c-b1bd-7fc7c708d045"/*CylinderMesh*/,
