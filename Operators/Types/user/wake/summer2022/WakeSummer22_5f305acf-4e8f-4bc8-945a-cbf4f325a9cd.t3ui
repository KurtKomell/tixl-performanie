--- conflicted
+++ resolved
@@ -734,12 +734,6 @@
       }
     },
     {
-<<<<<<< HEAD
-      "ChildId": "e19e079f-0dd1-445d-9d01-8b363d0ab6eb"/*Layer2d*/,
-      "Position": {
-        "X": 1251.1388,
-        "Y": -1364.5638
-=======
       "ChildId": "6d891151-4b2a-4b5b-9052-d66580aa5ac9"/*MidiRecording*/,
       "Position": {
         "X": 2103.7917,
@@ -751,7 +745,6 @@
       "Position": {
         "X": 1890.5048,
         "Y": -464.87054
->>>>>>> dee36f3b
       }
     }
   ],
