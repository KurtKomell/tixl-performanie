--- conflicted
+++ resolved
@@ -39,11 +39,7 @@
                 var f = mode switch
                             {
                                 AccumulationModes.PerFrame   => 1,
-<<<<<<< HEAD
-                                AccumulationModes.PerSeconds => increment * dt,
-=======
                                 AccumulationModes.PerSeconds => dt,
->>>>>>> eddae190
                                 _                            => 1
                             };
                 
