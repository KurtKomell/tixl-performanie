--- conflicted
+++ resolved
@@ -11,17 +11,10 @@
     <Platforms>AnyCPU</Platforms>
     <VersionPrefix>1.0.11</VersionPrefix>
     <HomeGuid>00000000-0000-0000-0000-000000000000</HomeGuid>
-<<<<<<< HEAD
-    <EditorVersion>4.0.0</EditorVersion>
+    <EditorVersion>$(TixlVersion)</EditorVersion>
     <IsEditorOnly>false</IsEditorOnly>
     <DisableTransitiveProjectReferences>true</DisableTransitiveProjectReferences>
     <Deterministic>true</Deterministic>
-=======
-    <EditorVersion>$(TixlVersion)</EditorVersion>
-    <IsEditorOnly>false</IsEditorOnly>
-    <DisableTransitiveProjectReferences>true</DisableTransitiveProjectReferences>
-    <CopyLocalLockFileAssemblies>true</CopyLocalLockFileAssemblies>
->>>>>>> e9af1e1a
   </PropertyGroup>
   <ItemGroup>
     <Using Include="System" />
