﻿<Project Sdk="Microsoft.NET.Sdk">
  <Import Project="$(SolutionDir)/Tixl.props" />
  <PropertyGroup>
    <TargetFramework>net9.0-windows</TargetFramework>
    <ImplicitUsings>disable</ImplicitUsings>
    <Nullable>enable</Nullable>
    <RootNamespace>Types</RootNamespace>
    <AssemblyName>$(RootNamespace)</AssemblyName>
    <Configurations>Debug;Release</Configurations>
    <Platforms>AnyCPU</Platforms>
    <VersionPrefix>1.0.14</VersionPrefix>
    <HomeGuid>00000000-0000-0000-0000-000000000000</HomeGuid>
<<<<<<< HEAD
    <EditorVersion>4.0.0</EditorVersion>
=======
    <EditorVersion>$(TixlVersion)</EditorVersion>
>>>>>>> e9af1e1a
    <IsEditorOnly>false</IsEditorOnly>
    <DisableTransitiveProjectReferences>true</DisableTransitiveProjectReferences>
    <Deterministic>true</Deterministic>
  </PropertyGroup>
  <ItemGroup>
    <Using Include="System" />
    <Using Include="System.Numerics" />
    <Using Include="System.Linq" />
    <Using Include="System.Linq.Enumerable" Static="True" />
    <Using Include="System.Collections" />
    <Using Include="System.Linq.Expressions" />
    <Using Include="System.Collections.Generic" />
    <Using Include="System.Collections.Concurrent" />
    <Using Include="System.Collections.ObjectModel" />
    <Using Include="System.Diagnostics.CodeAnalysis" />
    <Using Include="System.Runtime.CompilerServices" />
    <Using Include="System.Text" />
    <Using Include="System.Net" />
    <Using Include="System.Net.Http" />
    <Using Include="System.Threading.Tasks" />
    <Using Include="System.IO" />
    <Using Include="T3.Core.Logging" />
    <Using Include="System.Runtime.InteropServices" />
    <Using Include="T3.Core.Operator" />
    <Using Include="T3.Core.Operator.Attributes" />
    <Using Include="T3.Core.Operator.Slots" />
    <Using Include="T3.Core.DataTypes" />
    <Using Include="T3.Core.Operator.Interfaces" />
    <Using Include="T3.Core.Resource" />
    <Using Alias="Buffer" Include="SharpDX.Direct3D11.Buffer" />
    <Using Alias="ShaderResourceView" Include="SharpDX.Direct3D11.ShaderResourceView" />
    <Using Alias="UnorderedAccessView" Include="SharpDX.Direct3D11.UnorderedAccessView" />
    <Using Alias="CullMode" Include="SharpDX.Direct3D11.CullMode" />
    <Using Alias="FillMode" Include="SharpDX.Direct3D11.FillMode" />
    <Using Alias="TextureAddressMode" Include="SharpDX.Direct3D11.TextureAddressMode" />
    <Using Alias="Filter" Include="SharpDX.Direct3D11.Filter" />
    <Using Alias="Format" Include="SharpDX.DXGI.Format" />
    <Using Alias="Texture2DDescription" Include="SharpDX.Direct3D11.Texture2DDescription" />
    <Using Alias="Texture3DDescription" Include="SharpDX.Direct3D11.Texture3DDescription" />
    <Using Alias="RenderTargetBlendDescription"
      Include="SharpDX.Direct3D11.RenderTargetBlendDescription" />
    <Using Alias="SamplerState" Include="SharpDX.Direct3D11.SamplerState" />
    <Using Alias="UnorderedAccessViewBufferFlags"
      Include="SharpDX.Direct3D11.UnorderedAccessViewBufferFlags" />
    <Using Alias="RawRectangle" Include="SharpDX.Mathematics.Interop.RawRectangle" />
    <Using Alias="RawViewportF" Include="SharpDX.Mathematics.Interop.RawViewportF" />
    <Using Alias="ResourceUsage" Include="SharpDX.Direct3D11.ResourceUsage" />
    <Using Alias="ResourceOptionFlags" Include="SharpDX.Direct3D11.ResourceOptionFlags" />
    <Using Alias="InputLayout" Include="SharpDX.Direct3D11.InputLayout" />
    <using Alias="PrimitiveTopology" Include="SharpDX.Direct3D.PrimitiveTopology" />
    <Using Alias="BlendState" Include="SharpDX.Direct3D11.BlendState" />
    <Using Alias="Comparison" Include="SharpDX.Direct3D11.Comparison" />
    <Using Alias="BlendOption" Include="SharpDX.Direct3D11.BlendOption" />
    <Using Alias="BlendOperation" Include="SharpDX.Direct3D11.BlendOperation" />
    <Using Alias="BindFlags" Include="SharpDX.Direct3D11.BindFlags" />
    <Using Alias="ColorWriteMaskFlags" Include="SharpDX.Direct3D11.ColorWriteMaskFlags" />
    <Using Alias="CpuAccessFlags" Include="SharpDX.Direct3D11.CpuAccessFlags" />
    <Using Alias="DepthStencilView" Include="SharpDX.Direct3D11.DepthStencilView" />
    <Using Alias="DepthStencilState" Include="SharpDX.Direct3D11.DepthStencilState" />
    <Using Alias="RenderTargetView" Include="SharpDX.Direct3D11.RenderTargetView" />
    <Using Alias="RasterizerState" Include="SharpDX.Direct3D11.RasterizerState" />
    <Using Alias="Point" Include="T3.Core.DataTypes.Point" />
    <Using Alias="Texture2D" Include="T3.Core.DataTypes.Texture2D" />
    <Using Alias="Texture3D" Include="T3.Core.DataTypes.Texture3D" />
    <Using Alias="Vector2" Include="System.Numerics.Vector2" />
    <Using Alias="Vector3" Include="System.Numerics.Vector3" />
    <Using Alias="Vector4" Include="System.Numerics.Vector4" />
    <Using Alias="Matrix4x4" Include="System.Numerics.Matrix4x4" />
    <Using Alias="Quaternion" Include="System.Numerics.Quaternion" />
    <Using Alias="Int2" Include="T3.Core.DataTypes.Vector.Int2" />
    <Using Alias="Int3" Include="T3.Core.DataTypes.Vector.Int3" />
    <Using Alias="Int4" Include="T3.Core.DataTypes.Vector.Int4" />
    <Using Alias="ResourceManager" Include="T3.Core.Resource.ResourceManager" />
    <Using Alias="ComputeShader" Include="T3.Core.DataTypes.ComputeShader" />
    <Using Alias="PixelShader" Include="T3.Core.DataTypes.PixelShader" />
    <Using Alias="VertexShader" Include="T3.Core.DataTypes.VertexShader" />
    <Using Alias="GeometryShader" Include="T3.Core.DataTypes.GeometryShader" />
    <Using Alias="SampleDescription" Include="SharpDX.DXGI.SampleDescription" />
  </ItemGroup>
  <ItemGroup>
    <ProjectReference Include="..\..\Core\Core.csproj" Private="false" />
    <ProjectReference Include="..\..\Logging\Logging.csproj" Private="false" />
  </ItemGroup>
  <!-- Include Resources/** into output/Resources -->
  <ItemGroup Condition="'$(Configuration)' == 'Release'">
    <Content Include="Resources/**/*" Exclude="bin/**">
      <Link>Resources/%(RecursiveDir)%(Filename)%(Extension)</Link>
      <CopyToOutputDirectory>PreserveNewest</CopyToOutputDirectory>
    </Content>
    <Content Include="**/*.t3" Exclude="bin/**">
      <Link>Symbols/%(RecursiveDir)%(Filename)%(Extension)</Link>
      <CopyToOutputDirectory>PreserveNewest</CopyToOutputDirectory>
    </Content>
    <Content Include="**/*.t3ui" Exclude="bin/**">
      <Link>SymbolUis/%(RecursiveDir)%(Filename)%(Extension)</Link>
      <CopyToOutputDirectory>PreserveNewest</CopyToOutputDirectory>
    </Content>
    <Content Include="**/*.cs" Exclude="bin/**;obj/**">
      <Link>SourceCode/%(RecursiveDir)%(Filename)%(Extension)</Link>
      <CopyToOutputDirectory>PreserveNewest</CopyToOutputDirectory>
    </Content>
  </ItemGroup>
  <Target Name="CreatePackageInfo" AfterTargets="AfterBuild">
    <ItemGroup Label="Define json structure of referenced operator packages">
      <OpPacks Include="@(Operators)">
        <OpPackageInfoJson>
          {
          "Identity": "%(Identity)",
          "Version": "%(Version)",
          "ResourcesOnly": "%(ResourcesOnly)"
          }
        </OpPackageInfoJson>
      </OpPacks>
    </ItemGroup>
    <PropertyGroup>
      <OperatorReferenceArray>@(OpPacks -> '%(OpPackageInfoJson)', ',')</OperatorReferenceArray>
      <OperatorPackageInfoJson>{
        "AssemblyFileName": "$(AssemblyName)",
        "HomeGuid": "$(HomeGuid)",
        "RootNamespace": "$(RootNamespace)",
        "Version": "$(VersionPrefix)",
        "EditorVersion": "$(EditorVersion)",
        "IsEditorOnly": "$(IsEditorOnly)",
        "OperatorPackages":
        [$(OperatorReferenceArray)
        ]
        }
      </OperatorPackageInfoJson>
    </PropertyGroup>
    <WriteLinesToFile File="$(OutputPath)/OperatorPackage.json" Lines="$(OperatorPackageInfoJson)"
      Overwrite="True" Encoding="UTF-8" />
  </Target>
</Project><|MERGE_RESOLUTION|>--- conflicted
+++ resolved
@@ -10,11 +10,7 @@
     <Platforms>AnyCPU</Platforms>
     <VersionPrefix>1.0.14</VersionPrefix>
     <HomeGuid>00000000-0000-0000-0000-000000000000</HomeGuid>
-<<<<<<< HEAD
-    <EditorVersion>4.0.0</EditorVersion>
-=======
     <EditorVersion>$(TixlVersion)</EditorVersion>
->>>>>>> e9af1e1a
     <IsEditorOnly>false</IsEditorOnly>
     <DisableTransitiveProjectReferences>true</DisableTransitiveProjectReferences>
     <Deterministic>true</Deterministic>
