--- conflicted
+++ resolved
@@ -10,32 +10,18 @@
     <RootNamespace>Lib.Editor</RootNamespace>
     <AssemblyName>$(RootNamespace)</AssemblyName>
     <HomeGuid>00000000-0000-0000-0000-000000000000</HomeGuid>
-<<<<<<< HEAD
-    <EditorVersion>4.0.0</EditorVersion>
-=======
     <EditorVersion>$(TixlVersion)</EditorVersion>
->>>>>>> e9af1e1a
     <IsEditorOnly>true</IsEditorOnly>
     <DisableTransitiveProjectReferences>true</DisableTransitiveProjectReferences>
     <Deterministic>true</Deterministic>
   </PropertyGroup>
   <ItemGroup>
-<<<<<<< HEAD
     <ProjectReference Include="..\..\Core\Core.csproj" Private="false"  />
     <ProjectReference Include="..\..\Editor\Editor.csproj" Private="false"  />
     <ProjectReference Include="..\..\SystemUi\SystemUi.csproj" Private="false" />
     <ProjectReference Include="..\lib\Lib.csproj" Private="false"  />
     <ProjectReference Include="..\TypeOperators\TypeOperators.csproj" Private="false"  />
     <ProjectReference Include="..\..\Logging\Logging.csproj" Private="false"  />
-=======
-    <ProjectReference Include="..\..\Core\Core.csproj" Private="false" PrivateAssets="all" />
-    <ProjectReference Include="..\..\Editor\Editor.csproj" Private="false" PrivateAssets="all" />
-    <ProjectReference Include="..\..\SystemUi\SystemUi.csproj" />
-    <ProjectReference Include="..\lib\Lib.csproj" Private="false" PrivateAssets="all" />
-    <ProjectReference Include="..\TypeOperators\TypeOperators.csproj" Private="false"
-      PrivateAssets="all" />
-    <ProjectReference Include="..\..\Logging\Logging.csproj" Private="false" PrivateAssets="all" />
->>>>>>> e9af1e1a
   </ItemGroup>
   <!-- Include Resources/** into output/Resources -->
   <!-- Include Resources/** into output/Resources -->
